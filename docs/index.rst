--- conflicted
+++ resolved
@@ -182,10 +182,7 @@
    docs/operators
    docs/contributors_guide
    docs/saving_and_loading_from_catalog
-<<<<<<< HEAD
    docs/production
-=======
    docs/helm
->>>>>>> 613f0fcd
    modules
    catalog
