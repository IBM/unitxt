--- conflicted
+++ resolved
@@ -29,15 +29,11 @@
     ZipFieldValues,
 )
 from src.unitxt.stream import MultiStream, Stream
-<<<<<<< HEAD
-from src.unitxt.test_utils.operators import apply_operator, check_operator
-=======
 from src.unitxt.test_utils.operators import (
     apply_operator,
-    test_operator,
-    test_operator_exception,
+    check_operator,
+    check_operator_exception,
 )
->>>>>>> f699bb0c
 
 
 class TestOperators(unittest.TestCase):
@@ -103,22 +99,12 @@
             operator=FilterByValues(required_values={"a": 1, "b": 3}), inputs=inputs, targets=targets, tester=self
         )
 
-<<<<<<< HEAD
-        with self.assertRaises(ValueError) as cm:
-            check_operator(
-                operator=FilterByValues(required_values={"c": "5"}), inputs=inputs, targets=targets, tester=self
-            )
-        self.assertEqual(
-            str(cm.exception),
-            "Required filter field ('c') in FilterByValues is not found in {'a': 1, 'b': 2}",
-=======
         exception_text = "Required filter field ('c') in FilterByValues is not found in {'a': 1, 'b': 2}"
-        test_operator_exception(
+        check_operator_exception(
             operator=FilterByValues(required_values={"c": "5"}),
             inputs=inputs,
             exception_text=exception_text,
             tester=self,
->>>>>>> f699bb0c
         )
 
     def test_filter_by_list_of_values(self):
@@ -194,25 +180,12 @@
         inputs = [
             {"label": "b"},
         ]
-<<<<<<< HEAD
-        with self.assertRaises(ValueError) as cm:
-            check_operator(
-                operator=Intersect(field="label", allowed_values=["c"]),
-                inputs=inputs,
-                targets=targets,
-                tester=self,
-            )
-        self.assertEqual(
-            str(cm.exception),
-            "Intersect: Failed to process 'label' from {'label': 'b'} due to : The value in field is not a list but 'b'",
-=======
         exception_text = "Error processing instance '0' from stream 'test' in Intersect due to: Failed to process 'label' from {'label': 'b'} due to : The value in field is not a list but 'b'"
-        test_operator_exception(
+        check_operator_exception(
             operator=Intersect(field="label", allowed_values=["c"]),
             inputs=inputs,
             exception_text=exception_text,
             tester=self,
->>>>>>> f699bb0c
         )
 
     def test_remove_values(self):
@@ -252,32 +225,8 @@
         inputs = [
             {"label": "b"},
         ]
-<<<<<<< HEAD
-        with self.assertRaises(ValueError) as cm:
-            check_operator(
-                operator=RemoveValues(field="label", unallowed_values=["c"]),
-                inputs=inputs,
-                targets=targets,
-                tester=self,
-            )
-        self.assertEqual(
-            str(cm.exception),
-            "RemoveValues: Failed to process 'label' from {'label': 'b'} due to : The value in field is not a list but 'b'",
-        )
-
-        with self.assertRaises(ValueError) as cm:
-            check_operator(
-                operator=RemoveValues(field="label2", unallowed_values=["c"]),
-                inputs=inputs,
-                targets=targets,
-                tester=self,
-            )
-        self.assertEqual(
-            str(cm.exception),
-            "RemoveValues: Failed to get 'label2' from {'label': 'b'} due to : query \"label2\" did not match any item in dict: {'label': 'b'}",
-=======
         exception_text = "Error processing instance '0' from stream 'test' in RemoveValues due to: Failed to process 'label' from {'label': 'b'} due to : The value in field is not a list but 'b'"
-        test_operator_exception(
+        check_operator_exception(
             operator=RemoveValues(field="label", unallowed_values=["c"]),
             inputs=inputs,
             exception_text=exception_text,
@@ -285,12 +234,11 @@
         )
 
         exception_text = "Error processing instance '0' from stream 'test' in RemoveValues due to: Failed to get 'label2' from {'label': 'b'} due to : query \"label2\" did not match any item in dict: {'label': 'b'}"
-        test_operator_exception(
+        check_operator_exception(
             operator=RemoveValues(field="label2", unallowed_values=["c"]),
             inputs=inputs,
             exception_text=exception_text,
             tester=self,
->>>>>>> f699bb0c
         )
 
     def test_apply_value_operators_field(self):
@@ -1018,7 +966,7 @@
         operator = AugmentWhitespace(augment_task_input=True)
         operator.set_task_input_fields(["text"])
         exception_text = "Error processing instance '0' from stream 'test' in AugmentWhitespace due to: Error augmenting value 'None' from 'inputs/text' in instance: {'inputs': {'text': None}}"
-        test_operator_exception(
+        check_operator_exception(
             operator,
             inputs,
             tester=self,
@@ -1032,7 +980,7 @@
         operator.set_task_input_fields(["text"])
         exception_text = "Error processing instance '0' from stream 'test' in AugmentWhitespace due to: Error augmenting value 'None' from 'inputs/text' in instance: {'inputs': {'text': None}}"
 
-        test_operator_exception(
+        check_operator_exception(
             operator,
             inputs,
             exception_text=exception_text,
@@ -1046,7 +994,7 @@
         exception_text = "Error processing instance '0' from stream 'test' in AugmentWhitespace due to: Error augmenting value 'None' from 'inputs/text' in instance: {'inputs': {'text': None}}"
 
         try:
-            test_operator_exception(
+            check_operator_exception(
                 operator,
                 inputs,
                 exception_text=exception_text,
