--- conflicted
+++ resolved
@@ -203,13 +203,9 @@
         self.assertTrue(True)
 
     def test_load_dataset(self):
-<<<<<<< HEAD
-        dataset = load_dataset(unitxt.dataset_file, "card=cards.wnli,template_card_index=0")
-=======
         dataset = load_dataset(
             unitxt.dataset_file, "card=cards.wnli,template_card_index=0", download_mode="force_redownload"
         )
->>>>>>> 949e4528
         print_dict(dataset["train"][0])
         target = {
             "metrics": ["metrics.accuracy"],
