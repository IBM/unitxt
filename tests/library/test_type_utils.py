import typing

from unitxt.type_utils import (
    format_type_string,
    infer_type,
    infer_type_string,
    isoftype,
    issubtype,
    parse_type_string,
    to_float_or_default,
    verify_required_schema,
)

from tests.utils import UnitxtTestCase


class TestAssertTyping(UnitxtTestCase):
    def test_simple_types(self):
        self.assertEqual(isoftype(1, int), True)
        self.assertEqual(isoftype("hello", str), True)
        self.assertEqual(isoftype("hello", typing.List[str]), False)
        self.assertEqual(isoftype(1.23, float), True)
        self.assertEqual(isoftype([1, 2, 3], typing.List[int]), True)
        self.assertEqual(isoftype(("hello", 1), typing.Tuple[str, int]), True)
        self.assertEqual(isoftype({"key": 1}, typing.Dict[str, int]), True)
        self.assertEqual(isoftype([1, 2, 3], typing.List[str]), False)
        self.assertEqual(isoftype(("hello", 1), typing.Tuple[int, int]), False)
        self.assertEqual(isoftype({"key": 1}, typing.Dict[int, int]), False)

    def test_unions(self):
        self.assertEqual(isoftype(1, typing.Union[int, float]), True)
        self.assertEqual(isoftype(2.0, typing.Union[int, float]), True)
        self.assertEqual(isoftype("2.0", typing.Union[int, float]), False)
        self.assertEqual(isoftype(["2.0"], typing.Union[int, float]), False)
        self.assertEqual(isoftype(["2.0"], typing.Union[int, float, list]), True)
        self.assertEqual(
            isoftype(["2.0"], typing.Union[int, float, typing.List[int]]), False
        )
        self.assertEqual(
            isoftype(["2.0"], typing.Union[int, float, typing.List[str]]), True
        )
        self.assertEqual(isoftype([1], typing.Union[int, float]), False)

    def test_any(self):
        self.assertEqual(isoftype(1, typing.Any), True)
        self.assertEqual(isoftype(2.1, typing.Any), True)
        self.assertEqual(isoftype("kd", typing.Any), True)
        self.assertEqual(isoftype(["1"], typing.Any), True)
        self.assertEqual(isoftype(["1"], typing.List[typing.Any]), True)
        self.assertEqual(isoftype(["1"], typing.Tuple[typing.Any]), False)

    def test_nested_types(self):
        self.assertEqual(
            isoftype([[1, 2], [3, 4]], typing.List[typing.List[int]]), True
        )
        self.assertEqual(
            isoftype([("hello", 1), ("world", 2)], typing.List[typing.Tuple[str, int]]),
            True,
        )
        self.assertEqual(
            isoftype(
                {"key1": [1, 2], "key2": [3, 4]}, typing.Dict[str, typing.List[int]]
            ),
            True,
        )
        self.assertEqual(
            isoftype([[1, 2], [3, "4"]], typing.List[typing.List[int]]), False
        )
        self.assertEqual(
            isoftype(
                [("hello", 1), ("world", "2")], typing.List[typing.Tuple[str, int]]
            ),
            False,
        )
        self.assertEqual(
            isoftype(
                {"key1": [1, 2], "key2": [3, "4"]}, typing.Dict[str, typing.List[int]]
            ),
            False,
        )

    def test_is_typing_sub_type(self):
        # Define some base classes and subclasses
        class BaseName:
            pass

        class Name(BaseName):
            pass

        class BaseName2:
            pass

        class Name2(BaseName2):
            pass

        self.assertTrue(issubtype(typing.List[Name], typing.List[BaseName]))
        self.assertTrue(
            issubtype(typing.Dict[Name, Name2], typing.Dict[BaseName, BaseName2])
        )
        self.assertTrue(
            issubtype(typing.Tuple[Name, Name2], typing.Tuple[BaseName, BaseName2])
        )
        self.assertTrue(issubtype(Name, BaseName))
        self.assertFalse(issubtype(BaseName, Name))
        self.assertFalse(issubtype(typing.List[Name], typing.List[BaseName2]))
        self.assertFalse(
            issubtype(typing.Dict[Name, Name2], typing.Dict[BaseName, Name])
        )

    def test_to_float_or_default(self):
        self.assertEqual(to_float_or_default("1", 0), 1)
        self.assertEqual(to_float_or_default("a", 0), 0)
        with self.assertRaises(ValueError):
            to_float_or_default("a", None)

    def test_parse_basic_types(self):
        self.assertEqual(parse_type_string("int"), int)
        self.assertEqual(parse_type_string("str"), str)
        self.assertEqual(parse_type_string("float"), float)
        self.assertEqual(parse_type_string("bool"), bool)

    def test_parse_generic_types(self):
        self.assertEqual(parse_type_string("List[int]"), typing.List[int])
        self.assertEqual(parse_type_string("List[int,]"), typing.List[int])
        self.assertEqual(parse_type_string("Dict[str, int]"), typing.Dict[str, int])
        self.assertEqual(parse_type_string("Tuple[int, str]"), typing.Tuple[int, str])
        self.assertEqual(parse_type_string("Optional[str]"), typing.Optional[str])

    def test_parse_nested_generic_types(self):
        self.assertEqual(
            parse_type_string("List[Dict[str, int]]"),
            typing.List[typing.Dict[str, int]],
        )
        self.assertEqual(
            parse_type_string("Dict[str, List[int]]"),
            typing.Dict[str, typing.List[int]],
        )
        self.assertEqual(
            parse_type_string("Optional[List[str]]"), typing.Optional[typing.List[str]]
        )

    def test_infer_type_string_basics(self):
        self.assertEqual(infer_type_string(7), "int")
        self.assertEqual(infer_type_string("hello"), "str")
        self.assertEqual(infer_type_string(2.5), "float")
        self.assertEqual(infer_type_string(True), "bool")

        class Cl:
            pass

        obj = Cl()
        self.assertEqual("Any", infer_type_string(obj))

    def test_infer_type_string_generic_types(self):
        self.assertEqual(infer_type_string([1, 2]), "List[int]")
        self.assertEqual(infer_type_string([]), "List[Any]")
        self.assertEqual(infer_type_string([[], [7]]), "List[List[int]]")
        self.assertEqual(
            infer_type_string([[], [7], ["seven"]]), "List[Union[List[int],List[str]]]"
        )
        self.assertEqual(
            infer_type_string([[], 7, "seven"]), "List[Union[List[Any],int,str]]"
        )
        self.assertEqual(
            infer_type_string([{}, 7, True]), "List[Union[Dict[Any,Any],int]]"
        )
        self.assertEqual(infer_type_string({"how_much": 7}), "Dict[str,int]")
        self.assertEqual(infer_type_string((7, "what seven")), "Tuple[int,str]")
        self.assertEqual(
            infer_type_string([(2, 3, "four"), (6, 7, "eight")]),
            "List[Tuple[int,int,str]]",
        )
        obj = [(2, 3, "four"), (6, 7, "eight", 9)]
        # tuples of different length do not go into same type
        self.assertEqual(
            "List[Union[Tuple[int,int,str,int],Tuple[int,int,str]]]",
            infer_type_string(obj),
        )

    def test_to_string_nested_generic_types(self):
        obj = []
        # no type specified for the string element.
        self.assertEqual("List[Any]", infer_type_string(obj))
        obj = [[]]
        # no type specified for the string element.
        self.assertEqual("List[List[Any]]", infer_type_string(obj))
        obj = [[], [8, 9]]
        # one of the sublists does specifies a type, and this applies to its sister sublist.
        self.assertEqual("List[List[int]]", infer_type_string(obj))
        obj = ["who am I", 6, {"number 1 is": False}, []]
        self.assertTrue(isoftype(obj, infer_type(obj)))
        obj = [
            ["who am I", 6, {"number 1 is": False}, []],
            [{"empty": [], "number 1 is": [1]}, [99], ["hello"]],
        ]
        self.assertTrue(isoftype(obj, infer_type(obj)))
        obj = ["who am I", 6, {"number 1 is": False}, ([], "empty", 7)]
        self.assertTrue(isoftype(obj, infer_type(obj)))
        self.assertEqual(infer_type_string([{"how_much": 7}]), "List[Dict[str,int]]")
        self.assertEqual(
            infer_type_string({"how many": [77, 88]}), "Dict[str,List[int]]"
        )
        obj = [
            ["who am I", 6, {"number 1 is": False}, [], {"number 2 is": 2}, {}],
            [
                {"empty": [], "number 1 is": [1]},
                [99],
                ["hello"],
                (2, 4, 6),
                (1, 3, 5),
                ("e", "f", "g"),
                (),
            ],
        ]
        self.assertEqual(
            "List[Union[List[Union[Dict[str,List[int]],List[int],List[str],Tuple[Any],Tuple[int,int,int],Tuple[str,str,str]]],List[Union[Dict[str,int],List[Any],int,str]]]]",
            infer_type_string(obj),
        )
        obj = [
            [{"number 1 is": False}, [], {"number 2 is": 2}, {}, ()],
            [
                {"empty": [], "number 1 is": [1]},
                (2, 4, 6),
                (1, 3, True),
                ("e", "f", "g"),
                (),
            ],
        ]
        self.assertEqual(
            "List[Union[List[Union[Dict[str,List[int]],Tuple[Any],Tuple[int,int,int],Tuple[str,str,str]]],List[Union[Dict[str,int],List[Any],Tuple[Any]]]]]",
            infer_type_string(obj),
        )

        obj = [
            {"number 1 is": False},
            [],
            {"number 2 is": 2},
            {},
            (),
            {"number 1 is": [1]},
            (1, 2, 3),
        ]
        self.assertEqual(
            "List[Union[Dict[str,List[int]],Dict[str,int],List[Any],Tuple[Any],Tuple[int,int,int]]]",
            infer_type_string(obj),
        )

    def test_parse_union_type(self):
        self.assertEqual(parse_type_string("Union[int, str]"), typing.Union[int, str])
        self.assertEqual(
            parse_type_string("Union[int, List[str]]"),
            typing.Union[int, typing.List[str]],
        )

    # Adding tests designed to fail
    def test_parse_invalid_syntax(self):
        with self.assertRaises(SyntaxError):
            parse_type_string("List[int,,]")

    def test_parse_unsupported_type(self):
        with self.assertRaises(ValueError):
            parse_type_string("Set[int]")

    def test_parse_malformed_string(self):
        with self.assertRaises(TypeError):
            parse_type_string("List[[int]]")

<<<<<<< HEAD
    def test_verify_required_schema(self):
        schema = {
            "field_1": "Dict[str, float]",
            "field_2": "int",
            "field_3": "Tuple[List[str], Optional[str]]",
        }

        obj = {
            "field_1": {"a": 5.0, "b": 0.5},
            "field_2": 1,
            "field_3": (["a", "b"], None),
        }
        verify_required_schema(schema, obj)

        obj_2 = obj.copy()
        obj_2.update({"field_1": {"a": "b"}})
        with self.assertRaises(ValueError) as e:
            verify_required_schema(schema, obj_2)
        self.assertEqual(
            str(e.exception),
            "Passed value '{'a': 'b'}' of field 'field_1' is not "
            "of required type: (Dict[str, float]).",
        )

        obj_3 = obj.copy()
        obj_3.pop("field_2")
        with self.assertRaises(KeyError) as e:
            verify_required_schema(schema, obj_3)
        self.assertEqual(
            str(e.exception).strip('"'),
            "Unexpected field name: 'field_2'. The available "
            "names: ['field_1', 'field_3'].",
=======
    def test_format_type_string(self):
        self.assertEqual(
            "Tuple[int,float,Union[int,List[Union[int,Dict[str,Union[int,float]]]]]]",
            format_type_string(
                "typing.Tuple[int,float,int|list[int|dict[str,int|float]]]"
            ),
        )

        self.assertEqual(
            "Optional[Union[int,float,bool]]",
            format_type_string("typing.Optional[int|float|bool]"),
        )

        self.assertEqual(
            "Tuple[Union[int,float,bool,List[Union[str,bool]]],Dict[str,Tuple[Union[bool,[str]]]],[[[int]]]]",
            format_type_string(
                "typing.tuple[int|float|bool|list[str|bool], dict[str, tuple[bool|[str]]], [[[int]]]]"
            ),
        )
        self.assertEqual(
            'Tuple[Union[int,float,Literal["lef[,t","rig],ht"],bool,List[Union[str,bool]]],Dict[str,Tuple[Union[bool,[str]]]],[[[int]]]]',
            format_type_string(
                'typing.tuple[int|float|Literal["lef[|t", "rig],ht"]| bool|list[str|bool], dict[str, tuple[bool|[str]]], [[[int]]]]'
            ),
        )
        self.assertEqual(
            "Tuple[int,Union[float,bool,str],Union[int,List[Union[int,Dict[str,Union[int,float]]]]]]",
            format_type_string(
                "typing.Tuple[int,float|bool|str,int|list[int|dict[str,int|float]]]"
            ),
        )

        self.assertEqual(
            parse_type_string("tuple[int | str | typing.List[int | float]]"),
            typing.Tuple[typing.Union[int, str, typing.List[typing.Union[int, float]]]],
        )

        self.assertEqual("Union[int,List[int]]", format_type_string("int|List[int]"))

        self.assertEqual(
            "Union[List[Union[int,float]],Tuple[Union[int,float]]]",
            format_type_string("List[int|float]|Tuple[int|float]"),
>>>>>>> 9ab9eda3
        )<|MERGE_RESOLUTION|>--- conflicted
+++ resolved
@@ -265,7 +265,6 @@
         with self.assertRaises(TypeError):
             parse_type_string("List[[int]]")
 
-<<<<<<< HEAD
     def test_verify_required_schema(self):
         schema = {
             "field_1": "Dict[str, float]",
@@ -298,7 +297,7 @@
             str(e.exception).strip('"'),
             "Unexpected field name: 'field_2'. The available "
             "names: ['field_1', 'field_3'].",
-=======
+
     def test_format_type_string(self):
         self.assertEqual(
             "Tuple[int,float,Union[int,List[Union[int,Dict[str,Union[int,float]]]]]]",
@@ -341,5 +340,4 @@
         self.assertEqual(
             "Union[List[Union[int,float]],Tuple[Union[int,float]]]",
             format_type_string("List[int|float]|Tuple[int|float]"),
->>>>>>> 9ab9eda3
         )