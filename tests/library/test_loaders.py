--- conflicted
+++ resolved
@@ -283,10 +283,7 @@
 
         for split, instances in data.items():
             for original_instance, stream_instance in zip(instances, streams[split]):
-<<<<<<< HEAD
                 original_instance["data_classification_policy"] = ["proprietary"]
-                self.assertEqual(original_instance, stream_instance)
-=======
                 self.assertEqual(original_instance, stream_instance)
 
     def test_load_from_hf_space(self):
@@ -316,5 +313,4 @@
         params["loader_limit"] = 10
         loader = LoadFromHFSpace(**params)
         ms = loader.process().to_dataset()
-        assert ms.shape["train"] == (10, 5) and ms.shape["test"] == (10, 5)
->>>>>>> ccc0f957
+        assert ms.shape["train"] == (10, 5) and ms.shape["test"] == (10, 5)