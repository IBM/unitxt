import glob
import os
import time
from datetime import timedelta
from pathlib import Path

from unitxt.logging_utils import get_logger
from unitxt.settings_utils import get_constants
from unitxt.text_utils import print_dict
from unitxt.utils import import_module_from_file

from tests.utils import UnitxtTestCase

logger = get_logger()
constants = get_constants()


project_dir = os.path.dirname(
    os.path.dirname(os.path.dirname(os.path.abspath(__file__)))
)
glob_query = os.path.join(project_dir, "examples", "**", "*.py")
all_example_files = glob.glob(glob_query, recursive=True)


class TestExamples(UnitxtTestCase):
    def test_examples(self):
        logger.info(glob_query)
        logger.info(f"Testing example files: {all_example_files}")
        # Make sure the order in which the tests are run is deterministic
        # Having a different order for local testing and github testing may cause diffs in results.
        times = {}
        all_example_files.sort()

        excluded_files = [
            "use_llm_as_judge_metric.py",
            "standalone_evaluation_llm_as_judge.py",
            "evaluate_summarization_dataset_llm_as_judge.py",
            "evaluate_different_formats.py",
            "evaluate_different_templates.py",
            "evaluate_different_demo_selections.py",
            "evaluate_a_judge_model_capabilities_on_arena_hard.py",
            "evaluate_a_model_using_arena_hard.py",
            "evaluate_llm_as_judge.py",
            "evaluate_using_metrics_ensemble.py",
<<<<<<< HEAD
            "evaluate_existing_dataset_no_install.py",
=======
            "evaluate_existing_dataset_by_llm_as_judge.py",
>>>>>>> 4829f9f0
        ]
        failed_examples_files = []
        for file in all_example_files:
            logger.info(
                "\n_____________________________________________\n"
                f"  Testing examples file:\n  {file}."
                "\n_____________________________________________\n"
            )
            if "GENAI_KEY" not in os.environ and Path(file).name in excluded_files:
                logger.info(
                    "Skipping file because in exclude list and GENAI_KEY not available"
                )
                continue

            start_time = time.time()
            with self.subTest(file=file):
                try:
                    import_module_from_file(file)
                    logger.info(f"Testing example file: {file} passed")
                except Exception as e:
                    logger.error(f"Testing example file: {file} failed due to {e!s}")
                    failed_examples_files.append(file)
                elapsed_time = time.time() - start_time
                formatted_time = str(timedelta(seconds=elapsed_time))
                logger.info(
                    "\n_____________________________________________\n"
                    f"  Finished testing example file:\n  {file}."
                    f"  Preparation Time: {formatted_time}"
                    "\n_____________________________________________\n"
                )
                times[file] = formatted_time
        logger.info("Example run time:")
        print_dict(times)
        if len(failed_examples_files) > 0:
            logger.error("Failed examples:")
            logger.info(failed_examples_files)
            exit(1)<|MERGE_RESOLUTION|>--- conflicted
+++ resolved
@@ -42,11 +42,8 @@
             "evaluate_a_model_using_arena_hard.py",
             "evaluate_llm_as_judge.py",
             "evaluate_using_metrics_ensemble.py",
-<<<<<<< HEAD
             "evaluate_existing_dataset_no_install.py",
-=======
             "evaluate_existing_dataset_by_llm_as_judge.py",
->>>>>>> 4829f9f0
         ]
         failed_examples_files = []
         for file in all_example_files:
