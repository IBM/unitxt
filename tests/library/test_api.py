import numpy as np
from unitxt.api import evaluate, infer, load_dataset, post_process, produce
from unitxt.card import TaskCard
from unitxt.loaders import LoadHF
from unitxt.task import Task
from unitxt.templates import InputOutputTemplate, TemplatesList

from tests.utils import UnitxtTestCase, fillna, round_values


class TestAPI(UnitxtTestCase):
    maxDiff = None

    def test_load_dataset(self):
        dataset = load_dataset(
            "card=cards.stsb,template=templates.regression.two_texts.simple,max_train_instances=5,max_validation_instances=5,max_test_instances=5"
        )
        instance = {
            "metrics": ["metrics.spearman"],
            "source": "Given this sentence: 'A plane is taking off.', on a scale of 1.0 to 5.0, what is the similarity to this text 'An air plane is taking off.'?\n",
            "target": "5.0",
            "references": ["5.0"],
            "task_data": '{"text1": "A plane is taking off.", '
            '"text2": "An air plane is taking off.", '
            '"attribute_name": "similarity", '
            '"min_value": 1.0, '
            '"max_value": 5.0, '
<<<<<<< HEAD
            '"metadata": {"template": "templates.regression.two_texts.simple"}, '
            '"attribute_value": 5.0}',
            "group": "unitxt",
=======
            '"attribute_value": 5.0, '
            '"metadata": {"data_classification_policy": ["public"], "template": "templates.regression.two_texts.simple", "num_demos": 0}}',
            "groups": [],
            "subset": [],
>>>>>>> 8c9b1df3
            "postprocessors": [
                "processors.take_first_non_empty_line",
                "processors.cast_to_float_return_zero_if_failed",
            ],
            "data_classification_policy": ["public"],
        }
        self.assertEqual(len(dataset["train"]), 5)
        self.assertDictEqual(dataset["train"][0], instance)

    def test_load_dataset_with_multi_num_demos(self):
        dataset = load_dataset(
            "card=cards.stsb,template=templates.regression.two_texts.simple,max_train_instances=5,max_validation_instances=5,max_test_instances=5,num_demos=[0,1],demos_pool_size=2,group_by=[num_demos,template]"
        )
        instance = {
            "metrics": ["metrics.spearman"],
            "data_classification_policy": ["public"],
            "target": "3.8",
            "references": ["3.8"],
            "postprocessors": [
                "processors.take_first_non_empty_line",
                "processors.cast_to_float_return_zero_if_failed",
            ],
            "source": "Given this sentence: 'A man is spreading shreded cheese on a pizza.', on a scale of 1.0 to 5.0, what is the similarity to this text 'A man is spreading shredded cheese on an uncooked pizza.'?\n",
            "task_data": '{"text1": "A man is spreading shreded cheese on a pizza.", "text2": "A man is spreading shredded cheese on an uncooked pizza.", "attribute_name": "similarity", "min_value": 1.0, "max_value": 5.0, "attribute_value": 3.799999952316284, "metadata": {"data_classification_policy": ["public"], "template": "templates.regression.two_texts.simple", "num_demos": 0}}',
            "groups": [
                '{"num_demos": 0}',
                '{"template": "templates.regression.two_texts.simple"}',
            ],
            "subset": [],
        }
        self.assertEqual(len(dataset["train"]), 5)
        self.assertDictEqual(dataset["train"][0], instance)

    def test_load_dataset_with_multi_templates(self):
        dataset = load_dataset(
            "card=cards.stsb,template=[templates.regression.two_texts.simple,templates.key_val],max_train_instances=5,max_validation_instances=5,max_test_instances=5"
        )
        instance = {
            "metrics": ["metrics.spearman"],
            "data_classification_policy": ["public"],
            "target": "5.0",
            "references": ["5.0"],
            "postprocessors": ["processors.to_string_stripped"],
            "source": "text1: A plane is taking off., text2: An air plane is taking off., attribute_name: similarity, min_value: 1.0, max_value: 5.0\n",
            "task_data": '{"text1": "A plane is taking off.", "text2": "An air plane is taking off.", "attribute_name": "similarity", "min_value": 1.0, "max_value": 5.0, "attribute_value": 5.0, "metadata": {"data_classification_policy": ["public"], "template": "templates.key_val", "num_demos": 0}}',
            "groups": [],
            "subset": [],
        }

        self.assertEqual(len(dataset["train"]), 5)
        self.assertDictEqual(dataset["train"][0], instance)

    def test_load_dataset_with_benchmark(self):
        dataset = load_dataset(
            "benchmarks.glue[max_samples_per_subset=1,loader_limit=300]"
        )
        self.assertEqual(
            dataset["test"].to_list()[0],
            {
                "metrics": ["metrics.matthews_correlation"],
                "data_classification_policy": ["public"],
                "target": "acceptable",
                "references": ["acceptable"],
                "postprocessors": [
                    "processors.take_first_non_empty_line",
                    "processors.lower_case_till_punc",
                ],
                "source": "Classify the grammatical acceptability of the following text to one of these options: unacceptable, acceptable.\ntext: The sailors rode the breeze clear of the rocks.\nThe grammatical acceptability is ",
                "task_data": '{"text": "The sailors rode the breeze clear of the rocks.", "text_type": "text", "classes": ["unacceptable", "acceptable"], "type_of_class": "grammatical acceptability", "label": "acceptable", "metadata": {"data_classification_policy": ["public"], "template": "templates.classification.multi_class.instruction", "num_demos": 0}}',
                "groups": [],
                "subset": ["cola"],
            },
        )
        self.assertEqual(
            dataset["test"].to_list()[-1],
            {
                "metrics": ["metrics.f1_micro", "metrics.accuracy", "metrics.f1_macro"],
                "data_classification_policy": ["public"],
                "target": "entailment",
                "references": ["entailment"],
                "postprocessors": [
                    "processors.take_first_non_empty_line",
                    "processors.lower_case_till_punc",
                ],
                "source": "Given a premise and hypothesis classify the entailment of the hypothesis to one of entailment, not entailment.\npremise: The drain is clogged with hair. It has to be cleaned.\nhypothesis: The hair has to be cleaned.\nThe entailment class is ",
                "task_data": '{"text_a": "The drain is clogged with hair. It has to be cleaned.", "text_a_type": "premise", "text_b": "The hair has to be cleaned.", "text_b_type": "hypothesis", "classes": ["entailment", "not entailment"], "type_of_relation": "entailment", "label": "entailment", "metadata": {"data_classification_policy": ["public"], "template": "templates.classification.multi_class.relation.default", "num_demos": 0}}',
                "groups": [],
                "subset": ["wnli"],
            },
        )

    def test_evaluate_with_group_by(self):
        dataset = load_dataset(
            "card=cards.stsb,template=[templates.regression.two_texts.simple,templates.regression.two_texts.title],max_train_instances=5,max_validation_instances=5,max_test_instances=5,group_by=[template]"
        )
        predictions = ["2.5", "2.5", "2.2", "3", "4"]
        results = evaluate(predictions, dataset["train"])
        self.assertDictEqual(
            round_values(fillna(results[0]["score"]["groups"], None), 3),
            {
                "template": {
                    "templates.regression.two_texts.title": {
                        "spearmanr": 0.5,
                        "score": 0.5,
                        "score_name": "spearmanr",
                        "score_ci_low": -1.0,
                        "score_ci_high": 1.0,
                        "spearmanr_ci_low": -1.0,
                        "spearmanr_ci_high": 1.0,
                    },
                    "templates.regression.two_texts.simple": {
                        "spearmanr": -1.0,
                        "score": -1.0,
                        "score_name": "spearmanr",
                        "score_ci_low": None,
                        "score_ci_high": None,
                        "spearmanr_ci_low": None,
                        "spearmanr_ci_high": None,
                    },
                }
            },
        )

    def test_evaluate(self):
        dataset = load_dataset(
            "card=cards.stsb,template=templates.regression.two_texts.simple,max_train_instances=5,max_validation_instances=5,max_test_instances=5"
        )
        predictions = ["2.5", "2.5", "2.2", "3", "4"]
        results = evaluate(predictions, dataset["train"])
        # Processors are not serialized by correctly yet
        instance_with_results = {
            "metrics": ["metrics.spearman"],
            "data_classification_policy": ["public"],
            "target": "5.0",
            "references": ["5.0"],
            "source": "Given this sentence: 'A plane is taking off.', on a scale of 1.0 to 5.0, what is the similarity to this text 'An air plane is taking off.'?\n",
            "task_data": {
                "text1": "A plane is taking off.",
                "text2": "An air plane is taking off.",
                "attribute_name": "similarity",
                "min_value": 1.0,
                "max_value": 5.0,
                "attribute_value": 5.0,
                "metadata": {
                    "data_classification_policy": ["public"],
                    "template": "templates.regression.two_texts.simple",
                    "num_demos": 0,
                },
                "source": "Given this sentence: 'A plane is taking off.', on a scale of 1.0 to 5.0, what is the similarity to this text 'An air plane is taking off.'?\n",
            },
            "groups": [],
            "subset": [],
            "prediction": "2.5",
            "processed_prediction": 2.5,
            "processed_references": [5.0],
            "score": {
                "global": {
                    "spearmanr": 0.026315789473684213,
                    "score": 0.026315789473684213,
                    "score_name": "spearmanr",
                    "score_ci_low": -0.970678676196682,
                    "score_ci_high": 0.9639697714358006,
                    "spearmanr_ci_low": -0.970678676196682,
                    "spearmanr_ci_high": 0.9639697714358006,
                },
                "instance": {
                    "score": np.nan,
                    "score_name": "spearmanr",
                    "spearmanr": np.nan,
                },
            },
        }
        del results[0]["postprocessors"]
        self.assertDictEqual(
            fillna(results[0], None), fillna(instance_with_results, None)
        )

    def test_evaluate_with_groups(self):
        dataset = load_dataset(
            "card=cards.stsb,template=templates.regression.two_texts.simple,max_train_instances=5,max_validation_instances=5,max_test_instances=5"
        )
        predictions = ["2.5", "2.5", "2.2", "3", "4"]
        results = evaluate(predictions, dataset["train"])
        instance_with_results = {
            "metrics": ["metrics.spearman"],
            "source": "Given this sentence: 'A plane is taking off.', on a scale of 1.0 to 5.0, what is the similarity to this text 'An air plane is taking off.'?\n",
            "target": "5.0",
            "references": ["5.0"],
            "task_data": {
                "text1": "A plane is taking off.",
                "text2": "An air plane is taking off.",
                "attribute_name": "similarity",
                "min_value": 1.0,
                "max_value": 5.0,
                "attribute_value": 5.0,
                "metadata": {
                    "data_classification_policy": ["public"],
                    "template": "templates.regression.two_texts.simple",
                    "num_demos": 0,
                },
                "source": "Given this sentence: 'A plane is taking off.', on a scale of 1.0 to 5.0, what is the similarity to this text 'An air plane is taking off.'?\n",
            },
            "postprocessors": [
                "processors.take_first_non_empty_line",
                "processors.cast_to_float_return_zero_if_failed",
            ],
            "data_classification_policy": ["public"],
            "prediction": "2.5",
            "groups": [],
            "subset": [],
            "processed_prediction": 2.5,
            "processed_references": [5.0],
            "score": {
                "global": {
                    "score": 0.026315789473684213,
                    "score_ci_high": 0.9639697714358006,
                    "score_ci_low": -0.970678676196682,
                    "score_name": "spearmanr",
                    "spearmanr": 0.026315789473684213,
                    "spearmanr_ci_high": 0.9639697714358006,
                    "spearmanr_ci_low": -0.970678676196682,
                },
                "instance": {
                    "score": np.nan,
                    "score_name": "spearmanr",
                    "spearmanr": np.nan,
                },
            },
        }
        # Processors are not serialized by correctly yet
        del results[0]["postprocessors"]
        del instance_with_results["postprocessors"]
        self.assertDictEqual(results[0], instance_with_results)

    def test_post_process(self):
        dataset = load_dataset(
            "card=cards.stsb,template=templates.regression.two_texts.simple,max_train_instances=5,max_validation_instances=5,max_test_instances=5"
        )
        predictions = ["2.5", "2.5", "2.2", "3", "4"]
        targets = [2.5, 2.5, 2.2, 3.0, 4.0]
        results = post_process(predictions, dataset["train"])
        self.assertListEqual(results, targets)

    def test_evaluate_with_metrics_external_setup(self):
        dataset = load_dataset(
            "card=cards.stsb,template=templates.regression.two_texts.simple,max_train_instances=5,max_validation_instances=5,max_test_instances=5,metrics=[metrics.accuracy],postprocessors=[processors.first_character]"
        )
        self.assertEqual(dataset["train"][0]["metrics"], ["metrics.accuracy"])
        self.assertEqual(
            dataset["train"][0]["postprocessors"], ["processors.first_character"]
        )
        predictions = ["2.5", "2.5", "2.2", "3", "4"]
        results = evaluate(predictions, dataset["train"])
        self.assertAlmostEqual(results[0]["score"]["global"]["score"], 0.2, 3)

    def test_produce_with_recipe(self):
        result = produce(
            {
                "text_a": "It works perfectly",
                "text_b": "It works!",
                "classes": ["entailment", "not entailment"],
                "type_of_relation": "entailment",
                "text_a_type": "premise",
                "text_b_type": "hypothesis",
            },
            "card=cards.wnli,template=templates.classification.multi_class.relation.default,demos_pool_size=5,num_demos=2",
        )

        target = {
            "metrics": ["metrics.f1_micro", "metrics.accuracy", "metrics.f1_macro"],
<<<<<<< HEAD
            "source": "Given a premise and hypothesis classify the entailment of the hypothesis to one of entailment, not entailment.\npremise: Steve follows Fred's example in everything. He influences him hugely.\nhypothesis: Steve influences him hugely.\nThe entailment class is entailment\n\npremise: The police arrested all of the gang members. They were trying to stop the drug trade in the neighborhood.\nhypothesis: The police were trying to stop the drug trade in the neighborhood.\nThe entailment class is not entailment\n\npremise: It works perfectly\nhypothesis: It works!\nThe entailment class is ",
=======
            "source": "Given a premise and hypothesis classify the entailment of the hypothesis to one of entailment, not entailment.\n"
            "premise: When Tatyana reached the cabin, her mother was sleeping. "
            "She was careful not to disturb her, undressing and climbing back "
            "into her berth.\n"
            "hypothesis: mother was careful not to disturb her, undressing and "
            "climbing back into her berth.\n"
            "The entailment class is entailment\n\n"
            "premise: Steve follows Fred's example in everything. He influences him hugely.\nhypothesis: Steve influences him hugely.\nThe entailment class is entailment\n\npremise: It works perfectly\nhypothesis: It works!\nThe entailment class is ",
            "target": "?",
            "references": ["?"],
>>>>>>> 8c9b1df3
            "task_data": '{"text_a": "It works perfectly", '
            '"text_a_type": "premise", '
            '"text_b": "It works!", '
            '"text_b_type": "hypothesis", '
            '"classes": ["entailment", "not entailment"], '
            '"type_of_relation": "entailment", '
<<<<<<< HEAD
            '"metadata": {"template": "templates.classification.multi_class.relation.default"}}',
            "group": "unitxt",
=======
            '"label": "?", '
            '"metadata": {"data_classification_policy": [], "template": "templates.classification.multi_class.relation.default", "num_demos": 2}}',
            "groups": [],
            "subset": [],
>>>>>>> 8c9b1df3
            "postprocessors": [
                "processors.take_first_non_empty_line",
                "processors.lower_case_till_punc",
            ],
            "data_classification_policy": [],
        }

        self.assertDictEqual(target, result)

    def test_produce_with_task(self):
        result = produce(
            {
                "text_a": "It works perfectly",
                "text_b": "It works!",
                "classes": ["entailment", "not entailment"],
                "type_of_relation": "entailment",
                "text_a_type": "premise",
                "text_b_type": "hypothesis",
            },
            "task=tasks.classification.multi_class.relation,template=templates.classification.multi_class.relation.default",
        )

        target = {
            "metrics": ["metrics.f1_micro", "metrics.accuracy", "metrics.f1_macro"],
            "data_classification_policy": [],
            "source": "Given a premise and hypothesis classify the entailment of the hypothesis to one of entailment, not entailment.\npremise: It works perfectly\nhypothesis: It works!\nThe entailment class is ",
            "task_data": '{"text_a": "It works perfectly", "text_a_type": "premise", "text_b": "It works!", "text_b_type": "hypothesis", "classes": ["entailment", "not entailment"], "type_of_relation": "entailment", "metadata": {"template": "templates.classification.multi_class.relation.default"}}',
            "group": "unitxt",
            "postprocessors": [
                "processors.take_first_non_empty_line",
                "processors.lower_case_till_punc",
            ],
        }
        self.assertDictEqual(target, result)

    def test_produce_with_recipe_with_list_of_instances(self):
        result = produce(
            [
                {
                    "text_a": "It works perfectly",
                    "text_b": "It works!",
                    "classes": ["entailment", "not entailment"],
                    "type_of_relation": "entailment",
                    "text_a_type": "premise",
                    "text_b_type": "hypothesis",
                }
            ],
            "card=cards.wnli,template=templates.classification.multi_class.relation.default,demos_pool_size=5,num_demos=2,loader_limit=10",
        )[0]

        target = {
            "metrics": ["metrics.f1_micro", "metrics.accuracy", "metrics.f1_macro"],
<<<<<<< HEAD
            "source": "Given a premise and hypothesis classify the entailment of the hypothesis to one of entailment, not entailment.\npremise: Steve follows Fred's example in everything. He influences him hugely.\nhypothesis: Steve influences him hugely.\nThe entailment class is entailment\n\npremise: The police arrested all of the gang members. They were trying to stop the drug trade in the neighborhood.\nhypothesis: The police were trying to stop the drug trade in the neighborhood.\nThe entailment class is not entailment\n\npremise: It works perfectly\nhypothesis: It works!\nThe entailment class is ",
=======
            "source": "Given a premise and hypothesis classify the entailment of the hypothesis to one of entailment, not entailment.\n"
            "premise: When Tatyana reached the cabin, her mother was sleeping. "
            "She was careful not to disturb her, undressing and climbing back "
            "into her berth.\n"
            "hypothesis: mother was careful not to disturb her, undressing and "
            "climbing back into her berth.\n"
            "The entailment class is entailment\n\n"
            "premise: Steve follows Fred's example in everything. He influences him hugely.\nhypothesis: Steve influences him hugely.\nThe entailment class is entailment\n\npremise: It works perfectly\nhypothesis: It works!\nThe entailment class is ",
            "target": "?",
            "references": ["?"],
>>>>>>> 8c9b1df3
            "task_data": '{"text_a": "It works perfectly", '
            '"text_a_type": "premise", '
            '"text_b": "It works!", '
            '"text_b_type": "hypothesis", '
            '"classes": ["entailment", "not entailment"], '
            '"type_of_relation": "entailment", '
<<<<<<< HEAD
            '"metadata": {"template": "templates.classification.multi_class.relation.default"}}',
            "group": "unitxt",
=======
            '"label": "?", '
            '"metadata": {"data_classification_policy": [], "template": "templates.classification.multi_class.relation.default", "num_demos": 2}}',
            "groups": [],
            "subset": [],
>>>>>>> 8c9b1df3
            "postprocessors": [
                "processors.take_first_non_empty_line",
                "processors.lower_case_till_punc",
            ],
            "data_classification_policy": [],
        }

        self.assertDictEqual(target, result)

    def test_load_dataset_from_dict(self):
        card = TaskCard(
            loader=LoadHF(path="glue", name="wnli"),
            task=Task(
                input_fields=["sentence1", "sentence2"],
                reference_fields=["label"],
                metrics=["metrics.accuracy"],
            ),
            templates=TemplatesList(
                [
                    InputOutputTemplate(
                        input_format="Sentence1: {sentence1} Sentence2: {sentence2}",
                        output_format="{label}",
                    ),
                    InputOutputTemplate(
                        input_format="Sentence2: {sentence2} Sentence1: {sentence1}",
                        output_format="{label}",
                    ),
                ]
            ),
        )

        dataset = load_dataset(card=card, template_card_index=1, loader_limit=5)

        self.assertEqual(len(dataset["train"]), 5)
        self.assertEqual(
            dataset["train"]["source"][0].strip(),
            "Sentence2: The carrot had a hole. "
            "Sentence1: I stuck a pin through a carrot. "
            "When I pulled the pin out, it had a hole.",
        )
        self.assertEqual(dataset["train"]["metrics"][0], ["metrics.accuracy"])

    def test_infer(self):
        engine = "engines.model.flan.t5_small.hf"
        recipe = "card=cards.almost_evil,template=templates.qa.open.simple,demos_pool_size=0,num_demos=0"
        instances = [
            {"question": "How many days there are in a week"},
            {
                "question": "If a ate an apple in the morning, and one in the evening, how many apples did I eat?",
            },
        ]
        predictions = infer(instances, recipe, engine)
        targets = ["365", "1"]
        self.assertListEqual(predictions, targets)

    def test_infer_with_task(self):
        engine = "engines.model.flan.t5_small.hf"
        recipe = "task=tasks.qa.open,template=templates.qa.open.simple"
        instances = [
            {"question": "How many days there are in a week"},
            {
                "question": "If a ate an apple in the morning, and one in the evening, how many apples did I eat?",
            },
        ]
        predictions = infer(instances, recipe, engine)
        targets = ["365", "1"]
        self.assertListEqual(predictions, targets)<|MERGE_RESOLUTION|>--- conflicted
+++ resolved
@@ -1,3 +1,5 @@
+import json
+
 import numpy as np
 from unitxt.api import evaluate, infer, load_dataset, post_process, produce
 from unitxt.card import TaskCard
@@ -15,48 +17,40 @@
         dataset = load_dataset(
             "card=cards.stsb,template=templates.regression.two_texts.simple,max_train_instances=5,max_validation_instances=5,max_test_instances=5"
         )
-        instance = {
+        target = {
             "metrics": ["metrics.spearman"],
-            "source": "Given this sentence: 'A plane is taking off.', on a scale of 1.0 to 5.0, what is the similarity to this text 'An air plane is taking off.'?\n",
+            "data_classification_policy": ["public"],
+            "postprocessors": [
+                "processors.take_first_non_empty_line",
+                "processors.cast_to_float_return_zero_if_failed",
+            ],
             "target": "5.0",
             "references": ["5.0"],
-            "task_data": '{"text1": "A plane is taking off.", '
-            '"text2": "An air plane is taking off.", '
-            '"attribute_name": "similarity", '
-            '"min_value": 1.0, '
-            '"max_value": 5.0, '
-<<<<<<< HEAD
-            '"metadata": {"template": "templates.regression.two_texts.simple"}, '
-            '"attribute_value": 5.0}',
-            "group": "unitxt",
-=======
-            '"attribute_value": 5.0, '
-            '"metadata": {"data_classification_policy": ["public"], "template": "templates.regression.two_texts.simple", "num_demos": 0}}',
-            "groups": [],
-            "subset": [],
->>>>>>> 8c9b1df3
+            "source": "Given this sentence: 'A plane is taking off.', on a scale of 1.0 to 5.0, what is the similarity to this text 'An air plane is taking off.'?\n",
+            "task_data": '{"text1": "A plane is taking off.", "text2": "An air plane is taking off.", "attribute_name": "similarity", "min_value": 1.0, "max_value": 5.0, "attribute_value": 5.0, "metadata": {"data_classification_policy": ["public"], "template": "templates.regression.two_texts.simple", "num_demos": 0}}',
+            "groups": [],
+            "subset": [],
+        }
+        self.assertEqual(len(dataset["train"]), 5)
+        result = dataset["train"][0]
+        result_task_data = json.loads(result.pop("task_data"))
+        target_task_data = json.loads(target.pop("task_data"))
+        self.assertDictEqual(result, target)
+        self.assertDictEqual(result_task_data, target_task_data)
+
+    def test_load_dataset_with_multi_num_demos(self):
+        dataset = load_dataset(
+            "card=cards.stsb,template=templates.regression.two_texts.simple,max_train_instances=5,max_validation_instances=5,max_test_instances=5,num_demos=[0,1],demos_pool_size=2,group_by=[num_demos,template]"
+        )
+        target = {
+            "metrics": ["metrics.spearman"],
+            "data_classification_policy": ["public"],
             "postprocessors": [
                 "processors.take_first_non_empty_line",
                 "processors.cast_to_float_return_zero_if_failed",
             ],
-            "data_classification_policy": ["public"],
-        }
-        self.assertEqual(len(dataset["train"]), 5)
-        self.assertDictEqual(dataset["train"][0], instance)
-
-    def test_load_dataset_with_multi_num_demos(self):
-        dataset = load_dataset(
-            "card=cards.stsb,template=templates.regression.two_texts.simple,max_train_instances=5,max_validation_instances=5,max_test_instances=5,num_demos=[0,1],demos_pool_size=2,group_by=[num_demos,template]"
-        )
-        instance = {
-            "metrics": ["metrics.spearman"],
-            "data_classification_policy": ["public"],
             "target": "3.8",
             "references": ["3.8"],
-            "postprocessors": [
-                "processors.take_first_non_empty_line",
-                "processors.cast_to_float_return_zero_if_failed",
-            ],
             "source": "Given this sentence: 'A man is spreading shreded cheese on a pizza.', on a scale of 1.0 to 5.0, what is the similarity to this text 'A man is spreading shredded cheese on an uncooked pizza.'?\n",
             "task_data": '{"text1": "A man is spreading shreded cheese on a pizza.", "text2": "A man is spreading shredded cheese on an uncooked pizza.", "attribute_name": "similarity", "min_value": 1.0, "max_value": 5.0, "attribute_value": 3.799999952316284, "metadata": {"data_classification_policy": ["public"], "template": "templates.regression.two_texts.simple", "num_demos": 0}}',
             "groups": [
@@ -66,18 +60,22 @@
             "subset": [],
         }
         self.assertEqual(len(dataset["train"]), 5)
-        self.assertDictEqual(dataset["train"][0], instance)
+        result = dataset["train"][0]
+        result_task_data = json.loads(result.pop("task_data"))
+        target_task_data = json.loads(target.pop("task_data"))
+        self.assertDictEqual(result, target)
+        self.assertDictEqual(result_task_data, target_task_data)
 
     def test_load_dataset_with_multi_templates(self):
         dataset = load_dataset(
             "card=cards.stsb,template=[templates.regression.two_texts.simple,templates.key_val],max_train_instances=5,max_validation_instances=5,max_test_instances=5"
         )
-        instance = {
+        target = {
             "metrics": ["metrics.spearman"],
             "data_classification_policy": ["public"],
+            "postprocessors": ["processors.to_string_stripped"],
             "target": "5.0",
             "references": ["5.0"],
-            "postprocessors": ["processors.to_string_stripped"],
             "source": "text1: A plane is taking off., text2: An air plane is taking off., attribute_name: similarity, min_value: 1.0, max_value: 5.0\n",
             "task_data": '{"text1": "A plane is taking off.", "text2": "An air plane is taking off.", "attribute_name": "similarity", "min_value": 1.0, "max_value": 5.0, "attribute_value": 5.0, "metadata": {"data_classification_policy": ["public"], "template": "templates.key_val", "num_demos": 0}}',
             "groups": [],
@@ -85,46 +83,54 @@
         }
 
         self.assertEqual(len(dataset["train"]), 5)
-        self.assertDictEqual(dataset["train"][0], instance)
+        result = dataset["train"][0]
+        result_task_data = json.loads(result.pop("task_data"))
+        target_task_data = json.loads(target.pop("task_data"))
+        self.assertDictEqual(result, target)
+        self.assertDictEqual(result_task_data, target_task_data)
 
     def test_load_dataset_with_benchmark(self):
         dataset = load_dataset(
             "benchmarks.glue[max_samples_per_subset=1,loader_limit=300]"
         )
-        self.assertEqual(
-            dataset["test"].to_list()[0],
-            {
-                "metrics": ["metrics.matthews_correlation"],
-                "data_classification_policy": ["public"],
-                "target": "acceptable",
-                "references": ["acceptable"],
-                "postprocessors": [
-                    "processors.take_first_non_empty_line",
-                    "processors.lower_case_till_punc",
-                ],
-                "source": "Classify the grammatical acceptability of the following text to one of these options: unacceptable, acceptable.\ntext: The sailors rode the breeze clear of the rocks.\nThe grammatical acceptability is ",
-                "task_data": '{"text": "The sailors rode the breeze clear of the rocks.", "text_type": "text", "classes": ["unacceptable", "acceptable"], "type_of_class": "grammatical acceptability", "label": "acceptable", "metadata": {"data_classification_policy": ["public"], "template": "templates.classification.multi_class.instruction", "num_demos": 0}}',
-                "groups": [],
-                "subset": ["cola"],
-            },
-        )
-        self.assertEqual(
-            dataset["test"].to_list()[-1],
-            {
-                "metrics": ["metrics.f1_micro", "metrics.accuracy", "metrics.f1_macro"],
-                "data_classification_policy": ["public"],
-                "target": "entailment",
-                "references": ["entailment"],
-                "postprocessors": [
-                    "processors.take_first_non_empty_line",
-                    "processors.lower_case_till_punc",
-                ],
-                "source": "Given a premise and hypothesis classify the entailment of the hypothesis to one of entailment, not entailment.\npremise: The drain is clogged with hair. It has to be cleaned.\nhypothesis: The hair has to be cleaned.\nThe entailment class is ",
-                "task_data": '{"text_a": "The drain is clogged with hair. It has to be cleaned.", "text_a_type": "premise", "text_b": "The hair has to be cleaned.", "text_b_type": "hypothesis", "classes": ["entailment", "not entailment"], "type_of_relation": "entailment", "label": "entailment", "metadata": {"data_classification_policy": ["public"], "template": "templates.classification.multi_class.relation.default", "num_demos": 0}}',
-                "groups": [],
-                "subset": ["wnli"],
-            },
-        )
+        first_result = dataset["test"].to_list()[0]
+        last_result = dataset["test"].to_list()[-1]
+        first_result_task_data = json.loads(first_result.pop("task_data"))
+        last_result_task_data = json.loads(last_result.pop("task_data"))
+        first_target = {
+            "metrics": ["metrics.matthews_correlation"],
+            "data_classification_policy": ["public"],
+            "target": "acceptable",
+            "references": ["acceptable"],
+            "postprocessors": [
+                "processors.take_first_non_empty_line",
+                "processors.lower_case_till_punc",
+            ],
+            "source": "Classify the grammatical acceptability of the following text to one of these options: unacceptable, acceptable.\ntext: The sailors rode the breeze clear of the rocks.\nThe grammatical acceptability is ",
+            "task_data": '{"text": "The sailors rode the breeze clear of the rocks.", "text_type": "text", "classes": ["unacceptable", "acceptable"], "type_of_class": "grammatical acceptability", "label": "acceptable", "metadata": {"data_classification_policy": ["public"], "template": "templates.classification.multi_class.instruction", "num_demos": 0}}',
+            "groups": [],
+            "subset": ["cola"],
+        }
+        last_target = {
+            "metrics": ["metrics.f1_micro", "metrics.accuracy", "metrics.f1_macro"],
+            "data_classification_policy": ["public"],
+            "target": "entailment",
+            "references": ["entailment"],
+            "postprocessors": [
+                "processors.take_first_non_empty_line",
+                "processors.lower_case_till_punc",
+            ],
+            "source": "Given a premise and hypothesis classify the entailment of the hypothesis to one of entailment, not entailment.\npremise: The drain is clogged with hair. It has to be cleaned.\nhypothesis: The hair has to be cleaned.\nThe entailment class is ",
+            "task_data": '{"text_a": "The drain is clogged with hair. It has to be cleaned.", "text_a_type": "premise", "text_b": "The hair has to be cleaned.", "text_b_type": "hypothesis", "classes": ["entailment", "not entailment"], "type_of_relation": "entailment", "label": "entailment", "metadata": {"data_classification_policy": ["public"], "template": "templates.classification.multi_class.relation.default", "num_demos": 0}}',
+            "groups": [],
+            "subset": ["wnli"],
+        }
+        first_target_task_data = json.loads(first_target.pop("task_data"))
+        last_target_task_data = json.loads(last_target.pop("task_data"))
+        self.assertDictEqual(first_result, first_target)
+        self.assertDictEqual(first_result_task_data, first_target_task_data)
+        self.assertDictEqual(last_result, last_target)
+        self.assertDictEqual(last_result_task_data, last_target_task_data)
 
     def test_evaluate_with_group_by(self):
         dataset = load_dataset(
@@ -305,40 +311,15 @@
 
         target = {
             "metrics": ["metrics.f1_micro", "metrics.accuracy", "metrics.f1_macro"],
-<<<<<<< HEAD
-            "source": "Given a premise and hypothesis classify the entailment of the hypothesis to one of entailment, not entailment.\npremise: Steve follows Fred's example in everything. He influences him hugely.\nhypothesis: Steve influences him hugely.\nThe entailment class is entailment\n\npremise: The police arrested all of the gang members. They were trying to stop the drug trade in the neighborhood.\nhypothesis: The police were trying to stop the drug trade in the neighborhood.\nThe entailment class is not entailment\n\npremise: It works perfectly\nhypothesis: It works!\nThe entailment class is ",
-=======
-            "source": "Given a premise and hypothesis classify the entailment of the hypothesis to one of entailment, not entailment.\n"
-            "premise: When Tatyana reached the cabin, her mother was sleeping. "
-            "She was careful not to disturb her, undressing and climbing back "
-            "into her berth.\n"
-            "hypothesis: mother was careful not to disturb her, undressing and "
-            "climbing back into her berth.\n"
-            "The entailment class is entailment\n\n"
-            "premise: Steve follows Fred's example in everything. He influences him hugely.\nhypothesis: Steve influences him hugely.\nThe entailment class is entailment\n\npremise: It works perfectly\nhypothesis: It works!\nThe entailment class is ",
-            "target": "?",
-            "references": ["?"],
->>>>>>> 8c9b1df3
-            "task_data": '{"text_a": "It works perfectly", '
-            '"text_a_type": "premise", '
-            '"text_b": "It works!", '
-            '"text_b_type": "hypothesis", '
-            '"classes": ["entailment", "not entailment"], '
-            '"type_of_relation": "entailment", '
-<<<<<<< HEAD
-            '"metadata": {"template": "templates.classification.multi_class.relation.default"}}',
-            "group": "unitxt",
-=======
-            '"label": "?", '
-            '"metadata": {"data_classification_policy": [], "template": "templates.classification.multi_class.relation.default", "num_demos": 2}}',
-            "groups": [],
-            "subset": [],
->>>>>>> 8c9b1df3
+            "data_classification_policy": [],
             "postprocessors": [
                 "processors.take_first_non_empty_line",
                 "processors.lower_case_till_punc",
             ],
-            "data_classification_policy": [],
+            "source": "Given a premise and hypothesis classify the entailment of the hypothesis to one of entailment, not entailment.\npremise: When Tatyana reached the cabin, her mother was sleeping. She was careful not to disturb her, undressing and climbing back into her berth.\nhypothesis: mother was careful not to disturb her, undressing and climbing back into her berth.\nThe entailment class is \n\npremise: Steve follows Fred's example in everything. He influences him hugely.\nhypothesis: Steve influences him hugely.\nThe entailment class is \n\npremise: It works perfectly\nhypothesis: It works!\nThe entailment class is ",
+            "task_data": '{"text_a": "It works perfectly", "text_a_type": "premise", "text_b": "It works!", "text_b_type": "hypothesis", "classes": ["entailment", "not entailment"], "type_of_relation": "entailment", "metadata": {"data_classification_policy": [], "template": "templates.classification.multi_class.relation.default", "num_demos": 2}}',
+            "groups": [],
+            "subset": [],
         }
 
         self.assertDictEqual(target, result)
@@ -359,14 +340,16 @@
         target = {
             "metrics": ["metrics.f1_micro", "metrics.accuracy", "metrics.f1_macro"],
             "data_classification_policy": [],
+            "postprocessors": [
+                "processors.take_first_non_empty_line",
+                "processors.lower_case_till_punc",
+            ],
             "source": "Given a premise and hypothesis classify the entailment of the hypothesis to one of entailment, not entailment.\npremise: It works perfectly\nhypothesis: It works!\nThe entailment class is ",
-            "task_data": '{"text_a": "It works perfectly", "text_a_type": "premise", "text_b": "It works!", "text_b_type": "hypothesis", "classes": ["entailment", "not entailment"], "type_of_relation": "entailment", "metadata": {"template": "templates.classification.multi_class.relation.default"}}',
-            "group": "unitxt",
-            "postprocessors": [
-                "processors.take_first_non_empty_line",
-                "processors.lower_case_till_punc",
-            ],
-        }
+            "task_data": '{"text_a": "It works perfectly", "text_a_type": "premise", "text_b": "It works!", "text_b_type": "hypothesis", "classes": ["entailment", "not entailment"], "type_of_relation": "entailment", "metadata": {"data_classification_policy": [], "template": "templates.classification.multi_class.relation.default", "num_demos": 0}}',
+            "groups": [],
+            "subset": [],
+        }
+
         self.assertDictEqual(target, result)
 
     def test_produce_with_recipe_with_list_of_instances(self):
@@ -386,40 +369,15 @@
 
         target = {
             "metrics": ["metrics.f1_micro", "metrics.accuracy", "metrics.f1_macro"],
-<<<<<<< HEAD
-            "source": "Given a premise and hypothesis classify the entailment of the hypothesis to one of entailment, not entailment.\npremise: Steve follows Fred's example in everything. He influences him hugely.\nhypothesis: Steve influences him hugely.\nThe entailment class is entailment\n\npremise: The police arrested all of the gang members. They were trying to stop the drug trade in the neighborhood.\nhypothesis: The police were trying to stop the drug trade in the neighborhood.\nThe entailment class is not entailment\n\npremise: It works perfectly\nhypothesis: It works!\nThe entailment class is ",
-=======
-            "source": "Given a premise and hypothesis classify the entailment of the hypothesis to one of entailment, not entailment.\n"
-            "premise: When Tatyana reached the cabin, her mother was sleeping. "
-            "She was careful not to disturb her, undressing and climbing back "
-            "into her berth.\n"
-            "hypothesis: mother was careful not to disturb her, undressing and "
-            "climbing back into her berth.\n"
-            "The entailment class is entailment\n\n"
-            "premise: Steve follows Fred's example in everything. He influences him hugely.\nhypothesis: Steve influences him hugely.\nThe entailment class is entailment\n\npremise: It works perfectly\nhypothesis: It works!\nThe entailment class is ",
-            "target": "?",
-            "references": ["?"],
->>>>>>> 8c9b1df3
-            "task_data": '{"text_a": "It works perfectly", '
-            '"text_a_type": "premise", '
-            '"text_b": "It works!", '
-            '"text_b_type": "hypothesis", '
-            '"classes": ["entailment", "not entailment"], '
-            '"type_of_relation": "entailment", '
-<<<<<<< HEAD
-            '"metadata": {"template": "templates.classification.multi_class.relation.default"}}',
-            "group": "unitxt",
-=======
-            '"label": "?", '
-            '"metadata": {"data_classification_policy": [], "template": "templates.classification.multi_class.relation.default", "num_demos": 2}}',
-            "groups": [],
-            "subset": [],
->>>>>>> 8c9b1df3
+            "data_classification_policy": [],
             "postprocessors": [
                 "processors.take_first_non_empty_line",
                 "processors.lower_case_till_punc",
             ],
-            "data_classification_policy": [],
+            "source": "Given a premise and hypothesis classify the entailment of the hypothesis to one of entailment, not entailment.\npremise: When Tatyana reached the cabin, her mother was sleeping. She was careful not to disturb her, undressing and climbing back into her berth.\nhypothesis: mother was careful not to disturb her, undressing and climbing back into her berth.\nThe entailment class is \n\npremise: Steve follows Fred's example in everything. He influences him hugely.\nhypothesis: Steve influences him hugely.\nThe entailment class is \n\npremise: It works perfectly\nhypothesis: It works!\nThe entailment class is ",
+            "task_data": '{"text_a": "It works perfectly", "text_a_type": "premise", "text_b": "It works!", "text_b_type": "hypothesis", "classes": ["entailment", "not entailment"], "type_of_relation": "entailment", "metadata": {"data_classification_policy": [], "template": "templates.classification.multi_class.relation.default", "num_demos": 2}}',
+            "groups": [],
+            "subset": [],
         }
 
         self.assertDictEqual(target, result)
@@ -466,7 +424,7 @@
                 "question": "If a ate an apple in the morning, and one in the evening, how many apples did I eat?",
             },
         ]
-        predictions = infer(instances, recipe, engine)
+        predictions = infer(instances, engine, recipe)
         targets = ["365", "1"]
         self.assertListEqual(predictions, targets)
 
@@ -479,6 +437,6 @@
                 "question": "If a ate an apple in the morning, and one in the evening, how many apples did I eat?",
             },
         ]
-        predictions = infer(instances, recipe, engine)
+        predictions = infer(instances, engine, recipe)
         targets = ["365", "1"]
         self.assertListEqual(predictions, targets)