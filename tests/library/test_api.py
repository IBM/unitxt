import json

import numpy as np
from unitxt.api import (
    create_dataset,
    evaluate,
    infer,
    load_dataset,
    post_process,
    produce,
)
from unitxt.card import TaskCard
from unitxt.loaders import LoadHF
from unitxt.task import Task
from unitxt.templates import InputOutputTemplate, TemplatesList

from tests.utils import UnitxtTestCase, fillna, round_values


class TestAPI(UnitxtTestCase):
    maxDiff = None

    def test_load_dataset_without_template(self):
        dataset = load_dataset(
            "card=cards.stsb",
        )
        self.assertEqual(len(dataset["train"]), 282)

    def test_load_dataset(self):
        dataset = load_dataset(
            "card=cards.stsb,template=templates.regression.two_texts.simple,max_train_instances=5,max_validation_instances=5,max_test_instances=5",
            use_cache=True,
        )
        target = {
            "metrics": ["metrics.spearman"],
            "data_classification_policy": ["public"],
            "postprocessors": [
                "processors.take_first_non_empty_line",
                "processors.cast_to_float_return_zero_if_failed",
            ],
            "target": "5.0",
            "references": ["5.0"],
            "source": "Given this sentence: 'A plane is taking off.', on a scale of 1.0 to 5.0, what is the similarity to this text 'An air plane is taking off.'?\n",
            "task_data": '{"text1": "A plane is taking off.", "text2": "An air plane is taking off.", "attribute_name": "similarity", "min_value": 1.0, "max_value": 5.0, "attribute_value": 5.0, "metadata": {"data_classification_policy": ["public"], "template": "templates.regression.two_texts.simple", "demos_pool_size": 0, "num_demos": 0}}',
            "groups": [],
            "media": {"audios": [], "images": []},
            "subset": [],
        }
        self.assertEqual(len(dataset["train"]), 5)
        result = dataset["train"][0]
        result_task_data = json.loads(result.pop("task_data"))
        target_task_data = json.loads(target.pop("task_data"))
        self.assertDictEqual(result, target)
        self.assertDictEqual(result_task_data, target_task_data)

    def test_load_dataset_with_multi_num_demos(self):
        dataset = load_dataset(
            "card=cards.stsb,template=templates.regression.two_texts.simple,max_train_instances=5,max_validation_instances=5,max_test_instances=5,num_demos=[0,1],demos_pool_size=2,group_by=[num_demos,template]"
        )
        target = {
            "source": "Given this sentence: 'A man is spreading shreded cheese on a pizza.', on a scale of 1.0 to 5.0, what is the similarity to this text 'A man is spreading shredded cheese on an uncooked pizza.'?\n",
            "target": "3.8",
            "references": ["3.8"],
            "metrics": ["metrics.spearman"],
            "groups": [
                '{"num_demos": 0}',
                '{"template": "templates.regression.two_texts.simple"}',
            ],
            "subset": [],
            "media": {"images": [], "audios": []},
            "postprocessors": [
                "processors.take_first_non_empty_line",
                "processors.cast_to_float_return_zero_if_failed",
            ],
            "task_data": '{"text1": "A man is spreading shreded cheese on a pizza.", "text2": "A man is spreading shredded cheese on an uncooked pizza.", "attribute_name": "similarity", "min_value": 1.0, "max_value": 5.0, "metadata": {"data_classification_policy": ["public"], "demos_pool_size": 2, "num_demos": 0, "template": "templates.regression.two_texts.simple"}, "attribute_value": 3.799999952316284, "demos": []}',
            "data_classification_policy": ["public"],
        }
        self.assertEqual(len(dataset["train"]), 5)
        result = dataset["train"][0]
        result_task_data = json.loads(result.pop("task_data"))
        target_task_data = json.loads(target.pop("task_data"))
        self.assertDictEqual(result, target)
        self.assertDictEqual(result_task_data, target_task_data)

    def test_load_dataset_with_mixed_args(self):
        dataset = load_dataset(
            "card=cards.stsb,template=templates.regression.two_texts.simple,group_by=[num_demos,template]",
            max_train_instances=5,
            max_validation_instances=5,
            max_test_instances=5,
            num_demos=[0, 1],
            demos_pool_size=2,
        )
        target = {
            "source": "Given this sentence: 'A man is spreading shreded cheese on a pizza.', on a scale of 1.0 to 5.0, what is the similarity to this text 'A man is spreading shredded cheese on an uncooked pizza.'?\n",
            "target": "3.8",
            "references": ["3.8"],
            "metrics": ["metrics.spearman"],
            "groups": [
                '{"num_demos": 0}',
                '{"template": "templates.regression.two_texts.simple"}',
            ],
            "subset": [],
            "media": {"images": [], "audios": []},
            "postprocessors": [
                "processors.take_first_non_empty_line",
                "processors.cast_to_float_return_zero_if_failed",
            ],
            "task_data": '{"text1": "A man is spreading shreded cheese on a pizza.", "text2": "A man is spreading shredded cheese on an uncooked pizza.", "attribute_name": "similarity", "min_value": 1.0, "max_value": 5.0, "metadata": {"data_classification_policy": ["public"], "demos_pool_size": 2, "num_demos": 0, "template": "templates.regression.two_texts.simple"}, "attribute_value": 3.799999952316284, "demos": []}',
            "data_classification_policy": ["public"],
        }
        self.assertEqual(len(dataset["train"]), 5)
        result = dataset["train"][0]
        result_task_data = json.loads(result.pop("task_data"))
        target_task_data = json.loads(target.pop("task_data"))
        self.assertDictEqual(result, target)
        self.assertDictEqual(result_task_data, target_task_data)

    def test_load_dataset_with_multi_templates(self):
        dataset = load_dataset(
            "card=cards.stsb,template=[templates.regression.two_texts.simple,templates.key_val],max_train_instances=5,max_validation_instances=5,max_test_instances=5"
        )
        target = {
            "metrics": ["metrics.spearman"],
            "data_classification_policy": ["public"],
            "postprocessors": ["processors.to_string_stripped"],
            "target": "5.0",
            "references": ["5.0"],
            "source": "text1: A plane is taking off., text2: An air plane is taking off., attribute_name: similarity, min_value: 1.0, max_value: 5.0\n",
            "task_data": '{"text1": "A plane is taking off.", "text2": "An air plane is taking off.", "attribute_name": "similarity", "min_value": 1.0, "max_value": 5.0, "attribute_value": 5.0, "metadata": {"data_classification_policy": ["public"], "template": "templates.key_val", "demos_pool_size": 0, "num_demos": 0}}',
            "groups": [],
            "media": {"audios": [], "images": []},
            "subset": [],
        }

        self.assertEqual(len(dataset["train"]), 5)
        result = dataset["train"][0]
        result_task_data = json.loads(result.pop("task_data"))
        target_task_data = json.loads(target.pop("task_data"))
        self.assertDictEqual(result, target)
        self.assertDictEqual(result_task_data, target_task_data)

    def test_load_dataset_with_benchmark(self):
        dataset = load_dataset(
            "benchmarks.glue[max_samples_per_subset=1,loader_limit=300]"
        )
        first_result = dataset["test"].to_list()[0]
        last_result = dataset["test"].to_list()[-1]
        first_result_task_data = json.loads(first_result.pop("task_data"))
        last_result_task_data = json.loads(last_result.pop("task_data"))
        first_target = {
            "metrics": ["metrics.matthews_correlation"],
            "data_classification_policy": ["public"],
            "target": "acceptable",
            "references": ["acceptable"],
            "postprocessors": [
                "processors.take_first_non_empty_line",
                "processors.lower_case_till_punc",
            ],
            "source": "Classify the grammatical acceptability of the following text to one of these options: unacceptable, acceptable.\ntext: The sailors rode the breeze clear of the rocks.\nThe grammatical acceptability is ",
            "task_data": '{"text": "The sailors rode the breeze clear of the rocks.", "text_type": "text", "classes": ["unacceptable", "acceptable"], "type_of_class": "grammatical acceptability", "label": "acceptable", "metadata": {"data_classification_policy": ["public"], "template": "templates.classification.multi_class.instruction", "demos_pool_size": 0, "num_demos": 0}}',
            "groups": [],
            "media": {"audios": [], "images": []},
            "subset": ["cola"],
        }
        last_target = {
            "metrics": ["metrics.f1_micro", "metrics.accuracy", "metrics.f1_macro"],
            "data_classification_policy": ["public"],
            "target": "entailment",
            "references": ["entailment"],
            "postprocessors": [
                "processors.take_first_non_empty_line",
                "processors.lower_case_till_punc",
            ],
            "source": "Given a premise and hypothesis classify the entailment of the hypothesis to one of entailment, not entailment.\npremise: The drain is clogged with hair. It has to be cleaned.\nhypothesis: The hair has to be cleaned.\nThe entailment class is ",
            "task_data": '{"text_a": "The drain is clogged with hair. It has to be cleaned.", "text_a_type": "premise", "text_b": "The hair has to be cleaned.", "text_b_type": "hypothesis", "classes": ["entailment", "not entailment"], "type_of_relation": "entailment", "label": "entailment", "metadata": {"data_classification_policy": ["public"], "template": "templates.classification.multi_class.relation.default", "demos_pool_size": 0, "num_demos": 0}}',
            "groups": [],
            "media": {"audios": [], "images": []},
            "subset": ["wnli"],
        }
        first_target_task_data = json.loads(first_target.pop("task_data"))
        last_target_task_data = json.loads(last_target.pop("task_data"))
        self.assertDictEqual(first_result, first_target)
        self.assertDictEqual(first_result_task_data, first_target_task_data)
        self.assertDictEqual(last_result, last_target)
        self.assertDictEqual(last_result_task_data, last_target_task_data)

    def test_load_dataset_with_benchmark_mixed_args(self):
        dataset = load_dataset(
            "benchmarks.glue", max_samples_per_subset=1, loader_limit=300
        )
        first_result = dataset["test"].to_list()[0]
        last_result = dataset["test"].to_list()[-1]
        first_result_task_data = json.loads(first_result.pop("task_data"))
        last_result_task_data = json.loads(last_result.pop("task_data"))
        first_target = {
            "metrics": ["metrics.matthews_correlation"],
            "data_classification_policy": ["public"],
            "target": "acceptable",
            "references": ["acceptable"],
            "postprocessors": [
                "processors.take_first_non_empty_line",
                "processors.lower_case_till_punc",
            ],
            "source": "Classify the grammatical acceptability of the following text to one of these options: unacceptable, acceptable.\ntext: The sailors rode the breeze clear of the rocks.\nThe grammatical acceptability is ",
            "task_data": '{"text": "The sailors rode the breeze clear of the rocks.", "text_type": "text", "classes": ["unacceptable", "acceptable"], "type_of_class": "grammatical acceptability", "label": "acceptable", "metadata": {"data_classification_policy": ["public"], "template": "templates.classification.multi_class.instruction", "demos_pool_size": 0, "num_demos": 0}}',
            "groups": [],
            "media": {"audios": [], "images": []},
            "subset": ["cola"],
        }
        last_target = {
            "metrics": ["metrics.f1_micro", "metrics.accuracy", "metrics.f1_macro"],
            "data_classification_policy": ["public"],
            "target": "entailment",
            "references": ["entailment"],
            "postprocessors": [
                "processors.take_first_non_empty_line",
                "processors.lower_case_till_punc",
            ],
            "source": "Given a premise and hypothesis classify the entailment of the hypothesis to one of entailment, not entailment.\npremise: The drain is clogged with hair. It has to be cleaned.\nhypothesis: The hair has to be cleaned.\nThe entailment class is ",
            "task_data": '{"text_a": "The drain is clogged with hair. It has to be cleaned.", "text_a_type": "premise", "text_b": "The hair has to be cleaned.", "text_b_type": "hypothesis", "classes": ["entailment", "not entailment"], "type_of_relation": "entailment", "label": "entailment", "metadata": {"data_classification_policy": ["public"], "template": "templates.classification.multi_class.relation.default", "demos_pool_size": 0, "num_demos": 0}}',
            "groups": [],
            "media": {"audios": [], "images": []},
            "subset": ["wnli"],
        }
        first_target_task_data = json.loads(first_target.pop("task_data"))
        last_target_task_data = json.loads(last_target.pop("task_data"))
        self.assertDictEqual(first_result, first_target)
        self.assertDictEqual(first_result_task_data, first_target_task_data)
        self.assertDictEqual(last_result, last_target)
        self.assertDictEqual(last_result_task_data, last_target_task_data)

    def test_evaluate_with_group_by(self):
        dataset = load_dataset(
            "card=cards.stsb,template=[templates.regression.two_texts.simple,templates.regression.two_texts.title],max_train_instances=5,max_validation_instances=5,max_test_instances=5,group_by=[template]"
        )
        predictions = ["2.6", "2.5", "2.2", "3", "4"]
        results = evaluate(predictions, dataset["train"])
        self.assertDictEqual(
            round_values(fillna(results[0]["score"]["groups"], None), 3),
            {
                "template": {
                    "templates.regression.two_texts.title": {
                        "num_of_instances": 3,
                        "spearmanr": 0.5,
                        "score": 0.5,
                        "score_name": "spearmanr",
                        "score_ci_low": None,
                        "score_ci_high": None,
                        "spearmanr_ci_low": None,
                        "spearmanr_ci_high": None,
                        "spearmanr_p_value": 0.667,
                    },
                    "templates.regression.two_texts.simple": {
                        "num_of_instances": 2,
                        "spearmanr": -1.0,
                        "score": -1.0,
                        "score_name": "spearmanr",
                        "score_ci_low": -1.0,
                        "score_ci_high": -1.0,
                        "spearmanr_ci_low": -1.0,
                        "spearmanr_ci_high": -1.0,
                        "spearmanr_p_value": None,

                    },
                }
            },
        )

    def test_evaluate(self):
        dataset = load_dataset(
            "card=cards.stsb,template=templates.regression.two_texts.simple,max_train_instances=5,max_validation_instances=5,max_test_instances=5"
        )
        predictions = ["2.45", "2.5", "2.2", "3", "4"]
        results = evaluate(predictions, dataset["train"])
        # Processors are not serialized by correctly yet
        instance_with_results = {
            "metrics": ["metrics.spearman"],
            "data_classification_policy": ["public"],
            "target": "5.0",
            "references": ["5.0"],
            "source": "Given this sentence: 'A plane is taking off.', on a scale of 1.0 to 5.0, what is the similarity to this text 'An air plane is taking off.'?\n",
            "task_data": {
                "text1": "A plane is taking off.",
                "text2": "An air plane is taking off.",
                "attribute_name": "similarity",
                "min_value": 1.0,
                "max_value": 5.0,
                "attribute_value": 5.0,
                "metadata": {
                    "data_classification_policy": ["public"],
                    "template": "templates.regression.two_texts.simple",
                    "demos_pool_size": 0,
                    "num_demos": 0,
                },
                "source": "Given this sentence: 'A plane is taking off.', on a scale of 1.0 to 5.0, what is the similarity to this text 'An air plane is taking off.'?\n",
            },
            "groups": [],
            "media": {"audios": [], "images": []},
            "subset": [],
            "prediction": "2.45",
            "processed_prediction": 2.45,
            "processed_references": [5.0],
            "score": {
                "global": {
                    "num_of_instances": 5,
                    "spearmanr": -0.10259783520851541,
                    "score": -0.10259783520851541,
                    "spearmanr_p_value": 0.8695979205185651,
                    "spearmanr_ci_low": -1.0,
                    "spearmanr_ci_high": 0.9946088287837848,
                    "score_ci_low": -1.0,
                    "score_ci_high": 0.9946088287837848,
                    "score_name": "spearmanr",
                },
                "instance": {
                    "score": np.nan,
                    "score_name": "spearmanr",
                    "spearmanr": np.nan,
                },
            },
        }
        del results[0]["postprocessors"]
        self.assertDictEqual(
            fillna(results[0], None), fillna(instance_with_results, None)
        )

    def test_evaluate_no_confidence_internal(self):
        dataset = load_dataset(
            "card=cards.stsb,template=templates.regression.two_texts.simple,max_train_instances=5,max_validation_instances=5,max_test_instances=5"
        )
        predictions = ["2.5", "2.5", "2.2", "3", "4"]
<<<<<<< HEAD
        results = evaluate(predictions, dataset["train"], calc_confidence_intervals=False)
=======
        results = evaluate(
            predictions, dataset["train"], calc_confidence_intervals=False
        )
>>>>>>> 547f9834

        instance_global_scores = {
            "num_of_instances": 5,
            "spearmanr": 0.026315789473684213,
            "score": 0.026315789473684213,
            "score_name": "spearmanr",
        }

        self.assertDictEqual(
            fillna(results[0]["score"]["global"], None),
            fillna(instance_global_scores, None),
        )

    def test_evaluate_with_groups(self):
        dataset = load_dataset(
            "card=cards.stsb,template=templates.regression.two_texts.simple,max_train_instances=5,max_validation_instances=5,max_test_instances=5"
        )
        predictions = ["2.4", "2.5", "2.2", "3", "4"]
        results = evaluate(predictions, dataset["train"])
        instance_with_results = {
            "metrics": ["metrics.spearman"],
            "source": "Given this sentence: 'A plane is taking off.', on a scale of 1.0 to 5.0, what is the similarity to this text 'An air plane is taking off.'?\n",
            "target": "5.0",
            "references": ["5.0"],
            "task_data": {
                "text1": "A plane is taking off.",
                "text2": "An air plane is taking off.",
                "attribute_name": "similarity",
                "min_value": 1.0,
                "max_value": 5.0,
                "attribute_value": 5.0,
                "metadata": {
                    "data_classification_policy": ["public"],
                    "template": "templates.regression.two_texts.simple",
                    "demos_pool_size": 0,
                    "num_demos": 0,
                },
                "source": "Given this sentence: 'A plane is taking off.', on a scale of 1.0 to 5.0, what is the similarity to this text 'An air plane is taking off.'?\n",
            },
            "postprocessors": [
                "processors.take_first_non_empty_line",
                "processors.cast_to_float_return_zero_if_failed",
            ],
            "data_classification_policy": ["public"],
            "prediction": "2.4",
            "groups": [],
            "media": {"audios": [], "images": []},
            "subset": [],
            "processed_prediction": 2.4,
            "processed_references": [5.0],
            "score": {
                "global": {
                    "num_of_instances": 5,
                    "score": -0.10259783520851541,
                    "score_ci_high": 0.9946088287837848,
                    "score_ci_low": -1.0,
                    "score_name": "spearmanr",
                    "spearmanr": -0.10259783520851541,
                    "spearmanr_ci_high": 0.9946088287837848,
                    "spearmanr_ci_low":-1.0,
                    "spearmanr_p_value": 0.8695979205185651,
                },
                "instance": {
                    "score":np.nan,
                    "score_name": "spearmanr",
                    "spearmanr": np.nan,
                },
            },
        }
        # Processors are not serialized by correctly yet
        del results[0]["postprocessors"]
        del instance_with_results["postprocessors"]
        self.assertDictEqual(results[0], instance_with_results)

    def test_post_process(self):
        dataset = load_dataset(
            "card=cards.stsb,template=templates.regression.two_texts.simple,max_train_instances=5,max_validation_instances=5,max_test_instances=5"
        )
        predictions = ["2.5", "2.5", "2.2", "3", "4"]
        targets = [2.5, 2.5, 2.2, 3.0, 4.0]
        results = post_process(predictions, dataset["train"])
        self.assertListEqual(results, targets)

    def test_evaluate_with_metrics_external_setup(self):
        dataset = load_dataset(
            "card=cards.stsb,template=templates.regression.two_texts.simple,max_train_instances=5,max_validation_instances=5,max_test_instances=5,metrics=[metrics.accuracy],postprocessors=[processors.first_character]"
        )
        self.assertEqual(dataset["train"][0]["metrics"], ["metrics.accuracy"])
        self.assertEqual(
            dataset["train"][0]["postprocessors"], ["processors.first_character"]
        )
        predictions = ["2.5", "2.5", "2.2", "3", "4"]
        results = evaluate(predictions, dataset["train"])
        self.assertAlmostEqual(results[0]["score"]["global"]["score"], 0.2, 3)

    def test_produce_with_recipe(self):
        result = produce(
            {
                "text_a": "It works perfectly",
                "text_b": "It works!",
                "classes": ["entailment", "not entailment"],
                "type_of_relation": "entailment",
                "text_a_type": "premise",
                "text_b_type": "hypothesis",
            },
            "card=cards.wnli,template=templates.classification.multi_class.relation.default,demos_pool_size=5,num_demos=2",
        )

        target = {
            "metrics": ["metrics.f1_micro", "metrics.accuracy", "metrics.f1_macro"],
            "data_classification_policy": [],
            "postprocessors": [
                "processors.take_first_non_empty_line",
                "processors.lower_case_till_punc",
            ],
            "source": "Given a premise and hypothesis classify the entailment of the hypothesis to one of entailment, not entailment.\npremise: When Tatyana reached the cabin, her mother was sleeping. She was careful not to disturb her, undressing and climbing back into her berth.\nhypothesis: mother was careful not to disturb her, undressing and climbing back into her berth.\nThe entailment class is entailment\n\npremise: Steve follows Fred's example in everything. He influences him hugely.\nhypothesis: Steve influences him hugely.\nThe entailment class is entailment\n\npremise: It works perfectly\nhypothesis: It works!\nThe entailment class is ",
            "task_data": '{"text_a": "It works perfectly", "text_a_type": "premise", "text_b": "It works!", "text_b_type": "hypothesis", "classes": ["entailment", "not entailment"], "type_of_relation": "entailment", "metadata": {"data_classification_policy": [], "num_demos": 2, "demos_pool_size": 5, "template": "templates.classification.multi_class.relation.default"}, "demos": [{"text_a": "When Tatyana reached the cabin, her mother was sleeping. She was careful not to disturb her, undressing and climbing back into her berth.", "text_a_type": "premise", "text_b": "mother was careful not to disturb her, undressing and climbing back into her berth.", "text_b_type": "hypothesis", "classes": ["entailment", "not entailment"], "type_of_relation": "entailment", "metadata": {"data_classification_policy": ["public"]}, "label": "entailment"}, {"text_a": "Steve follows Fred\'s example in everything. He influences him hugely.", "text_a_type": "premise", "text_b": "Steve influences him hugely.", "text_b_type": "hypothesis", "classes": ["entailment", "not entailment"], "type_of_relation": "entailment", "metadata": {"data_classification_policy": ["public"]}, "label": "entailment"}]}',
            "groups": [],
            "subset": [],
            "media": {"images": [], "audios": []},
        }

        self.assertDictEqual(target, result)

    def test_produce_with_task(self):
        result = produce(
            {
                "text_a": "It works perfectly",
                "text_b": "It works!",
                "classes": ["entailment", "not entailment"],
                "type_of_relation": "entailment",
                "text_a_type": "premise",
                "text_b_type": "hypothesis",
            },
            "task=tasks.classification.multi_class.relation,template=templates.classification.multi_class.relation.default",
        )

        target = {
            "metrics": ["metrics.f1_micro", "metrics.accuracy", "metrics.f1_macro"],
            "data_classification_policy": [],
            "postprocessors": [
                "processors.take_first_non_empty_line",
                "processors.lower_case_till_punc",
            ],
            "source": "Given a premise and hypothesis classify the entailment of the hypothesis to one of entailment, not entailment.\npremise: It works perfectly\nhypothesis: It works!\nThe entailment class is ",
            "task_data": '{"text_a": "It works perfectly", "text_a_type": "premise", "text_b": "It works!", "text_b_type": "hypothesis", "classes": ["entailment", "not entailment"], "type_of_relation": "entailment", "metadata": {"data_classification_policy": [], "num_demos": 0, "demos_pool_size": 0, "template": "templates.classification.multi_class.relation.default"}}',
            "groups": [],
            "subset": [],
            "media": {"images": [], "audios": []},
        }

        self.assertDictEqual(target, result)

    def test_produce_with_recipe_with_list_of_instances(self):
        result = produce(
            [
                {
                    "text_a": "It works perfectly",
                    "text_b": "It works!",
                    "classes": ["entailment", "not entailment"],
                    "type_of_relation": "entailment",
                    "text_a_type": "premise",
                    "text_b_type": "hypothesis",
                }
            ],
            "card=cards.wnli,template=templates.classification.multi_class.relation.default,demos_pool_size=5,num_demos=2,loader_limit=10",
        )[0]

        target = {
            "metrics": ["metrics.f1_micro", "metrics.accuracy", "metrics.f1_macro"],
            "data_classification_policy": [],
            "postprocessors": [
                "processors.take_first_non_empty_line",
                "processors.lower_case_till_punc",
            ],
            "source": "Given a premise and hypothesis classify the entailment of the hypothesis to one of entailment, not entailment.\npremise: When Tatyana reached the cabin, her mother was sleeping. She was careful not to disturb her, undressing and climbing back into her berth.\nhypothesis: mother was careful not to disturb her, undressing and climbing back into her berth.\nThe entailment class is entailment\n\npremise: Steve follows Fred's example in everything. He influences him hugely.\nhypothesis: Steve influences him hugely.\nThe entailment class is entailment\n\npremise: It works perfectly\nhypothesis: It works!\nThe entailment class is ",
            "task_data": '{"text_a": "It works perfectly", "text_a_type": "premise", "text_b": "It works!", "text_b_type": "hypothesis", "classes": ["entailment", "not entailment"], "type_of_relation": "entailment", "metadata": {"data_classification_policy": [], "num_demos": 2, "demos_pool_size": 5, "template": "templates.classification.multi_class.relation.default"}, "demos": [{"text_a": "When Tatyana reached the cabin, her mother was sleeping. She was careful not to disturb her, undressing and climbing back into her berth.", "text_a_type": "premise", "text_b": "mother was careful not to disturb her, undressing and climbing back into her berth.", "text_b_type": "hypothesis", "classes": ["entailment", "not entailment"], "type_of_relation": "entailment", "metadata": {"data_classification_policy": ["public"]}, "label": "entailment"}, {"text_a": "Steve follows Fred\'s example in everything. He influences him hugely.", "text_a_type": "premise", "text_b": "Steve influences him hugely.", "text_b_type": "hypothesis", "classes": ["entailment", "not entailment"], "type_of_relation": "entailment", "metadata": {"data_classification_policy": ["public"]}, "label": "entailment"}]}',
            "groups": [],
            "subset": [],
            "media": {"images": [], "audios": []},
        }

        self.assertDictEqual(target, result)

    def test_load_dataset_from_dict(self):
        card = TaskCard(
            loader=LoadHF(path="glue", name="wnli"),
            task=Task(
                input_fields=["sentence1", "sentence2"],
                reference_fields=["label"],
                metrics=["metrics.accuracy"],
            ),
            templates=TemplatesList(
                [
                    InputOutputTemplate(
                        input_format="Sentence1: {sentence1} Sentence2: {sentence2}",
                        output_format="{label}",
                    ),
                    InputOutputTemplate(
                        input_format="Sentence2: {sentence2} Sentence1: {sentence1}",
                        output_format="{label}",
                    ),
                ]
            ),
        )

        dataset = load_dataset(card=card, template_card_index=1, loader_limit=5)

        self.assertEqual(len(dataset["train"]), 5)
        self.assertEqual(
            dataset["train"]["source"][0].strip(),
            "Sentence2: The carrot had a hole. "
            "Sentence1: I stuck a pin through a carrot. "
            "When I pulled the pin out, it had a hole.",
        )
        self.assertEqual(dataset["train"]["metrics"][0], ["metrics.accuracy"])

    def test_infer(self):
        engine = "engines.model.flan.t5_small.hf"
        recipe = "card=cards.almost_evil,template=templates.qa.open.simple,demos_pool_size=0,num_demos=0"
        instances = [
            {"question": "How many days there are in a week"},
            {
                "question": "If a ate an apple in the morning, and one in the evening, how many apples did I eat?",
            },
        ]
        predictions = infer(instances, engine, recipe)
        targets = [
            "Question: How many days there are in a week\nAnswer:",
            "Question: If a ate an apple in the morning, and one in the evening, how many apples did I eat?\nAnswer:",
        ]
        self.assertListEqual(predictions, targets)

    def test_infer_with_task(self):
        engine = "engines.model.flan.t5_small.hf"
        recipe = "task=tasks.qa.open,template=templates.qa.open.simple"
        instances = [
            {"question": "How many days there are in a week"},
            {
                "question": "If a ate an apple in the morning, and one in the evening, how many apples did I eat?",
            },
        ]
        predictions = infer(instances, engine, recipe)
        targets = [
            "Question: How many days there are in a week\nAnswer:",
            "Question: If a ate an apple in the morning, and one in the evening, how many apples did I eat?\nAnswer:",
        ]
        self.assertListEqual(predictions, targets)

    def test_create_dataset_with_non_seralizble_object(self):
        import numpy as np
        from PIL import Image

        random_image = Image.fromarray(
            np.random.randint(0, 256, (256, 256, 3), dtype=np.uint8)
        )

        instances = [
            {
                "context": {"image": random_image, "format": "JPEG"},
                "context_type": "image",
                "question": "What is the capital of Texas?",
                "answers": ["Austin"],
            },
            {
                "context": {"image": random_image, "format": "JPEG"},
                "context_type": "image",
                "question": "What is the color of the sky?",
                "answers": ["Blue"],
            },
        ]

        create_dataset(
            task="tasks.qa.with_context",
            format="formats.chat_api",
            test_set=instances,
        )
        create_dataset(
            task="tasks.qa.with_context",
            format="formats.chat_api",
            test_set=instances,
            train_set=instances,
            validation_set=instances,
        )<|MERGE_RESOLUTION|>--- conflicted
+++ resolved
@@ -330,13 +330,10 @@
             "card=cards.stsb,template=templates.regression.two_texts.simple,max_train_instances=5,max_validation_instances=5,max_test_instances=5"
         )
         predictions = ["2.5", "2.5", "2.2", "3", "4"]
-<<<<<<< HEAD
-        results = evaluate(predictions, dataset["train"], calc_confidence_intervals=False)
-=======
+
         results = evaluate(
             predictions, dataset["train"], calc_confidence_intervals=False
         )
->>>>>>> 547f9834
 
         instance_global_scores = {
             "num_of_instances": 5,
