import json

import numpy as np
from unitxt.api import evaluate, infer, load_dataset, post_process, produce
from unitxt.card import TaskCard
from unitxt.loaders import LoadHF
from unitxt.task import Task
from unitxt.templates import InputOutputTemplate, TemplatesList

from tests.utils import UnitxtTestCase, fillna, round_values


class TestAPI(UnitxtTestCase):
    maxDiff = None

    def test_load_dataset(self):
        dataset = load_dataset(
            "card=cards.stsb,template=templates.regression.two_texts.simple,max_train_instances=5,max_validation_instances=5,max_test_instances=5"
        )
        target = {
            "metrics": ["metrics.spearman"],
<<<<<<< HEAD
            "source": "Given this sentence: 'A plane is taking off.', on a scale of 1.0 to 5.0, what is the similarity to this text 'An air plane is taking off.'?\n",
            "target": "5.0",
            "references": ["5.0"],
            "task_data": '{"text1": "A plane is taking off.", '
            '"text2": "An air plane is taking off.", '
            '"attribute_name": "similarity", '
            '"min_value": 1.0, '
            '"max_value": 5.0, '
            '"attribute_value": 5.0, '
            '"metadata": {"data_classification_policy": ["public"], "template": "templates.regression.two_texts.simple", "num_demos": 0}}',
            "groups": [],
            "media": {"audios": [], "images": []},
            "subset": [],
=======
            "data_classification_policy": ["public"],
>>>>>>> 435ce44e
            "postprocessors": [
                "processors.take_first_non_empty_line",
                "processors.cast_to_float_return_zero_if_failed",
            ],
            "target": "5.0",
            "references": ["5.0"],
            "source": "Given this sentence: 'A plane is taking off.', on a scale of 1.0 to 5.0, what is the similarity to this text 'An air plane is taking off.'?\n",
            "task_data": '{"text1": "A plane is taking off.", "text2": "An air plane is taking off.", "attribute_name": "similarity", "min_value": 1.0, "max_value": 5.0, "attribute_value": 5.0, "metadata": {"data_classification_policy": ["public"], "template": "templates.regression.two_texts.simple", "num_demos": 0}}',
            "groups": [],
            "subset": [],
        }
        self.assertEqual(len(dataset["train"]), 5)
        result = dataset["train"][0]
        result_task_data = json.loads(result.pop("task_data"))
        target_task_data = json.loads(target.pop("task_data"))
        self.assertDictEqual(result, target)
        self.assertDictEqual(result_task_data, target_task_data)

    def test_load_dataset_with_multi_num_demos(self):
        dataset = load_dataset(
            "card=cards.stsb,template=templates.regression.two_texts.simple,max_train_instances=5,max_validation_instances=5,max_test_instances=5,num_demos=[0,1],demos_pool_size=2,group_by=[num_demos,template]"
        )
        target = {
            "metrics": ["metrics.spearman"],
            "data_classification_policy": ["public"],
            "postprocessors": [
                "processors.take_first_non_empty_line",
                "processors.cast_to_float_return_zero_if_failed",
            ],
            "target": "3.8",
            "references": ["3.8"],
            "source": "Given this sentence: 'A man is spreading shreded cheese on a pizza.', on a scale of 1.0 to 5.0, what is the similarity to this text 'A man is spreading shredded cheese on an uncooked pizza.'?\n",
            "task_data": '{"text1": "A man is spreading shreded cheese on a pizza.", "text2": "A man is spreading shredded cheese on an uncooked pizza.", "attribute_name": "similarity", "min_value": 1.0, "max_value": 5.0, "attribute_value": 3.799999952316284, "metadata": {"data_classification_policy": ["public"], "template": "templates.regression.two_texts.simple", "num_demos": 0}}',
            "groups": [
                '{"num_demos": 0}',
                '{"template": "templates.regression.two_texts.simple"}',
            ],
            "media": {"audios": [], "images": []},
            "subset": [],
        }
        self.assertEqual(len(dataset["train"]), 5)
        result = dataset["train"][0]
        result_task_data = json.loads(result.pop("task_data"))
        target_task_data = json.loads(target.pop("task_data"))
        self.assertDictEqual(result, target)
        self.assertDictEqual(result_task_data, target_task_data)

    def test_load_dataset_with_multi_templates(self):
        dataset = load_dataset(
            "card=cards.stsb,template=[templates.regression.two_texts.simple,templates.key_val],max_train_instances=5,max_validation_instances=5,max_test_instances=5"
        )
        target = {
            "metrics": ["metrics.spearman"],
            "data_classification_policy": ["public"],
            "postprocessors": ["processors.to_string_stripped"],
            "target": "5.0",
            "references": ["5.0"],
            "source": "text1: A plane is taking off., text2: An air plane is taking off., attribute_name: similarity, min_value: 1.0, max_value: 5.0\n",
            "task_data": '{"text1": "A plane is taking off.", "text2": "An air plane is taking off.", "attribute_name": "similarity", "min_value": 1.0, "max_value": 5.0, "attribute_value": 5.0, "metadata": {"data_classification_policy": ["public"], "template": "templates.key_val", "num_demos": 0}}',
            "groups": [],
            "media": {"audios": [], "images": []},
            "subset": [],
        }

        self.assertEqual(len(dataset["train"]), 5)
        result = dataset["train"][0]
        result_task_data = json.loads(result.pop("task_data"))
        target_task_data = json.loads(target.pop("task_data"))
        self.assertDictEqual(result, target)
        self.assertDictEqual(result_task_data, target_task_data)

    def test_load_dataset_with_benchmark(self):
        dataset = load_dataset(
            "benchmarks.glue[max_samples_per_subset=1,loader_limit=300]"
        )
<<<<<<< HEAD
        self.assertEqual(
            dataset["test"].to_list()[0],
            {
                "metrics": ["metrics.matthews_correlation"],
                "data_classification_policy": ["public"],
                "target": "acceptable",
                "references": ["acceptable"],
                "postprocessors": [
                    "processors.take_first_non_empty_line",
                    "processors.lower_case_till_punc",
                ],
                "source": "Classify the grammatical acceptability of the following text to one of these options: unacceptable, acceptable.\ntext: The sailors rode the breeze clear of the rocks.\nThe grammatical acceptability is ",
                "task_data": '{"text": "The sailors rode the breeze clear of the rocks.", "text_type": "text", "classes": ["unacceptable", "acceptable"], "type_of_class": "grammatical acceptability", "label": "acceptable", "metadata": {"data_classification_policy": ["public"], "template": "templates.classification.multi_class.instruction", "num_demos": 0}}',
                "groups": [],
                "media": {"audios": [], "images": []},
                "subset": ["cola"],
            },
        )
        self.assertEqual(
            dataset["test"].to_list()[-1],
            {
                "metrics": ["metrics.f1_micro", "metrics.accuracy", "metrics.f1_macro"],
                "data_classification_policy": ["public"],
                "target": "entailment",
                "references": ["entailment"],
                "postprocessors": [
                    "processors.take_first_non_empty_line",
                    "processors.lower_case_till_punc",
                ],
                "source": "Given a premise and hypothesis classify the entailment of the hypothesis to one of entailment, not entailment.\npremise: The drain is clogged with hair. It has to be cleaned.\nhypothesis: The hair has to be cleaned.\nThe entailment class is ",
                "task_data": '{"text_a": "The drain is clogged with hair. It has to be cleaned.", "text_a_type": "premise", "text_b": "The hair has to be cleaned.", "text_b_type": "hypothesis", "classes": ["entailment", "not entailment"], "type_of_relation": "entailment", "label": "entailment", "metadata": {"data_classification_policy": ["public"], "template": "templates.classification.multi_class.relation.default", "num_demos": 0}}',
                "groups": [],
                "media": {"audios": [], "images": []},
                "subset": ["wnli"],
            },
        )
=======
        first_result = dataset["test"].to_list()[0]
        last_result = dataset["test"].to_list()[-1]
        first_result_task_data = json.loads(first_result.pop("task_data"))
        last_result_task_data = json.loads(last_result.pop("task_data"))
        first_target = {
            "metrics": ["metrics.matthews_correlation"],
            "data_classification_policy": ["public"],
            "target": "acceptable",
            "references": ["acceptable"],
            "postprocessors": [
                "processors.take_first_non_empty_line",
                "processors.lower_case_till_punc",
            ],
            "source": "Classify the grammatical acceptability of the following text to one of these options: unacceptable, acceptable.\ntext: The sailors rode the breeze clear of the rocks.\nThe grammatical acceptability is ",
            "task_data": '{"text": "The sailors rode the breeze clear of the rocks.", "text_type": "text", "classes": ["unacceptable", "acceptable"], "type_of_class": "grammatical acceptability", "label": "acceptable", "metadata": {"data_classification_policy": ["public"], "template": "templates.classification.multi_class.instruction", "num_demos": 0}}',
            "groups": [],
            "subset": ["cola"],
        }
        last_target = {
            "metrics": ["metrics.f1_micro", "metrics.accuracy", "metrics.f1_macro"],
            "data_classification_policy": ["public"],
            "target": "entailment",
            "references": ["entailment"],
            "postprocessors": [
                "processors.take_first_non_empty_line",
                "processors.lower_case_till_punc",
            ],
            "source": "Given a premise and hypothesis classify the entailment of the hypothesis to one of entailment, not entailment.\npremise: The drain is clogged with hair. It has to be cleaned.\nhypothesis: The hair has to be cleaned.\nThe entailment class is ",
            "task_data": '{"text_a": "The drain is clogged with hair. It has to be cleaned.", "text_a_type": "premise", "text_b": "The hair has to be cleaned.", "text_b_type": "hypothesis", "classes": ["entailment", "not entailment"], "type_of_relation": "entailment", "label": "entailment", "metadata": {"data_classification_policy": ["public"], "template": "templates.classification.multi_class.relation.default", "num_demos": 0}}',
            "groups": [],
            "subset": ["wnli"],
        }
        first_target_task_data = json.loads(first_target.pop("task_data"))
        last_target_task_data = json.loads(last_target.pop("task_data"))
        self.assertDictEqual(first_result, first_target)
        self.assertDictEqual(first_result_task_data, first_target_task_data)
        self.assertDictEqual(last_result, last_target)
        self.assertDictEqual(last_result_task_data, last_target_task_data)
>>>>>>> 435ce44e

    def test_evaluate_with_group_by(self):
        dataset = load_dataset(
            "card=cards.stsb,template=[templates.regression.two_texts.simple,templates.regression.two_texts.title],max_train_instances=5,max_validation_instances=5,max_test_instances=5,group_by=[template]"
        )
        predictions = ["2.5", "2.5", "2.2", "3", "4"]
        results = evaluate(predictions, dataset["train"])
        self.assertDictEqual(
            round_values(fillna(results[0]["score"]["groups"], None), 3),
            {
                "template": {
                    "templates.regression.two_texts.title": {
                        "spearmanr": 0.5,
                        "score": 0.5,
                        "score_name": "spearmanr",
                        "score_ci_low": -1.0,
                        "score_ci_high": 1.0,
                        "spearmanr_ci_low": -1.0,
                        "spearmanr_ci_high": 1.0,
                    },
                    "templates.regression.two_texts.simple": {
                        "spearmanr": -1.0,
                        "score": -1.0,
                        "score_name": "spearmanr",
                        "score_ci_low": None,
                        "score_ci_high": None,
                        "spearmanr_ci_low": None,
                        "spearmanr_ci_high": None,
                    },
                }
            },
        )

    def test_evaluate(self):
        dataset = load_dataset(
            "card=cards.stsb,template=templates.regression.two_texts.simple,max_train_instances=5,max_validation_instances=5,max_test_instances=5"
        )
        predictions = ["2.5", "2.5", "2.2", "3", "4"]
        results = evaluate(predictions, dataset["train"])
        # Processors are not serialized by correctly yet
        instance_with_results = {
            "metrics": ["metrics.spearman"],
            "data_classification_policy": ["public"],
            "target": "5.0",
            "references": ["5.0"],
            "source": "Given this sentence: 'A plane is taking off.', on a scale of 1.0 to 5.0, what is the similarity to this text 'An air plane is taking off.'?\n",
            "task_data": {
                "text1": "A plane is taking off.",
                "text2": "An air plane is taking off.",
                "attribute_name": "similarity",
                "min_value": 1.0,
                "max_value": 5.0,
                "attribute_value": 5.0,
                "metadata": {
                    "data_classification_policy": ["public"],
                    "template": "templates.regression.two_texts.simple",
                    "num_demos": 0,
                },
                "source": "Given this sentence: 'A plane is taking off.', on a scale of 1.0 to 5.0, what is the similarity to this text 'An air plane is taking off.'?\n",
            },
            "groups": [],
            "media": {"audios": [], "images": []},
            "subset": [],
            "prediction": "2.5",
            "processed_prediction": 2.5,
            "processed_references": [5.0],
            "score": {
                "global": {
                    "spearmanr": 0.026315789473684213,
                    "score": 0.026315789473684213,
                    "score_name": "spearmanr",
                    "score_ci_low": -0.970678676196682,
                    "score_ci_high": 0.9639697714358006,
                    "spearmanr_ci_low": -0.970678676196682,
                    "spearmanr_ci_high": 0.9639697714358006,
                },
                "instance": {
                    "score": np.nan,
                    "score_name": "spearmanr",
                    "spearmanr": np.nan,
                },
            },
        }
        del results[0]["postprocessors"]
        self.assertDictEqual(
            fillna(results[0], None), fillna(instance_with_results, None)
        )

    def test_evaluate_with_groups(self):
        dataset = load_dataset(
            "card=cards.stsb,template=templates.regression.two_texts.simple,max_train_instances=5,max_validation_instances=5,max_test_instances=5"
        )
        predictions = ["2.5", "2.5", "2.2", "3", "4"]
        results = evaluate(predictions, dataset["train"])
        instance_with_results = {
            "metrics": ["metrics.spearman"],
            "source": "Given this sentence: 'A plane is taking off.', on a scale of 1.0 to 5.0, what is the similarity to this text 'An air plane is taking off.'?\n",
            "target": "5.0",
            "references": ["5.0"],
            "task_data": {
                "text1": "A plane is taking off.",
                "text2": "An air plane is taking off.",
                "attribute_name": "similarity",
                "min_value": 1.0,
                "max_value": 5.0,
                "attribute_value": 5.0,
                "metadata": {
                    "data_classification_policy": ["public"],
                    "template": "templates.regression.two_texts.simple",
                    "num_demos": 0,
                },
                "source": "Given this sentence: 'A plane is taking off.', on a scale of 1.0 to 5.0, what is the similarity to this text 'An air plane is taking off.'?\n",
            },
            "postprocessors": [
                "processors.take_first_non_empty_line",
                "processors.cast_to_float_return_zero_if_failed",
            ],
            "data_classification_policy": ["public"],
            "prediction": "2.5",
            "groups": [],
            "media": {"audios": [], "images": []},
            "subset": [],
            "processed_prediction": 2.5,
            "processed_references": [5.0],
            "score": {
                "global": {
                    "score": 0.026315789473684213,
                    "score_ci_high": 0.9639697714358006,
                    "score_ci_low": -0.970678676196682,
                    "score_name": "spearmanr",
                    "spearmanr": 0.026315789473684213,
                    "spearmanr_ci_high": 0.9639697714358006,
                    "spearmanr_ci_low": -0.970678676196682,
                },
                "instance": {
                    "score": np.nan,
                    "score_name": "spearmanr",
                    "spearmanr": np.nan,
                },
            },
        }
        # Processors are not serialized by correctly yet
        del results[0]["postprocessors"]
        del instance_with_results["postprocessors"]
        self.assertDictEqual(results[0], instance_with_results)

    def test_post_process(self):
        dataset = load_dataset(
            "card=cards.stsb,template=templates.regression.two_texts.simple,max_train_instances=5,max_validation_instances=5,max_test_instances=5"
        )
        predictions = ["2.5", "2.5", "2.2", "3", "4"]
        targets = [2.5, 2.5, 2.2, 3.0, 4.0]
        results = post_process(predictions, dataset["train"])
        self.assertListEqual(results, targets)

    def test_evaluate_with_metrics_external_setup(self):
        dataset = load_dataset(
            "card=cards.stsb,template=templates.regression.two_texts.simple,max_train_instances=5,max_validation_instances=5,max_test_instances=5,metrics=[metrics.accuracy],postprocessors=[processors.first_character]"
        )
        self.assertEqual(dataset["train"][0]["metrics"], ["metrics.accuracy"])
        self.assertEqual(
            dataset["train"][0]["postprocessors"], ["processors.first_character"]
        )
        predictions = ["2.5", "2.5", "2.2", "3", "4"]
        results = evaluate(predictions, dataset["train"])
        self.assertAlmostEqual(results[0]["score"]["global"]["score"], 0.2, 3)

    def test_produce_with_recipe(self):
        result = produce(
            {
                "text_a": "It works perfectly",
                "text_b": "It works!",
                "classes": ["entailment", "not entailment"],
                "type_of_relation": "entailment",
                "text_a_type": "premise",
                "text_b_type": "hypothesis",
            },
            "card=cards.wnli,template=templates.classification.multi_class.relation.default,demos_pool_size=5,num_demos=2",
        )

        target = {
            "metrics": ["metrics.f1_micro", "metrics.accuracy", "metrics.f1_macro"],
            "data_classification_policy": [],
            "postprocessors": [
                "processors.take_first_non_empty_line",
                "processors.lower_case_till_punc",
            ],
            "source": "Given a premise and hypothesis classify the entailment of the hypothesis to one of entailment, not entailment.\npremise: When Tatyana reached the cabin, her mother was sleeping. She was careful not to disturb her, undressing and climbing back into her berth.\nhypothesis: mother was careful not to disturb her, undressing and climbing back into her berth.\nThe entailment class is \n\npremise: Steve follows Fred's example in everything. He influences him hugely.\nhypothesis: Steve influences him hugely.\nThe entailment class is \n\npremise: It works perfectly\nhypothesis: It works!\nThe entailment class is ",
            "task_data": '{"text_a": "It works perfectly", "text_a_type": "premise", "text_b": "It works!", "text_b_type": "hypothesis", "classes": ["entailment", "not entailment"], "type_of_relation": "entailment", "metadata": {"data_classification_policy": [], "template": "templates.classification.multi_class.relation.default", "num_demos": 2}}',
            "groups": [],
            "media": {"audios": [], "images": []},
            "subset": [],
        }

        self.assertDictEqual(target, result)

    def test_produce_with_task(self):
        result = produce(
            {
                "text_a": "It works perfectly",
                "text_b": "It works!",
                "classes": ["entailment", "not entailment"],
                "type_of_relation": "entailment",
                "text_a_type": "premise",
                "text_b_type": "hypothesis",
            },
            "task=tasks.classification.multi_class.relation,template=templates.classification.multi_class.relation.default",
        )

        target = {
            "metrics": ["metrics.f1_micro", "metrics.accuracy", "metrics.f1_macro"],
            "data_classification_policy": [],
            "postprocessors": [
                "processors.take_first_non_empty_line",
                "processors.lower_case_till_punc",
            ],
            "source": "Given a premise and hypothesis classify the entailment of the hypothesis to one of entailment, not entailment.\npremise: It works perfectly\nhypothesis: It works!\nThe entailment class is ",
            "task_data": '{"text_a": "It works perfectly", "text_a_type": "premise", "text_b": "It works!", "text_b_type": "hypothesis", "classes": ["entailment", "not entailment"], "type_of_relation": "entailment", "metadata": {"data_classification_policy": [], "template": "templates.classification.multi_class.relation.default", "num_demos": 0}}',
            "groups": [],
            "subset": [],
        }

        self.assertDictEqual(target, result)

    def test_produce_with_recipe_with_list_of_instances(self):
        result = produce(
            [
                {
                    "text_a": "It works perfectly",
                    "text_b": "It works!",
                    "classes": ["entailment", "not entailment"],
                    "type_of_relation": "entailment",
                    "text_a_type": "premise",
                    "text_b_type": "hypothesis",
                }
            ],
            "card=cards.wnli,template=templates.classification.multi_class.relation.default,demos_pool_size=5,num_demos=2,loader_limit=10",
        )[0]

        target = {
            "metrics": ["metrics.f1_micro", "metrics.accuracy", "metrics.f1_macro"],
<<<<<<< HEAD
            "source": "Given a premise and hypothesis classify the entailment of the hypothesis to one of entailment, not entailment.\n"
            "premise: When Tatyana reached the cabin, her mother was sleeping. "
            "She was careful not to disturb her, undressing and climbing back "
            "into her berth.\n"
            "hypothesis: mother was careful not to disturb her, undressing and "
            "climbing back into her berth.\n"
            "The entailment class is entailment\n\n"
            "premise: Steve follows Fred's example in everything. He influences him hugely.\nhypothesis: Steve influences him hugely.\nThe entailment class is entailment\n\npremise: It works perfectly\nhypothesis: It works!\nThe entailment class is ",
            "target": "?",
            "references": ["?"],
            "task_data": '{"text_a": "It works perfectly", '
            '"text_a_type": "premise", '
            '"text_b": "It works!", '
            '"text_b_type": "hypothesis", '
            '"classes": ["entailment", "not entailment"], '
            '"type_of_relation": "entailment", '
            '"label": "?", '
            '"metadata": {"data_classification_policy": [], "template": "templates.classification.multi_class.relation.default", "num_demos": 2}}',
            "groups": [],
            "media": {"audios": [], "images": []},
            "subset": [],
=======
            "data_classification_policy": [],
>>>>>>> 435ce44e
            "postprocessors": [
                "processors.take_first_non_empty_line",
                "processors.lower_case_till_punc",
            ],
            "source": "Given a premise and hypothesis classify the entailment of the hypothesis to one of entailment, not entailment.\npremise: When Tatyana reached the cabin, her mother was sleeping. She was careful not to disturb her, undressing and climbing back into her berth.\nhypothesis: mother was careful not to disturb her, undressing and climbing back into her berth.\nThe entailment class is \n\npremise: Steve follows Fred's example in everything. He influences him hugely.\nhypothesis: Steve influences him hugely.\nThe entailment class is \n\npremise: It works perfectly\nhypothesis: It works!\nThe entailment class is ",
            "task_data": '{"text_a": "It works perfectly", "text_a_type": "premise", "text_b": "It works!", "text_b_type": "hypothesis", "classes": ["entailment", "not entailment"], "type_of_relation": "entailment", "metadata": {"data_classification_policy": [], "template": "templates.classification.multi_class.relation.default", "num_demos": 2}}',
            "groups": [],
            "subset": [],
        }

        self.assertDictEqual(target, result)

    def test_load_dataset_from_dict(self):
        card = TaskCard(
            loader=LoadHF(path="glue", name="wnli"),
            task=Task(
                input_fields=["sentence1", "sentence2"],
                reference_fields=["label"],
                metrics=["metrics.accuracy"],
            ),
            templates=TemplatesList(
                [
                    InputOutputTemplate(
                        input_format="Sentence1: {sentence1} Sentence2: {sentence2}",
                        output_format="{label}",
                    ),
                    InputOutputTemplate(
                        input_format="Sentence2: {sentence2} Sentence1: {sentence1}",
                        output_format="{label}",
                    ),
                ]
            ),
        )

        dataset = load_dataset(card=card, template_card_index=1, loader_limit=5)

        self.assertEqual(len(dataset["train"]), 5)
        self.assertEqual(
            dataset["train"]["source"][0].strip(),
            "Sentence2: The carrot had a hole. "
            "Sentence1: I stuck a pin through a carrot. "
            "When I pulled the pin out, it had a hole.",
        )
        self.assertEqual(dataset["train"]["metrics"][0], ["metrics.accuracy"])

    def test_infer(self):
        engine = "engines.model.flan.t5_small.hf"
        recipe = "card=cards.almost_evil,template=templates.qa.open.simple,demos_pool_size=0,num_demos=0"
        instances = [
            {"question": "How many days there are in a week"},
            {
                "question": "If a ate an apple in the morning, and one in the evening, how many apples did I eat?",
            },
        ]
        predictions = infer(instances, engine, recipe)
        targets = ["365", "1"]
        self.assertListEqual(predictions, targets)

    def test_infer_with_task(self):
        engine = "engines.model.flan.t5_small.hf"
        recipe = "task=tasks.qa.open,template=templates.qa.open.simple"
        instances = [
            {"question": "How many days there are in a week"},
            {
                "question": "If a ate an apple in the morning, and one in the evening, how many apples did I eat?",
            },
        ]
        predictions = infer(instances, engine, recipe)
        targets = ["365", "1"]
        self.assertListEqual(predictions, targets)<|MERGE_RESOLUTION|>--- conflicted
+++ resolved
@@ -19,23 +19,7 @@
         )
         target = {
             "metrics": ["metrics.spearman"],
-<<<<<<< HEAD
-            "source": "Given this sentence: 'A plane is taking off.', on a scale of 1.0 to 5.0, what is the similarity to this text 'An air plane is taking off.'?\n",
-            "target": "5.0",
-            "references": ["5.0"],
-            "task_data": '{"text1": "A plane is taking off.", '
-            '"text2": "An air plane is taking off.", '
-            '"attribute_name": "similarity", '
-            '"min_value": 1.0, '
-            '"max_value": 5.0, '
-            '"attribute_value": 5.0, '
-            '"metadata": {"data_classification_policy": ["public"], "template": "templates.regression.two_texts.simple", "num_demos": 0}}',
-            "groups": [],
-            "media": {"audios": [], "images": []},
-            "subset": [],
-=======
-            "data_classification_policy": ["public"],
->>>>>>> 435ce44e
+            "data_classification_policy": ["public"],
             "postprocessors": [
                 "processors.take_first_non_empty_line",
                 "processors.cast_to_float_return_zero_if_failed",
@@ -45,6 +29,7 @@
             "source": "Given this sentence: 'A plane is taking off.', on a scale of 1.0 to 5.0, what is the similarity to this text 'An air plane is taking off.'?\n",
             "task_data": '{"text1": "A plane is taking off.", "text2": "An air plane is taking off.", "attribute_name": "similarity", "min_value": 1.0, "max_value": 5.0, "attribute_value": 5.0, "metadata": {"data_classification_policy": ["public"], "template": "templates.regression.two_texts.simple", "num_demos": 0}}',
             "groups": [],
+            "media": {"audios": [], "images": []},
             "subset": [],
         }
         self.assertEqual(len(dataset["train"]), 5)
@@ -111,44 +96,6 @@
         dataset = load_dataset(
             "benchmarks.glue[max_samples_per_subset=1,loader_limit=300]"
         )
-<<<<<<< HEAD
-        self.assertEqual(
-            dataset["test"].to_list()[0],
-            {
-                "metrics": ["metrics.matthews_correlation"],
-                "data_classification_policy": ["public"],
-                "target": "acceptable",
-                "references": ["acceptable"],
-                "postprocessors": [
-                    "processors.take_first_non_empty_line",
-                    "processors.lower_case_till_punc",
-                ],
-                "source": "Classify the grammatical acceptability of the following text to one of these options: unacceptable, acceptable.\ntext: The sailors rode the breeze clear of the rocks.\nThe grammatical acceptability is ",
-                "task_data": '{"text": "The sailors rode the breeze clear of the rocks.", "text_type": "text", "classes": ["unacceptable", "acceptable"], "type_of_class": "grammatical acceptability", "label": "acceptable", "metadata": {"data_classification_policy": ["public"], "template": "templates.classification.multi_class.instruction", "num_demos": 0}}',
-                "groups": [],
-                "media": {"audios": [], "images": []},
-                "subset": ["cola"],
-            },
-        )
-        self.assertEqual(
-            dataset["test"].to_list()[-1],
-            {
-                "metrics": ["metrics.f1_micro", "metrics.accuracy", "metrics.f1_macro"],
-                "data_classification_policy": ["public"],
-                "target": "entailment",
-                "references": ["entailment"],
-                "postprocessors": [
-                    "processors.take_first_non_empty_line",
-                    "processors.lower_case_till_punc",
-                ],
-                "source": "Given a premise and hypothesis classify the entailment of the hypothesis to one of entailment, not entailment.\npremise: The drain is clogged with hair. It has to be cleaned.\nhypothesis: The hair has to be cleaned.\nThe entailment class is ",
-                "task_data": '{"text_a": "The drain is clogged with hair. It has to be cleaned.", "text_a_type": "premise", "text_b": "The hair has to be cleaned.", "text_b_type": "hypothesis", "classes": ["entailment", "not entailment"], "type_of_relation": "entailment", "label": "entailment", "metadata": {"data_classification_policy": ["public"], "template": "templates.classification.multi_class.relation.default", "num_demos": 0}}',
-                "groups": [],
-                "media": {"audios": [], "images": []},
-                "subset": ["wnli"],
-            },
-        )
-=======
         first_result = dataset["test"].to_list()[0]
         last_result = dataset["test"].to_list()[-1]
         first_result_task_data = json.loads(first_result.pop("task_data"))
@@ -165,6 +112,7 @@
             "source": "Classify the grammatical acceptability of the following text to one of these options: unacceptable, acceptable.\ntext: The sailors rode the breeze clear of the rocks.\nThe grammatical acceptability is ",
             "task_data": '{"text": "The sailors rode the breeze clear of the rocks.", "text_type": "text", "classes": ["unacceptable", "acceptable"], "type_of_class": "grammatical acceptability", "label": "acceptable", "metadata": {"data_classification_policy": ["public"], "template": "templates.classification.multi_class.instruction", "num_demos": 0}}',
             "groups": [],
+            "media": {"audios": [], "images": []},
             "subset": ["cola"],
         }
         last_target = {
@@ -179,6 +127,7 @@
             "source": "Given a premise and hypothesis classify the entailment of the hypothesis to one of entailment, not entailment.\npremise: The drain is clogged with hair. It has to be cleaned.\nhypothesis: The hair has to be cleaned.\nThe entailment class is ",
             "task_data": '{"text_a": "The drain is clogged with hair. It has to be cleaned.", "text_a_type": "premise", "text_b": "The hair has to be cleaned.", "text_b_type": "hypothesis", "classes": ["entailment", "not entailment"], "type_of_relation": "entailment", "label": "entailment", "metadata": {"data_classification_policy": ["public"], "template": "templates.classification.multi_class.relation.default", "num_demos": 0}}',
             "groups": [],
+            "media": {"audios": [], "images": []},
             "subset": ["wnli"],
         }
         first_target_task_data = json.loads(first_target.pop("task_data"))
@@ -187,7 +136,6 @@
         self.assertDictEqual(first_result_task_data, first_target_task_data)
         self.assertDictEqual(last_result, last_target)
         self.assertDictEqual(last_result_task_data, last_target_task_data)
->>>>>>> 435ce44e
 
     def test_evaluate_with_group_by(self):
         dataset = load_dataset(
@@ -429,31 +377,7 @@
 
         target = {
             "metrics": ["metrics.f1_micro", "metrics.accuracy", "metrics.f1_macro"],
-<<<<<<< HEAD
-            "source": "Given a premise and hypothesis classify the entailment of the hypothesis to one of entailment, not entailment.\n"
-            "premise: When Tatyana reached the cabin, her mother was sleeping. "
-            "She was careful not to disturb her, undressing and climbing back "
-            "into her berth.\n"
-            "hypothesis: mother was careful not to disturb her, undressing and "
-            "climbing back into her berth.\n"
-            "The entailment class is entailment\n\n"
-            "premise: Steve follows Fred's example in everything. He influences him hugely.\nhypothesis: Steve influences him hugely.\nThe entailment class is entailment\n\npremise: It works perfectly\nhypothesis: It works!\nThe entailment class is ",
-            "target": "?",
-            "references": ["?"],
-            "task_data": '{"text_a": "It works perfectly", '
-            '"text_a_type": "premise", '
-            '"text_b": "It works!", '
-            '"text_b_type": "hypothesis", '
-            '"classes": ["entailment", "not entailment"], '
-            '"type_of_relation": "entailment", '
-            '"label": "?", '
-            '"metadata": {"data_classification_policy": [], "template": "templates.classification.multi_class.relation.default", "num_demos": 2}}',
-            "groups": [],
-            "media": {"audios": [], "images": []},
-            "subset": [],
-=======
             "data_classification_policy": [],
->>>>>>> 435ce44e
             "postprocessors": [
                 "processors.take_first_non_empty_line",
                 "processors.lower_case_till_punc",
@@ -461,6 +385,7 @@
             "source": "Given a premise and hypothesis classify the entailment of the hypothesis to one of entailment, not entailment.\npremise: When Tatyana reached the cabin, her mother was sleeping. She was careful not to disturb her, undressing and climbing back into her berth.\nhypothesis: mother was careful not to disturb her, undressing and climbing back into her berth.\nThe entailment class is \n\npremise: Steve follows Fred's example in everything. He influences him hugely.\nhypothesis: Steve influences him hugely.\nThe entailment class is \n\npremise: It works perfectly\nhypothesis: It works!\nThe entailment class is ",
             "task_data": '{"text_a": "It works perfectly", "text_a_type": "premise", "text_b": "It works!", "text_b_type": "hypothesis", "classes": ["entailment", "not entailment"], "type_of_relation": "entailment", "metadata": {"data_classification_policy": [], "template": "templates.classification.multi_class.relation.default", "num_demos": 2}}',
             "groups": [],
+            "media": {"audios": [], "images": []},
             "subset": [],
         }
 
