from typing import Dict, List, Tuple

from unitxt.dataclass import RequiredFieldError
from unitxt.error_utils import UnitxtError
from unitxt.templates import (
    ApplyRandomTemplate,
    ApplySingleTemplate,
    InputOutputTemplate,
    InputOutputTemplateWithCustomTarget,
    KeyValTemplate,
    MultiLabelTemplate,
    MultipleChoiceTemplate,
    MultiReferenceTemplate,
    OutputQuantizingTemplate,
    SpanLabelingJsonTemplate,
    SpanLabelingTemplate,
    Template,
    TemplateFormatKeyError,
    TemplatesDict,
    YesNoTemplate,
    TupleTemplate
)
from unitxt.test_utils.operators import (
    check_operator,
)

from tests.utils import UnitxtTestCase


class TestTemplates(UnitxtTestCase):
    def test_span_labeling_template_escaping(self):
        template = SpanLabelingTemplate(input_format="{text}")

        inputs = [
            {
                "input_fields": {
                    "text": "John,: Doe is from New York and works at Goo:gle."
                },
                "reference_fields": {
                    "spans_starts": [0, 19, 41],
                    "spans_ends": [10, 27, 48],
                    "labels": ["PER", "LOC", "ORG"],
                    "text": "John,: Doe is from New York and works at Goo:gle.",
                },
            },
            {
                "input_fields": {
                    "text": "John,: Doe is from New York and works at Goo:gle.",
                },
                "reference_fields": {
                    "spans_starts": [],
                    "spans_ends": [],
                    "labels": [],
                    "text": "John,: Doe is from New York and works at Goo:gle.",
                },
            },
        ]

        targets = [
            {
                "input_fields": {
                    "text": "John,: Doe is from New York and works at Goo:gle."
                },
                "reference_fields": {
                    "spans_starts": [0, 19, 41],
                    "spans_ends": [10, 27, 48],
                    "labels": ["PER", "LOC", "ORG"],
                    "text": "John,: Doe is from New York and works at Goo:gle.",
                },
                "source": "John,: Doe is from New York and works at Goo:gle.",
                "target": r"John\,\: Doe: PER, New York: LOC, Goo\:gle: ORG",
                "references": [r"John\,\: Doe: PER, New York: LOC, Goo\:gle: ORG"],
                "instruction": "",
                "target_prefix": "",
                "postprocessors": ["processors.to_span_label_pairs"],
            },
            {
                "input_fields": {
                    "text": "John,: Doe is from New York and works at Goo:gle.",
                },
                "reference_fields": {
                    "spans_starts": [],
                    "spans_ends": [],
                    "labels": [],
                    "text": "John,: Doe is from New York and works at Goo:gle.",
                },
                "source": "John,: Doe is from New York and works at Goo:gle.",
                "target": "None",
                "references": ["None"],
                "instruction": "",
                "target_prefix": "",
                "postprocessors": ["processors.to_span_label_pairs"],
            },
        ]

        check_operator(template, inputs, targets, tester=self)

    def test_multi_label_template(self):
        template = MultiLabelTemplate(input_format="{text}")

        inputs = [
            {
                "input_fields": {"text": "hello world"},
                "reference_fields": {"labels": ["cat", "dog"]},
            },
            {
                "input_fields": {"text": "hello world"},
                "reference_fields": {"labels": ["man", "woman", "dog"]},
            },
        ]

        targets = [
            {
                "input_fields": {"text": "hello world"},
                "reference_fields": {"labels": ["cat", "dog"]},
                "source": "hello world",
                "target": "cat, dog",
                "references": ["cat, dog"],
                "instruction": "",
                "target_prefix": "",
                "postprocessors": ["processors.to_list_by_comma"],
            },
            {
                "input_fields": {"text": "hello world"},
                "reference_fields": {"labels": ["man", "woman", "dog"]},
                "source": "hello world",
                "target": "man, woman, dog",
                "references": ["man, woman, dog"],
                "instruction": "",
                "target_prefix": "",
                "postprocessors": ["processors.to_list_by_comma"],
            },
        ]

        check_operator(template, inputs, targets, tester=self)

    def test_output_quantizing_template(self):
        template = OutputQuantizingTemplate(
            input_format="{text}", output_format="{label}", quantum=0.5
        )

        inputs = [
            {
                "input_fields": {"text": "hello world"},
                "reference_fields": {"label": 3.4},
            },
            {
                "input_fields": {"text": "hello world"},
                "reference_fields": {"label": 1},
            },
        ]

        targets = [
            {
                "input_fields": {"text": "hello world"},
                "reference_fields": {"label": 3.4},
                "source": "hello world",
                "target": "3.5",
                "references": ["3.5"],
                "instruction": "",
                "target_prefix": "",
                "postprocessors": ["processors.to_string_stripped"],
            },
            {
                "input_fields": {"text": "hello world"},
                "reference_fields": {"label": 1},
                "source": "hello world",
                "target": "1.0",
                "references": ["1.0"],
                "instruction": "",
                "target_prefix": "",
                "postprocessors": ["processors.to_string_stripped"],
            },
        ]

        check_operator(template, inputs, targets, tester=self)

    def test_apply_single_template(self):
        base_template = MultiLabelTemplate(input_format="{text}")
        template = ApplySingleTemplate(template=base_template, demos_field="demos")

        inputs = [
            {
                "input_fields": {"text": "hello world"},
                "reference_fields": {"labels": ["cat", "dog"]},
                "demos": [
                    {
                        "input_fields": {"text": "hello world"},
                        "reference_fields": {"labels": ["cat", "dog"]},
                    }
                ],
            },
            {
                "input_fields": {"text": "hello world"},
                "reference_fields": {"labels": ["man", "woman", "dog"]},
                "demos": [
                    {
                        "input_fields": {"text": "hello world"},
                        "reference_fields": {"labels": ["man", "woman", "dog"]},
                    }
                ],
            },
        ]

        targets = [
            {
                "input_fields": {"text": "hello world"},
                "reference_fields": {"labels": ["cat", "dog"]},
                "source": "hello world",
                "target": "cat, dog",
                "references": ["cat, dog"],
                "instruction": "",
                "target_prefix": "",
                "postprocessors": ["processors.to_list_by_comma"],
                "demos": [
                    {
                        "input_fields": {"text": "hello world"},
                        "reference_fields": {"labels": ["cat", "dog"]},
                        "source": "hello world",
                        "target": "cat, dog",
                        "references": ["cat, dog"],
                        "instruction": "",
                        "target_prefix": "",
                        "postprocessors": ["processors.to_list_by_comma"],
                    }
                ],
                "recipe_metadata": {"template": base_template},
            },
            {
                "input_fields": {"text": "hello world"},
                "reference_fields": {"labels": ["man", "woman", "dog"]},
                "source": "hello world",
                "target": "man, woman, dog",
                "references": ["man, woman, dog"],
                "instruction": "",
                "target_prefix": "",
                "postprocessors": ["processors.to_list_by_comma"],
                "demos": [
                    {
                        "input_fields": {"text": "hello world"},
                        "reference_fields": {"labels": ["man", "woman", "dog"]},
                        "source": "hello world",
                        "target": "man, woman, dog",
                        "references": ["man, woman, dog"],
                        "instruction": "",
                        "target_prefix": "",
                        "postprocessors": ["processors.to_list_by_comma"],
                    }
                ],
                "recipe_metadata": {"template": base_template},
            },
        ]

        check_operator(template, inputs, targets, tester=self)

    def test_apply_random_template(self):
        temp1 = MultiLabelTemplate(input_format="temp1 {text}")
        temp2 = MultiLabelTemplate(input_format="temp2 {text}")
        template = ApplyRandomTemplate(
            templates=[
                temp1,
                temp2,
            ],
            demos_field="demos",
        )

        inputs = [
            {
                "input_fields": {"text": "hello world"},
                "reference_fields": {"labels": ["cat", "dog"]},
                "demos": [
                    {
                        "input_fields": {"text": "hello world"},
                        "reference_fields": {"labels": ["cat", "dog"]},
                    }
                ],
            },
            {
                "input_fields": {"text": "hello world"},
                "reference_fields": {"labels": ["man", "woman", "dog"]},
                "demos": [
                    {
                        "input_fields": {"text": "hello world"},
                        "reference_fields": {"labels": ["man", "woman", "dog"]},
                    }
                ],
            },
        ]

        targets = [
            {
                "input_fields": {"text": "hello world"},
                "reference_fields": {"labels": ["cat", "dog"]},
                "source": "temp2 hello world",
                "target": "cat, dog",
                "references": ["cat, dog"],
                "instruction": "",
                "target_prefix": "",
                "postprocessors": ["processors.to_list_by_comma"],
                "demos": [
                    {
                        "input_fields": {"text": "hello world"},
                        "reference_fields": {"labels": ["cat", "dog"]},
                        "source": "temp2 hello world",
                        "target": "cat, dog",
                        "references": ["cat, dog"],
                        "instruction": "",
                        "target_prefix": "",
                        "postprocessors": ["processors.to_list_by_comma"],
                    }
                ],
                "recipe_metadata": {"template": temp2},
            },
            {
                "input_fields": {"text": "hello world"},
                "reference_fields": {"labels": ["man", "woman", "dog"]},
                "source": "temp1 hello world",
                "target": "man, woman, dog",
                "references": ["man, woman, dog"],
                "instruction": "",
                "target_prefix": "",
                "postprocessors": ["processors.to_list_by_comma"],
                "demos": [
                    {
                        "input_fields": {"text": "hello world"},
                        "reference_fields": {"labels": ["man", "woman", "dog"]},
                        "source": "temp1 hello world",
                        "target": "man, woman, dog",
                        "references": ["man, woman, dog"],
                        "instruction": "",
                        "target_prefix": "",
                        "postprocessors": ["processors.to_list_by_comma"],
                    }
                ],
                "recipe_metadata": {"template": temp1},
            },
        ]

        check_operator(template, inputs, targets, tester=self)

    def _test_multi_reference_template(
        self, target, random_reference, references=("Dan", "Yossi")
    ):
        template = MultiReferenceTemplate(
            input_format="This is my sentence: {text}",
            references_field="answer",
            random_reference=random_reference,
        )

        inputs = [
            {
                "input_fields": {"text": "who was he?"},
                "reference_fields": {"answer": list(references)},
            }
        ]

        targets = [
            {
                "input_fields": {"text": "who was he?"},
                "reference_fields": {"answer": list(references)},
                "source": "This is my sentence: who was he?",
                "target": target,
                "references": [str(r) for r in references],
                "instruction": "",
                "target_prefix": "",
                "postprocessors": ["processors.to_string_stripped"],
            }
        ]

        check_operator(template, inputs, targets, tester=self)

    def test_multi_reference_template_without_random_reference(self):
        self._test_multi_reference_template(target="Dan", random_reference=False)

    def test_multi_reference_template_with_random_reference(self):
        self._test_multi_reference_template(target="Dan", random_reference=True)

    def _test_multi_reference_template_with_exception(
        self, references, expected_exception_message: str
    ):
        template = MultiReferenceTemplate(
            input_format="This is my sentence: {text}", references_field="answer"
        )
        instance = {
            "input_fields": {"text": "who was he?"},
            "reference_fields": {"answer": references},
        }

        with self.assertRaises(UnitxtError) as e:
            template.process(instance)
        self.assertIn(expected_exception_message, str(e.exception))

    def test_multi_reference_template_with_empty_references(self):
        self._test_multi_reference_template_with_exception(
            references=[],
            expected_exception_message="No references found. MultiReferenceTemplate requires at least one reference.",
        )

    def test_multi_reference_template_with_wrong_references_type(self):
        self._test_multi_reference_template(
            target="0", references=[0, "dkd"], random_reference=False
        )

    def test_input_output_template_and_standard_template(self):
        template = InputOutputTemplate(
            input_format="This is my text:'{text}'",
            output_format="{label}",
            instruction="Classify sentiment into: {labels}.\n",
            target_prefix="Sentiment is: ",
        )

        inputs = [
            {
                "input_fields": {
                    "labels": ["positive", "negative"],
                    "text": "hello world",
                },
                "reference_fields": {"label": "positive"},
            },
            {
                "input_fields": {
                    "labels": ["positive", "negative"],
                    "text": ["hello world\n", "hell"],
                },
                "reference_fields": {"label": "positive"},
            },
            {
                "input_fields": {
                    "labels": ["positive", "negative"],
                    "text": ["hello world\n", "hell"],
                },
                "reference_fields": {"label": ["positive", "1"]},
            },
        ]

        targets = [
            {
                "input_fields": {
                    "labels": ["positive", "negative"],
                    "text": "hello world",
                },
                "reference_fields": {"label": "positive"},
                "source": "This is my text:'hello world'",
                "target": "positive",
                "references": ["positive"],
                "instruction": "Classify sentiment into: positive, negative.\n",
                "target_prefix": "Sentiment is: ",
                "postprocessors": ["processors.to_string_stripped"],
            },
            {
                "input_fields": {
                    "labels": ["positive", "negative"],
                    "text": ["hello world\n", "hell"],
                },
                "reference_fields": {"label": "positive"},
                "source": "This is my text:'hello world\n, hell'",
                "target": "positive",
                "references": ["positive"],
                "instruction": "Classify sentiment into: positive, negative.\n",
                "target_prefix": "Sentiment is: ",
                "postprocessors": ["processors.to_string_stripped"],
            },
            {
                "input_fields": {
                    "labels": ["positive", "negative"],
                    "text": ["hello world\n", "hell"],
                },
                "reference_fields": {"label": ["positive", "1"]},
                "source": "This is my text:'hello world\n, hell'",
                "target": "positive, 1",
                "references": ["positive, 1"],
                "instruction": "Classify sentiment into: positive, negative.\n",
                "target_prefix": "Sentiment is: ",
                "postprocessors": ["processors.to_string_stripped"],
            },
        ]

        check_operator(template, inputs, targets, tester=self)

        # if "source" and "target" and "instruction_format" and "target_prefix" in instance - instance is not modified
        template = InputOutputTemplate(
            input_format="This is my text: {text}",
            output_format="{label}",
        )
        check_operator(template, targets, targets, tester=self)

        err_input_template = InputOutputTemplate(
            input_format="This is my text: {no_text}", output_format="{label}"
        )
        with self.assertRaises(TemplateFormatKeyError) as ke:
            err_input_template.process(inputs[0])
        self.assertIn(
            "Available input fields are [labels, text] but InputOutputTemplate.input_format format requires a different ones: 'This is my text: {no_text}'",
            str(ke.exception),
        )

        err_output_template = InputOutputTemplate(
            input_format="This is my text: {text}", output_format="{no_label}"
        )
        with self.assertRaises(TemplateFormatKeyError) as ke:
            err_output_template.process(inputs[0])
        self.assertIn(
            "Available reference fields are [label] but InputOutputTemplate.output_format format requires a different ones: '{no_label}'",
            str(ke.exception),
        )

        err_output_template = InputOutputTemplate(
            input_format="This is my text: {text}"
        )
        with self.assertRaises(UnitxtError) as ke:
            err_output_template.process(inputs[0])
        self.assertIn(
            "Required field 'output_format' of class InputOutputTemplate not set in InputOutputTemplate",
            str(ke.exception),
        )

        with self.assertRaises(RequiredFieldError) as ke:
            err_output_template = InputOutputTemplate(output_format="{label}")
            err_output_template.process(inputs[0])
        self.assertIn(
            "Required field 'input_format' of class InputFormatTemplate not set in InputOutputTemplate",
            str(ke.exception),
        )

    def test_input_output_reference_template_and_standard_template(self):
        template = InputOutputTemplateWithCustomTarget(
            input_format="This is my text:'{text}'",
            output_format="{label}",
            instruction="Classify sentiment into: {labels}.\n",
            target_prefix="Sentiment is: ",
            reference="{reference}",
        )

        inputs = [
            {
                "input_fields": {
                    "labels": ["positive", "negative"],
                    "text": "hello world",
                },
                "reference_fields": {"label": "positive", "reference": "1"},
            },
        ]

        targets = [
            {
                "input_fields": {
                    "labels": ["positive", "negative"],
                    "text": "hello world",
                },
                "reference_fields": {"label": "positive", "reference": "1"},
                "source": "This is my text:'hello world'",
                "target": "positive",
                "references": ["1"],
                "instruction": "Classify sentiment into: positive, negative.\n",
                "target_prefix": "Sentiment is: ",
                "postprocessors": ["processors.to_string_stripped"],
            },
        ]

        check_operator(template, inputs, targets, tester=self)

        with self.assertRaises(UnitxtError):
            template.reference_fields_to_target_and_references(
                reference_fields={"label": "positive", "references": "1"}
            )

        class ToCoverTemplate(Template):
            def input_fields_to_source(
                self, inputs: Dict[str, object]
            ) -> Tuple[str, str]:
                ret = super().input_fields_to_source(inputs)
                return (ret, ret)

            def reference_fields_to_target_and_references(
                self, outputs: Dict[str, object]
            ) -> Tuple[str, List[str]]:
                return super().reference_fields_to_target_and_references(outputs)

        to_cover_template = ToCoverTemplate()
        to_cover_template.input_fields_to_source({"a": 1})
        to_cover_template.reference_fields_to_target_and_references({"a": 1})

        class ToCoverTemplatesDict(TemplatesDict):
            def verify(self):
                super().verify()

        to_cover_templates_dict = ToCoverTemplatesDict()
        to_cover_templates_dict.verify()
        
        
        
    def test_tuple_template(self):
        template = TupleTemplate(
            input_format="{text}",
            tuple_fields = ['subject','relation','object'],
            
        )
        
        inputs = [
            {
                "input_fields": {
                    "text": "Maria is married to Alex."
                    },
                "reference_fields": {
                    "subjects": ["Maria"],
                    "relations": ['marriedTo'],
                    'objects': ['Alex']
                    },
            },
            {
                "input_fields": {
                    "text": "Jack is a manager of Thomas. Thomas is employed by IBM"
                    },
                "reference_fields": {
                    "subjects": ['Jack','Thomas'],
                    "relations": ['managerOf','employedBy'],
                    'objects': ['Thomas','IBM']
                    },
            }
        ]

        targets = [
            {
                "input_fields": {
                    "text": "Maria is married to Alex."
                },
                "reference_fields": {
                    "subjects": ["Maria"],
                    "relations": ['marriedTo'],
                    'objects': ['Alex']
                },
                "source": "Maria is married to Alex.",
                "target": {'subjects': [], 'relations': [], },
                "references": [
                    '{"PER": ["John,: Doe", "New York"], "ORG": ["Goo:gle"]}'
                ],
                "instruction": "",
                "target_prefix": "",
                "postprocessors": [
                    "processors.load_json",
                    "processors.dict_of_lists_to_value_key_pairs",
                ],
            }

        ]

    def test_yes_no_template_process_input(self):
        """Test the processing of the input of a YesNoTemplate."""
        template = YesNoTemplate(
            input_format="Is {text} of {class}?",
            class_field="class",
            label_field="labels",
        )

        processed_input_to_inputs = {
            "Is text_a of news?": {"text": "text_a", "class": "news"},
            "Is text_b of news?": {"text": "text_b", "class": "news"},
        }
        for expected_processed_input, inputs in processed_input_to_inputs.items():
            processed = template.input_fields_to_source(inputs)
            self.assertEqual(expected_processed_input, processed)

    def test_yes_no_template_process_input_missing_input_field(self):
        """Test the processing of the input of a YesNoTemplate when one of the fields required in the input is missing. Expect that an exception is thrown."""
        input_format = "Expecting field {class} in input."
        template = YesNoTemplate(
            input_format=input_format, class_field="class", label_field=""
        )
        with self.assertRaises(TemplateFormatKeyError) as cm:
            wrong_field_name = "wrong_field_name"
            template.input_fields_to_source(input_fields={wrong_field_name: ["news"]})
        self.assertIn(
            "Available input fields are [wrong_field_name] but YesNoTemplate.input_format format requires a different ones: 'Expecting field {class} in input.'",
            str(cm.exception),
        )

    def test_yes_no_template_process_output(self):
        """Test the processing of the output of a YesNoTemplate."""
        label_field = "labels"
        class_field = "class"
        yes_answer = "y"
        no_answer = "n"
        template = YesNoTemplate(
            input_format="",
            class_field=class_field,
            label_field=label_field,
            yes_answer=yes_answer,
            no_answer=no_answer,
        )

        processed_output_to_outputs = {
            no_answer: {label_field: ["sports"], class_field: "news"},
            yes_answer: {label_field: ["news", "sports"], class_field: "news"},
        }
        for expected_processed_output, outputs in processed_output_to_outputs.items():
            processed, references = template.reference_fields_to_target_and_references(
                outputs
            )
            self.assertEqual(expected_processed_output, processed)
            self.assertEqual(references, [expected_processed_output])

    def test_yes_no_template_process_output_missing_fields(self):
        """Test the processing of the output of a YesNoTemplate.

        Test the processing of the output of a YesNoTemplate when the label_field or the class_field values are missing from the output.
        """
        label_field = "labels"
        class_field = "class"
        template = YesNoTemplate(
            input_format="", class_field=class_field, label_field=label_field
        )

        with self.assertRaises(UnitxtError) as cm:
            outputs = {class_field: "news"}
            template.reference_fields_to_target_and_references(reference_fields=outputs)
        self.assertIn(
            f"Available reference_fields are {list(outputs.keys())}, missing required label field: '{label_field}'.",
            str(cm.exception),
        )

        with self.assertRaises(UnitxtError) as cm:
            outputs = {label_field: ["news", "sports"]}
            template.reference_fields_to_target_and_references(reference_fields=outputs)
        self.assertIn(
            f"Available reference_fields are {list(outputs.keys())}, missing required class field: '{class_field}'.",
            str(cm.exception),
        )

    def test_yes_no_template_process_output_wrong_value_in_label_field(self):
        """Test the processing of the output of a YesNoTemplate, when the label_field contains incorrect values."""

        def _test_with_wrong_labels_value(wrong_labels_value):
            template = YesNoTemplate(
                input_format="", class_field="", label_field="labels"
            )
            with self.assertRaises(UnitxtError) as cm:
                template.reference_fields_to_target_and_references(
                    reference_fields={"labels": wrong_labels_value}
                )
            self.assertIn(
                f"Unexpected value for gold_class_names: '{wrong_labels_value}'. Expecting a list.",
                str(cm.exception),
            )

        _test_with_wrong_labels_value(wrong_labels_value="non list value is an error")

    def test_yes_no_template_process_output_wrong_value_in_class_field(self):
        """Test the processing of the output of a YesNoTemplate, when the class_field contains incorrect values."""

        def _test_with_wrong_class_value(wrong_class_value):
            label_field = "labels"
            class_field = "class"
            template = YesNoTemplate(
                input_format="", class_field=class_field, label_field=label_field
            )
            with self.assertRaises(UnitxtError) as cm:
                template.reference_fields_to_target_and_references(
                    reference_fields={
                        label_field: ["news"],
                        class_field: wrong_class_value,
                    }
                )
            self.assertIn(
                f"Unexpected value for queried_class_names: '{wrong_class_value}'. Expected a string.",
                str(cm.exception),
            )

        _test_with_wrong_class_value(
            wrong_class_value=None
        )  # list of class values should not be empty
        _test_with_wrong_class_value(wrong_class_value=["list is a wrong value"])

    def test_span_labeling_template_one_entity_escaping(self):
        template = SpanLabelingTemplate(
            input_format="{text}", labels_support=["PER"], span_label_format="{span}"
        )

        inputs = [
            {
                "input_fields": {
                    "text": "John,: Doe is from New York and works at Goo:gle."
                },
                "reference_fields": {
                    "spans_starts": [0, 19, 41],
                    "spans_ends": [10, 27, 48],
                    "labels": ["PER", "PER", "ORG"],
                    "text": "John,: Doe is from New York and works at Goo:gle.",
                },
            },
            {
                "input_fields": {
                    "text": "John,: Doe is from New York and works at Goo:gle.",
                },
                "reference_fields": {
                    "spans_starts": [],
                    "spans_ends": [],
                    "labels": [],
                    "text": "John,: Doe is from New York and works at Goo:gle.",
                },
            },
        ]

        targets = [
            {
                "input_fields": {
                    "text": "John,: Doe is from New York and works at Goo:gle."
                },
                "reference_fields": {
                    "spans_starts": [0, 19, 41],
                    "spans_ends": [10, 27, 48],
                    "labels": ["PER", "PER", "ORG"],
                    "text": "John,: Doe is from New York and works at Goo:gle.",
                },
                "source": "John,: Doe is from New York and works at Goo:gle.",
                "target": r"John\,\: Doe, New York",
                "references": [r"John\,\: Doe, New York"],
                "instruction": "",
                "target_prefix": "",
                "postprocessors": ["processors.to_span_label_pairs"],
            },
            {
                "input_fields": {
                    "text": "John,: Doe is from New York and works at Goo:gle.",
                },
                "reference_fields": {
                    "spans_starts": [],
                    "spans_ends": [],
                    "labels": [],
                    "text": "John,: Doe is from New York and works at Goo:gle.",
                },
                "source": "John,: Doe is from New York and works at Goo:gle.",
                "target": "None",
                "references": ["None"],
                "instruction": "",
                "target_prefix": "",
                "postprocessors": ["processors.to_span_label_pairs"],
            },
        ]

        check_operator(template, inputs, targets, tester=self)x

    def test_span_labeling_json_template(self):
        template = SpanLabelingJsonTemplate(input_format="{text}")

        inputs = [
            {
                "input_fields": {
                    "text": "John,: Doe is from New York and works at Goo:gle."
                },
                "reference_fields": {
                    "spans_starts": [0, 19, 41],
                    "spans_ends": [10, 27, 48],
                    "labels": ["PER", "PER", "ORG"],
                    "text": "John,: Doe is from New York and works at Goo:gle.",
                },
            },
            {
                "input_fields": {
                    "text": "John,: Doe is from New York and works at Goo:gle.",
                },
                "reference_fields": {
                    "spans_starts": [],
                    "spans_ends": [],
                    "labels": [],
                    "text": "John,: Doe is from New York and works at Goo:gle.",
                },
            },
        ]

        targets = [
            {
                "input_fields": {
                    "text": "John,: Doe is from New York and works at Goo:gle."
                },
                "reference_fields": {
                    "spans_starts": [0, 19, 41],
                    "spans_ends": [10, 27, 48],
                    "labels": ["PER", "PER", "ORG"],
                    "text": "John,: Doe is from New York and works at Goo:gle.",
                },
                "source": "John,: Doe is from New York and works at Goo:gle.",
                "target": '{"PER": ["John,: Doe", "New York"], "ORG": ["Goo:gle"]}',
                "references": [
                    '{"PER": ["John,: Doe", "New York"], "ORG": ["Goo:gle"]}'
                ],
                "instruction": "",
                "target_prefix": "",
                "postprocessors": [
                    "processors.load_json",
                    "processors.dict_of_lists_to_value_key_pairs",
                ],
            },
            {
                "input_fields": {
                    "text": "John,: Doe is from New York and works at Goo:gle.",
                },
                "reference_fields": {
                    "spans_starts": [],
                    "spans_ends": [],
                    "labels": [],
                    "text": "John,: Doe is from New York and works at Goo:gle.",
                },
                "source": "John,: Doe is from New York and works at Goo:gle.",
                "target": "None",
                "references": ["None"],
                "instruction": "",
                "target_prefix": "",
                "postprocessors": [
                    "processors.load_json",
                    "processors.dict_of_lists_to_value_key_pairs",
                ],
            },
        ]

        check_operator(template, inputs, targets, tester=self)

    def test_multiple_choice_template(self):
        enumerators = ["capitals"]  # , "lowercase", "numbers", "roman"]
        firsts = ["A", "a", "1", "I"]
        seconds = ["B", "b", "2", "II"]
        for enumerator, first, second in zip(enumerators, firsts, seconds):
            template = MultipleChoiceTemplate(
                input_format="Text: {text}, Choices: {choices}.", enumerator=enumerator
            )

            choices = ["True", "False"]
            inputs = [
                {
                    "input_fields": {"choices": choices, "text": "example A"},
                    "reference_fields": {"choices": choices, "label": 0},
                },
                {
                    "input_fields": {"choices": choices, "text": "example A"},
                    "reference_fields": {"choices": choices, "label": "False"},
                },
                {
                    "input_fields": {"choices": ["True", "small"], "text": "example A"},
                    "reference_fields": {
                        "choices": ["True", "small"],
                        "label": "small",
                    },
                },
            ]

            targets = [
                {
                    "input_fields": {
                        "choices": choices,
                        "text": "example A",
                        "options": [f"{first}", f"{second}"],
                    },
                    "reference_fields": {
                        "choices": choices,
                        "label": 0,
                    },
                    "source": f"Text: example A, Choices: {first}. True, {second}. False.",
                    "target": f"{first}",
                    "references": [f"{first}"],
                    "instruction": "",
                    "target_prefix": "",
                    "postprocessors": ["processors.to_string_stripped"],
                },
                {
                    "input_fields": {
                        "choices": choices,
                        "text": "example A",
                        "options": [f"{first}", f"{second}"],
                    },
                    "reference_fields": {
                        "choices": choices,
                        "label": "False",
                    },
                    "source": f"Text: example A, Choices: {first}. True, {second}. False.",
                    "target": f"{second}",
                    "references": [f"{second}"],
                    "instruction": "",
                    "target_prefix": "",
                    "postprocessors": ["processors.to_string_stripped"],
                },
                {
                    "input_fields": {
                        "choices": ["True", "small"],
                        "text": "example A",
                        "options": [f"{first}", f"{second}"],
                    },
                    "reference_fields": {
                        "choices": ["True", "small"],
                        "label": "small",
                    },
                    "source": f"Text: example A, Choices: {first}. True, {second}. small.",
                    "target": f"{second}",
                    "references": [f"{second}"],
                    "instruction": "",
                    "target_prefix": "",
                    "postprocessors": ["processors.to_string_stripped"],
                },
            ]

            check_operator(template, inputs, targets, tester=self)

        # check error and more options, to code cover additional lines
        template = MultipleChoiceTemplate(
            input_format="Text: {no_text}, Choices: {no_choices}.",
            postprocessors=["post1", "post2"],
        )

        with self.assertRaises(ValueError) as ve:
            check_operator(template, inputs, targets, tester=self)
        self.assertIn(
            "Error processing instance '0' from stream 'test' in MultipleChoiceTemplate due to: Available input fields are [numerals, choices, text] but MultipleChoiceTemplate.input_format format requires a different ones: 'Text: {no_text}, Choices: {no_choices}.'",
            str(ve.exception),
        )

    def test_multiple_choice_template_with_shuffle(self):
        enumerators = ["capitals", "lowercase", "numbers", "roman"]
        firsts = ["A", "a", "1", "I"]
        seconds = ["B", "b", "2", "II"]
        temp = "temp"
        for enumerator, first, second in zip(enumerators, firsts, seconds):
            template = MultipleChoiceTemplate(
                input_format="Text: {text}, Choices: {choices}.",
                enumerator=enumerator,
                shuffle_choices=True,
            )

            inputs = [
                {
                    "input_fields": {"choices": ["True", "False"], "text": "example A"},
                    "reference_fields": {"choices": ["True", "False"], "label": 0},
                },
                {
                    "input_fields": {"choices": ["True", "False"], "text": "example A"},
                    "reference_fields": {
                        "choices": ["True", "False"],
                        "label": "False",
                    },
                },
                {
                    "input_fields": {"choices": ["True", temp], "text": "example A"},
                    "reference_fields": {"choices": ["True", temp], "label": temp},
                },
            ]

            targets = [
                {
<<<<<<< HEAD
                    "input_fields": {"choices": ["True", "False"], "text": "example A"},
                    "reference_fields": {
                        "choices": ["True", "False"],
                        "label": 0,
                        "options": [f"{first}", f"{second}"],
=======
                    "input_fields": {
                        "choices": ["False", "True"],
                        "text": "example A",
                        "options": [f"{first}", f"{second}"],
                    },
                    "reference_fields": {
                        "choices": ["False", "True"],
                        "label": 1,
>>>>>>> d52c61df
                    },
                    "source": f"Text: example A, Choices: {first}. True, {second}. False.",
                    "target": f"{first}",
                    "references": [f"{first}"],
                    "instruction": "",
                    "target_prefix": "",
                    "postprocessors": ["processors.to_string_stripped"],
                },
                {
<<<<<<< HEAD
                    "input_fields": {"choices": ["True", "False"], "text": "example A"},
                    "reference_fields": {
                        "choices": ["True", "False"],
                        "label": 1,
                        "options": [f"{first}", f"{second}"],
=======
                    "input_fields": {
                        "choices": ["False", "True"],
                        "text": "example A",
                        "options": [f"{first}", f"{second}"],
                    },
                    "reference_fields": {
                        "choices": ["False", "True"],
                        "label": 0,
>>>>>>> d52c61df
                    },
                    "source": f"Text: example A, Choices: {first}. True, {second}. False.",
                    "target": f"{second}",
                    "references": [f"{second}"],
                    "instruction": "",
                    "target_prefix": "",
                    "postprocessors": ["processors.to_string_stripped"],
                },
                {
                    "input_fields": {
                        "choices": [temp, "True"],
                        "text": "example A",
                        "options": [f"{first}", f"{second}"],
                    },
                    "reference_fields": {
                        "choices": [temp, "True"],
                        "label": 0,
                    },
                    "source": f"Text: example A, Choices: {first}. {temp}, {second}. True.",
                    "target": f"{first}",
                    "references": [f"{first}"],
                    "instruction": "",
                    "target_prefix": "",
                    "postprocessors": ["processors.to_string_stripped"],
                },
            ]

            check_operator(template, inputs, targets, tester=self)

        # check error and more options, to code cover additional lines
        template = MultipleChoiceTemplate(
            input_format="Text: {no_text}, Choices: {no_choices}.",
            postprocessors=["post1", "post2"],
        )

        with self.assertRaises(ValueError) as ve:
            check_operator(template, inputs, targets, tester=self)
        self.assertIn(
            "Error processing instance '0' from stream 'test' in MultipleChoiceTemplate due to: Available input fields are [numerals, choices, text] but MultipleChoiceTemplate.input_format format requires a different ones: 'Text: {no_text}, Choices: {no_choices}.'",
            str(ve.exception),
        )

    def test_key_val_template_simple(self):
        template = KeyValTemplate()
        instance = {
            "input_fields": {"hello": "world", "str_list": ["djjd", "djjd"]},
            "reference_fields": {"label": "negative"},
        }
        result = template.process_instance(instance)

        self.assertEqual(result["target"], "negative")
        self.assertEqual(result["source"], "hello: world, str_list: djjd, djjd")

    def test_key_val_template_int_list(self):
        template = KeyValTemplate()
        instance = {
            "input_fields": {"hello": "world", "int_list": [0, 1]},
            "reference_fields": {"label": "negative"},
        }
        result = template.process_instance(instance)

        self.assertEqual(result["target"], "negative")
        self.assertEqual(result["source"], "hello: world, int_list: 0, 1")

    def test_render_template(self):
        instance = {
            "input_fields": {"text": "was so bad"},
            "reference_fields": {"label": "negative"},
        }
        template = InputOutputTemplate(
            input_format='This is my sentence: "{text}"', output_format="{label}"
        )

        result = template.process(instance)
        target = {
            "input_fields": {"text": "was so bad"},
            "reference_fields": {"label": "negative"},
            "source": 'This is my sentence: "was so bad"',
            "target": "negative",
            "references": ["negative"],
            "instruction": "",
            "target_prefix": "",
            "postprocessors": ["processors.to_string_stripped"],
        }
        self.assertDictEqual(result, target)

    def test_render_multi_reference_template(self):
        template = MultiReferenceTemplate(
            input_format="This is my sentence: {text}", references_field="answer"
        )
        instance = {
            "input_fields": {"text": "who was he?"},
            "reference_fields": {"answer": ["Dan", "Yossi"]},
        }

        result = template.process(instance)
        target = {
            "input_fields": {"text": "who was he?"},
            "reference_fields": {"answer": ["Dan", "Yossi"]},
            "source": "This is my sentence: who was he?",
            "target": "Dan",
            "references": ["Dan", "Yossi"],
            "instruction": "",
            "target_prefix": "",
            "postprocessors": ["processors.to_string_stripped"],
        }
        self.assertDictEqual(result, target)
        
        
    <|MERGE_RESOLUTION|>--- conflicted
+++ resolved
@@ -837,7 +837,7 @@
             },
         ]
 
-        check_operator(template, inputs, targets, tester=self)x
+        check_operator(template, inputs, targets, tester=self)
 
     def test_span_labeling_json_template(self):
         template = SpanLabelingJsonTemplate(input_format="{text}")
@@ -1043,13 +1043,6 @@
 
             targets = [
                 {
-<<<<<<< HEAD
-                    "input_fields": {"choices": ["True", "False"], "text": "example A"},
-                    "reference_fields": {
-                        "choices": ["True", "False"],
-                        "label": 0,
-                        "options": [f"{first}", f"{second}"],
-=======
                     "input_fields": {
                         "choices": ["False", "True"],
                         "text": "example A",
@@ -1058,7 +1051,6 @@
                     "reference_fields": {
                         "choices": ["False", "True"],
                         "label": 1,
->>>>>>> d52c61df
                     },
                     "source": f"Text: example A, Choices: {first}. True, {second}. False.",
                     "target": f"{first}",
@@ -1068,13 +1060,6 @@
                     "postprocessors": ["processors.to_string_stripped"],
                 },
                 {
-<<<<<<< HEAD
-                    "input_fields": {"choices": ["True", "False"], "text": "example A"},
-                    "reference_fields": {
-                        "choices": ["True", "False"],
-                        "label": 1,
-                        "options": [f"{first}", f"{second}"],
-=======
                     "input_fields": {
                         "choices": ["False", "True"],
                         "text": "example A",
@@ -1083,7 +1068,6 @@
                     "reference_fields": {
                         "choices": ["False", "True"],
                         "label": 0,
->>>>>>> d52c61df
                     },
                     "source": f"Text: example A, Choices: {first}. True, {second}. False.",
                     "target": f"{second}",
