from math import isnan
from typing import Dict, List

from unitxt.api import create_dataset, evaluate
from unitxt.inference import MockInferenceEngine
from unitxt.llm_as_judge import LLMAsJudge, TaskBasedLLMasJudge
from unitxt.logging_utils import get_logger
from unitxt.metrics import (
    ANLS,
    NER,
    Accuracy,
    AccuracyFast,
    BinaryAccuracy,
    BinaryMaxAccuracy,
    BinaryMaxF1,
    CharEditDistance,
    CharEditDistanceAccuracy,
    Detector,
    F1Binary,
    F1BinaryPosOnly,
    F1Fast,
    F1Macro,
    F1MacroMultiLabel,
    F1Micro,
    F1MicroMultiLabel,
    F1Strings,
    F1Weighted,
    FinQAEval,
    FixedGroupAbsvalNormCohensHParaphraseAccuracy,
    FixedGroupAbsvalNormCohensHParaphraseStringContainment,
    FixedGroupAbsvalNormHedgesGParaphraseAccuracy,
    FixedGroupAbsvalNormHedgesGParaphraseStringContainment,
    FixedGroupMeanAccuracy,
    FixedGroupMeanBaselineAccuracy,
    FixedGroupMeanBaselineStringContainment,
    FixedGroupMeanParaphraseAccuracy,
    FixedGroupMeanParaphraseStringContainment,
    FixedGroupMeanStringContainment,
    FixedGroupNormCohensHParaphraseAccuracy,
    FixedGroupNormCohensHParaphraseStringContainment,
    FixedGroupNormHedgesGParaphraseAccuracy,
    FixedGroupNormHedgesGParaphraseStringContainment,
    FixedGroupPDRParaphraseAccuracy,
    FixedGroupPDRParaphraseStringContainment,
    FuzzyNer,
    GroupMeanAccuracy,
    GroupMeanStringContainment,
    GroupMeanTokenOverlap,
    HuggingfaceMetric,
    KendallTauMetric,
    KeyValueExtraction,
    LlamaIndexCorrectness,
    MaxAccuracy,
    MeteorFast,
    MetricsEnsemble,
    NormalizedSacrebleu,
    Perplexity,
    PrecisionBinary,
    RecallBinary,
    RelaxedCorrectness,
    RocAuc,
    Rouge,
    SQLExecutionAccuracy,
    SQLNonExecutionAccuracy,
    StringContainment,
    StringContainmentRatio,
    TokenOverlap,
    ToolCallingMetric,
    UnsortedListExactMatch,
    WebsrcSquadF1,
)
from unitxt.test_utils.metrics import (
    apply_metric,
    check_scores,
    test_metric,
)

from tests.utils import UnitxtTestCase

logger = get_logger()

# values of inputs that are common to grouped_mean type InstanceMetric
GROUPED_INSTANCE_PREDICTIONS = [
    "A B",
    "BC D",
    "C",
    "123",
    "BCD",
    "10",
    "  BD",
    "AB",
    "I am a dog",
    "AB C",
    "AB 1",
    "GMA",
    "0.123",
    "BD",
    "abc",
]

GROUPED_INSTANCE_REFERENCES = [
    ["B", "AB", "A"],
    ["A", "BC D", "BC DF"],
    ["c", " C"],
    ["13", "23", "234"],
    ["  ", " BD", " BDA"],
    ["1", "10", "100"],
    ["A", "B", "BD"],
    ["ABC", "ab", "BC"],
    ["I am a person", "I AM A DOG", "ABC"],
    ["AB CD", "AB", "ab"],
    ["AB 1", "AB1"],
    [" GMA 123", "GMA"],
    ["123", "0.12"],
    ["BDE", "BCE", "bdefs"],
    [" abcdefg", "AB", "abcd"],
]

# task_data, consisting of a group_id (group instance scores by this, then apply aggregation function)
# and variant_type (for metrics that compare, say original vs paraphrase instance score)
# create 4 groups, of sizes 5,5,4,1
GROUPED_INSTANCE_ADDL_INPUTS = [
    {"group_id": "group1", "variant_type": "original"},
    {"group_id": "group1", "variant_type": "paraphrase"},
    {"group_id": "group1", "variant_type": "paraphrase"},
    {"group_id": "group1", "variant_type": "paraphrase"},
    {"group_id": "group1", "variant_type": "paraphrase"},
    {"group_id": "group2", "variant_type": "original"},
    {"group_id": "group2", "variant_type": "paraphrase"},
    {"group_id": "group2", "variant_type": "paraphrase"},
    {"group_id": "group2", "variant_type": "paraphrase"},
    {"group_id": "group2", "variant_type": "paraphrase"},
    {"group_id": "group3", "variant_type": "original"},
    {"group_id": "group3", "variant_type": "paraphrase"},
    {"group_id": "group3", "variant_type": "paraphrase"},
    {"group_id": "group3", "variant_type": "paraphrase"},
    {"group_id": "group4", "variant_type": "original"},
]


class TestMetrics(UnitxtTestCase):
    def test_unsorted_list_exact_match(self):
        metric = UnsortedListExactMatch()

        predictions = [["A", "B"], ["B", "A"], ["A", "B", "C"]]
        references = [[["A", "B"]], [["A", "B"]], [["A", "B", "D"]]]

        outputs = apply_metric(
            metric=metric, predictions=predictions, references=references
        )

        expected_global_result = {
            "unsorted_list_exact_match": 2 / 3,
            "score": 2 / 3,
            "score_name": "unsorted_list_exact_match",
        }

        global_result = outputs[0]["score"]["global"].copy()
        # Only check the keys that are expected, i.e. exist in expected_global_result
        global_result = {
            key: value
            for key, value in global_result.items()
            if key in expected_global_result
        }
        self.assertDictEqual(global_result, expected_global_result)

        instance_targets = [
            {
                "unsorted_list_exact_match": 1.0,
                "score": 1.0,
                "score_name": "unsorted_list_exact_match",
            },
            {
                "unsorted_list_exact_match": 1.0,
                "score": 1.0,
                "score_name": "unsorted_list_exact_match",
            },
            {
                "unsorted_list_exact_match": 0.0,
                "score": 0.0,
                "score_name": "unsorted_list_exact_match",
            },
        ]
        for output, target in zip(outputs, instance_targets):
            self.assertDictEqual(output["score"]["instance"], target)

    def prediction_type_definition(self):
        class TempAccuracy(Accuracy):
            prediction_type = int

        self.assertEqual(TempAccuracy().prediction_type, int)

    def test_prediction_type_definition_deprecated(self):
        class TempAccuracy2(Accuracy):
            prediction_type = "int"

        self.assertEqual(TempAccuracy2().prediction_type, int)

    def test_accuracy(self):
        metric = Accuracy()

        predictions = ["A", "B", "C"]
        references = [["B", "C"], ["A"], ["B", "C"]]

        outputs = apply_metric(
            metric=metric, predictions=predictions, references=references
        )

        expected_global_result = {
            "accuracy": 1 / 3,
            "score": 1 / 3,
            "score_name": "accuracy",
        }

        global_result = outputs[0]["score"]["global"].copy()
        # Only check the keys that are expected, i.e. exist in expected_global_result
        global_result = {
            key: value
            for key, value in global_result.items()
            if key in expected_global_result
        }
        self.assertDictEqual(global_result, expected_global_result)

        instance_targets = [
            {"accuracy": 0.0, "score": 0.0, "score_name": "accuracy"},
            {"accuracy": 0.0, "score": 0.0, "score_name": "accuracy"},
            {"accuracy": 1.0, "score": 1.0, "score_name": "accuracy"},
        ]
        for output, target in zip(outputs, instance_targets):
            self.assertDictEqual(output["score"]["instance"], target)

    def test_accuracy_fast(self):
        metric = AccuracyFast()

        predictions = ["A", "B", "C"]
        references = [["B", "C"], ["A"], ["B", "C"]]

        outputs = apply_metric(
            metric=metric, predictions=predictions, references=references
        )

        expected_global_result = {
            "accuracy": 1 / 3,
            "score": 1 / 3,
            "score_name": "accuracy",
        }

        global_result = outputs[0]["score"]["global"].copy()
        # Only check the keys that are expected, i.e. exist in expected_global_result
        global_result = {
            key: value
            for key, value in global_result.items()
            if key in expected_global_result
        }
        self.assertDictEqual(global_result, expected_global_result)

        instance_targets = [
            {"accuracy": 0.0, "score": 0.0, "score_name": "accuracy"},
            {"accuracy": 0.0, "score": 0.0, "score_name": "accuracy"},
            {"accuracy": 1.0, "score": 1.0, "score_name": "accuracy"},
        ]
        for output, target in zip(outputs, instance_targets):
            self.assertDictEqual(output["score"]["instance"], target)

    def test_accuracy_with_prefix(self):
        metric = Accuracy(score_prefix="my_")

        predictions = ["A", "B", "C"]
        references = [["B", "C"], ["A"], ["B", "C"]]

        outputs = apply_metric(
            metric=metric, predictions=predictions, references=references
        )

        expected_global_result = {
            "my_accuracy": 1 / 3,
            "score": 1 / 3,
            "score_name": "my_accuracy",
        }

        global_result = outputs[0]["score"]["global"].copy()
        # Only check the keys that are expected, i.e. exist in expected_global_result
        global_result = {
            key: value
            for key, value in global_result.items()
            if key in expected_global_result
        }
        self.assertDictEqual(global_result, expected_global_result)

        instance_targets = [
            {"my_accuracy": 0.0, "score": 0.0, "score_name": "my_accuracy"},
            {"my_accuracy": 0.0, "score": 0.0, "score_name": "my_accuracy"},
            {"my_accuracy": 1.0, "score": 1.0, "score_name": "my_accuracy"},
        ]
        for output, target in zip(outputs, instance_targets):
            self.assertDictEqual(output["score"]["instance"], target)

    def test_accuracy_max_aggregation(self):
        metric = MaxAccuracy()

        predictions = ["A", "B", "C"]
        references = [["B", "C"], ["A"], ["B", "C"]]

        outputs = apply_metric(
            metric=metric, predictions=predictions, references=references
        )

        expected_global_result = {
            "accuracy": 1,
            "score": 1,
            "score_name": "accuracy",
        }

        global_result = outputs[0]["score"]["global"].copy()
        # Only check the keys that are expected, i.e. exist in expected_global_result
        global_result = {
            key: value
            for key, value in global_result.items()
            if key in expected_global_result
        }
        self.assertDictEqual(global_result, expected_global_result)

        instance_targets = [
            {"accuracy": 0.0, "score": 0.0, "score_name": "accuracy"},
            {"accuracy": 0.0, "score": 0.0, "score_name": "accuracy"},
            {"accuracy": 1.0, "score": 1.0, "score_name": "accuracy"},
        ]
        for output, target in zip(outputs, instance_targets):
            self.assertDictEqual(output["score"]["instance"], target)

    def test_f1_micro(self):
        metric = F1Micro()
        references = [["cat"], ["dog"], ["dog"], ["dog"], ["cat"], ["cat"]]
        predictions = ["cat", "cat", "dog", "dog", "cat", "cat"]
        # F1 micro is equal to accuracy in multi class setting  (5/6)
        global_target = 0.8333333
        outputs = apply_metric(
            metric=metric, predictions=predictions, references=references
        )
        self.assertAlmostEqual(global_target, outputs[0]["score"]["global"]["score"])
        self.assertEqual("f1_micro", outputs[0]["score"]["global"]["score_name"])
        self.assertEqual("f1_micro", outputs[0]["score"]["instance"]["score_name"])

    def test_f1_strings(self):
        metric = F1Strings()
        references = [["cat dog"], ["dog"], ["cat"], ["cat"], ["cat"], ["gfjgfh"]]
        predictions = ["cat", "dog", "dog", "dog cat.", "dog Cat mouse", "100,000"]

        outputs = apply_metric(
            metric=metric, predictions=predictions, references=references
        )

        instance_targets = [
            {"f1_strings": [2 / 3], "score": [2 / 3], "score_name": "f1_strings"},
            {"f1_strings": [1.0], "score": [1.0], "score_name": "f1_strings"},
            {"f1_strings": [0.0], "score": [0.0], "score_name": "f1_strings"},
            {"f1_strings": [0.5], "score": [0.5], "score_name": "f1_strings"},
            {"f1_strings": [0.5], "score": [0.5], "score_name": "f1_strings"},
        ]
        for output, target in zip(outputs, instance_targets):
            self.assertDictEqual(output["score"]["instance"], target)

    def test_f1_micro_with_prefix(self):
        metric = F1Micro(score_prefix="my_")

        references = [["cat"], ["dog"], ["dog"], ["dog"], ["cat"], ["cat"]]
        predictions = ["cat", "cat", "dog", "dog", "cat", "cat"]

        outputs = apply_metric(
            metric=metric, predictions=predictions, references=references
        )

        expected_global_result = {
            "my_f1_micro": 5 / 6,
            "score": 5 / 6,
            "score_name": "my_f1_micro",
        }

        global_result = outputs[0]["score"]["global"].copy()
        # Only check the keys that are expected, i.e. exist in expected_global_result
        global_result = {
            key: value
            for key, value in global_result.items()
            if key in expected_global_result
        }
        self.assertDictEqual(global_result, expected_global_result)

        instance_targets = [
            {"my_f1_micro": 1.0, "score": 1.0, "score_name": "my_f1_micro"},
            {"my_f1_micro": 0.0, "score": 0.0, "score_name": "my_f1_micro"},
            {"my_f1_micro": 1.0, "score": 1.0, "score_name": "my_f1_micro"},
            {"my_f1_micro": 1.0, "score": 1.0, "score_name": "my_f1_micro"},
            {"my_f1_micro": 1.0, "score": 1.0, "score_name": "my_f1_micro"},
            {"my_f1_micro": 1.0, "score": 1.0, "score_name": "my_f1_micro"},
        ]
        for output, target in zip(outputs, instance_targets):
            self.assertDictEqual(output["score"]["instance"], target)

    def test_f1_micro_map_reduce_with_prefix(self):
        metric = F1Fast(main_score="f1_micro", averages=["micro"], score_prefix="my_")

        references = [["cat"], ["dog"], ["dog"], ["dog"], ["cat"], ["cat"]]
        predictions = ["cat", "cat", "dog", "dog", "cat", "cat"]

        outputs = apply_metric(
            metric=metric,
            predictions=predictions,
            references=references,
        )

        expected_global_result = {
            "my_f1_micro": 5 / 6,
            "score": 5 / 6,
            "score_name": "my_f1_micro",
        }

        global_result = outputs[0]["score"]["global"].copy()
        # Only check the keys that are expected, i.e. exist in expected_global_result
        global_result = {
            key: value
            for key, value in global_result.items()
            if key in expected_global_result
        }
        self.assertDictEqual(global_result, expected_global_result)

        instance_targets = [
            {"my_f1_micro": 1.0, "score": 1.0, "score_name": "my_f1_micro"},
            {"my_f1_micro": 0.0, "score": 0.0, "score_name": "my_f1_micro"},
            {"my_f1_micro": 1.0, "score": 1.0, "score_name": "my_f1_micro"},
            {"my_f1_micro": 1.0, "score": 1.0, "score_name": "my_f1_micro"},
            {"my_f1_micro": 1.0, "score": 1.0, "score_name": "my_f1_micro"},
            {"my_f1_micro": 1.0, "score": 1.0, "score_name": "my_f1_micro"},
        ]
        for output, target in zip(outputs, instance_targets):
            self.assertDictEqual(output["score"]["instance"], target)

    def test_f1_errors(self):
        metric = F1Micro()

        references = [["cat"]]
        predictions = [None]
        with self.assertRaises(ValueError) as cm:
            apply_metric(metric=metric, predictions=predictions, references=references)
        self.assertEqual(
            str(cm.exception),
            "Each prediction is expected to be of type 'str' in F1Micro metric. Received prediction of type <class 'NoneType'>: None",
        )

        references = [["cat"], "dog"]
        predictions = ["cat", "dog"]
        with self.assertRaises(ValueError) as cm:
            # disable validationd done in apply_metric
            apply_metric(
                metric=metric,
                predictions=predictions,
                references=references,
                perform_validations_in_apply_metric=False,
            )
        self.assertEqual(
            str(cm.exception),
            "Expecting a list of references for each prediction in F1Micro metric. Received reference of type <class 'str'>: dog",
        )

        references = [["cat", "dog"], ["dog"]]
        predictions = ["cat", "dog"]
        with self.assertRaises(ValueError) as cm:
            apply_metric(metric=metric, predictions=predictions, references=references)
        self.assertEqual(
            str(cm.exception),
            "Expecting a list with a single reference per prediction in F1Micro metric. Received a list with multiple references: ['cat', 'dog']",
        )
        references = [[["cat", "dog"]], ["dog"]]
        predictions = ["cat", "dog"]
        with self.assertRaises(ValueError) as cm:
            apply_metric(metric=metric, predictions=predictions, references=references)
        self.assertEqual(
            str(cm.exception),
            "Each reference is expected to be of type 'str' in F1Micro metric. Received reference of type <class 'list'>: ['cat', 'dog']",
        )
        references = [["cat"], ["dog"]]
        predictions = [["cat", "dog"], "dog"]
        with self.assertRaises(ValueError) as cm:
            apply_metric(metric=metric, predictions=predictions, references=references)
        self.assertEqual(
            str(cm.exception),
            "Each prediction is expected to be of type 'str' in F1Micro metric. Received prediction of type <class 'list'>: ['cat', 'dog']",
        )

    def test_f1_binary(self):
        metric = F1Binary()
        references = [[1], [0], [0], [0], [1], [1]]
        predictions = [0.8, 1, 0.2, 0, 0.6, 1]

        global_target = 0.8571428571428
        global_target_neg = 0.8
        outputs = apply_metric(
            metric=metric, predictions=predictions, references=references
        )

        self.assertAlmostEqual(global_target, outputs[0]["score"]["global"]["score"])
        self.assertAlmostEqual(
            global_target_neg, outputs[0]["score"]["global"]["f1_binary_neg"]
        )
        self.assertEqual("f1_binary", outputs[0]["score"]["global"]["score_name"])
        self.assertEqual("f1_binary", outputs[0]["score"]["instance"]["score_name"])

        metric_pos = F1BinaryPosOnly()
        outputs = apply_metric(
            metric=metric_pos, predictions=predictions, references=references
        )
        self.assertAlmostEqual(global_target, outputs[0]["score"]["global"]["score"])
        self.assertIsNone(outputs[0]["score"]["global"].get("f1_binary_neg"))

    def test_precision_binary(self):
        metric = PrecisionBinary()
        references = [[1], [0], [0], [0.0], [1.0], [1]]
        predictions = [0.9, 0.6, 0, 0.2, 1, 0.8]

        global_target = 0.75
        global_target_neg = 1
        outputs = apply_metric(
            metric=metric, predictions=predictions, references=references
        )

        self.assertAlmostEqual(global_target, outputs[0]["score"]["global"]["score"])
        self.assertAlmostEqual(
            global_target_neg, outputs[0]["score"]["global"]["precision_binary_neg"]
        )
        self.assertEqual(
            "precision_binary", outputs[0]["score"]["global"]["score_name"]
        )
        self.assertEqual(
            "precision_binary", outputs[0]["score"]["instance"]["score_name"]
        )

    def test_recall_binary(self):
        metric = RecallBinary()
        references = [[1], [0], [0], [0], [1], [1]]
        predictions = [0.9, 0.6, 0, 0.2, 1, 0.8]

        global_target = 1
        global_target_neg = 0.666666666
        outputs = apply_metric(
            metric=metric, predictions=predictions, references=references
        )

        self.assertAlmostEqual(global_target, outputs[0]["score"]["global"]["score"])
        self.assertAlmostEqual(
            global_target_neg, outputs[0]["score"]["global"]["recall_binary_neg"]
        )
        self.assertEqual("recall_binary", outputs[0]["score"]["global"]["score_name"])
        self.assertEqual("recall_binary", outputs[0]["score"]["instance"]["score_name"])

    def test_max_f1(self):
        metric = BinaryMaxF1()
        references = [[1], [0], [0], [0]]
        predictions = [0.3, 0, 0.7, 0]

        global_target = 0.666666666666
        global_target_neg = 0.8
        outputs = apply_metric(
            metric=metric, predictions=predictions, references=references
        )

        self.assertAlmostEqual(global_target, outputs[0]["score"]["global"]["score"])
        self.assertAlmostEqual(
            global_target_neg, outputs[0]["score"]["global"]["max_f1_binary_neg"]
        )
        self.assertEqual("max_f1_binary", outputs[0]["score"]["global"]["score_name"])
        self.assertEqual("max_f1_binary", outputs[0]["score"]["instance"]["score_name"])

    def test_max_f1_single_class(self):
        metric = BinaryMaxF1()
        references = [[0], [0], [0], [0]]
        predictions = [0.3, 0, 0.7, 0]

        global_target = 0.0
        outputs = apply_metric(
            metric=metric, predictions=predictions, references=references
        )
        self.assertAlmostEqual(global_target, outputs[0]["score"]["global"]["score"])

    def test_accuracy_binary(self):
        metric = BinaryAccuracy()
        references = [[1], [0], [0], [1], [0]]
        predictions = [0.3, 0, 0.7, 1.0, 0.2]

        expected_global_result = {
            "accuracy_binary": 3 / 5,
            "score": 3 / 5,
            "score_name": "accuracy_binary",
        }

        outputs = apply_metric(
            metric=metric, predictions=predictions, references=references
        )
        global_result = {
            k: v
            for k, v in outputs[0]["score"]["global"].items()
            if k in expected_global_result
        }
        self.assertDictEqual(expected_global_result, global_result)

    def test_binary_max_accuracy(self):
        metric = BinaryMaxAccuracy()
        references = [[1], [0], [0], [1], [0]]
        predictions = [0.3, 0, 0.7, 1.0, 0.2]

        global_target = 0.8
        outputs = apply_metric(
            metric=metric, predictions=predictions, references=references
        )

        self.assertAlmostEqual(global_target, outputs[0]["score"]["global"]["score"])
        self.assertEqual(
            "max_accuracy_binary", outputs[0]["score"]["global"]["score_name"]
        )
        self.assertEqual(
            "max_accuracy_binary", outputs[0]["score"]["instance"]["score_name"]
        )

        references = [[0], [0], [0]]
        predictions = [0.3, 0.9, 0.7]
        outputs = apply_metric(
            metric=metric, predictions=predictions, references=references
        )
        self.assertAlmostEqual(1.0, outputs[0]["score"]["global"]["score"])

        references = [[1], [0], [0], [1], [0], [0]]
        predictions = [0.7, 0.3, 0.7, 0.8, 0.9, 0.3]
        outputs = apply_metric(
            metric=metric, predictions=predictions, references=references
        )
        self.assertAlmostEqual(2 / 3, outputs[0]["score"]["global"]["score"])

        references = [[1]]
        predictions = [0.7]
        outputs = apply_metric(
            metric=metric, predictions=predictions, references=references
        )
        self.assertAlmostEqual(1.0, outputs[0]["score"]["global"]["score"])

        references = [[0]]
        predictions = [0.7]
        outputs = apply_metric(
            metric=metric, predictions=predictions, references=references
        )
        self.assertAlmostEqual(1.0, outputs[0]["score"]["global"]["score"])

        references = [[0]]
        predictions = [1.7]
        outputs = apply_metric(
            metric=metric, predictions=predictions, references=references
        )
        self.assertAlmostEqual(1.0, outputs[0]["score"]["global"]["score"])

    def test_f1_macro(self):
        metric = F1Macro()
        references = [["cat"], ["dog"], ["dog"], ["dog"], ["cat"], ["cat"]]
        predictions = ["cat", "cat", "dog", "dog", "cat", "cat"]
        # recall class 'dog'  = 2/3  = 0.666        precision= 2/2 = 1    f1 = 0.8
        # recall class 'cat'  = 3/3  = 1            precision= 3/4 = 0.75 f1 = 0.857142857143
        # macro f1 = (0.8+0.847)/2
        global_target = 0.82857142
        global_target_dog = 0.8
        global_target_cat = 0.857142857143

        outputs = apply_metric(
            metric=metric, predictions=predictions, references=references
        )
        self.assertAlmostEqual(global_target, outputs[0]["score"]["global"]["score"])
        self.assertAlmostEqual(
            global_target_dog, outputs[0]["score"]["global"]["f1_dog"]
        )
        self.assertAlmostEqual(
            global_target_cat, outputs[0]["score"]["global"]["f1_cat"]
        )
        self.assertEqual("f1_macro", outputs[0]["score"]["global"]["score_name"])
        self.assertEqual("f1_macro", outputs[0]["score"]["instance"]["score_name"])

    def test_f1_macro_fast(self):
        metric = F1Fast(
            main_score="f1_macro",
            averages=["macro", "per_class"],
            ci_score_names=["f1_macro"],
        )
        references = [["cat"], ["dog"], ["dog"], ["dog"], ["cat"], ["cat"]]
        predictions = ["cat", "cat", "dog", "dog", "cat", "cat"]

        # recall class 'dog'  = 2/3  = 0.666        precision= 2/2 = 1    f1 = 0.8
        # recall class 'cat'  = 3/3  = 1            precision= 3/4 = 0.75 f1 = 0.857142857143
        # macro f1 = (0.8+0.847)/2
        global_target = 0.82857142
        global_target_dog = 0.8
        global_target_cat = 0.857142857143

        outputs = apply_metric(
            metric=metric,
            predictions=predictions,
            references=references,
        )
        self.assertAlmostEqual(global_target, outputs[0]["score"]["global"]["score"])
        self.assertAlmostEqual(
            global_target_dog, outputs[0]["score"]["global"]["f1_dog"]
        )
        self.assertAlmostEqual(
            global_target_cat, outputs[0]["score"]["global"]["f1_cat"]
        )
        self.assertEqual("f1_macro", outputs[0]["score"]["global"]["score_name"])
        self.assertEqual("f1_macro", outputs[0]["score"]["instance"]["score_name"])

    def test_f1_weighted(self):
        metric = F1Weighted()
        references = [
            ["cat"],
            ["dog"],
            ["dog"],
            ["dog"],
            ["cat"],
            ["cat"],
            ["dog"],
            ["dog"],
        ]
        predictions = ["cat", "cat", "dog", "cat", "cat", "cat", "cat", "dog"]
        # recall class 'dog'  = 2/5  = 0.4          precision= 2/2 = 1    f1 = 0.66666666
        # recall class 'cat'  = 3/3  = 1            precision= 3/6 = 0.5  f1 = 0.57142857
        # weighted f1 = (0.375 * 0.66666666) + (0.625 * 0.57142857) = 0.60714285
        global_target = 0.60714285

        outputs = apply_metric(
            metric=metric, predictions=predictions, references=references
        )
        self.assertAlmostEqual(global_target, outputs[0]["score"]["global"]["score"])
        self.assertEqual("f1_weighted", outputs[0]["score"]["global"]["score_name"])
        self.assertEqual("f1_weighted", outputs[0]["score"]["instance"]["score_name"])

    def test_f1_macro_with_ood_predictions(self):
        metric = F1Macro()
        references = [["cat"], ["dog"], ["dog"], ["dog"], ["cat"], ["cat"]]
        predictions = ["cat", "2", "dog", "dog", "cat", "cat"]
        # recall class 'dog'  = 2/3  = 0.666        precision= 2/2 = 1    f1 = 0.8
        # recall class 'cat'  = 3/3  = 1            precision= 3/3 = 1    f1  =1
        # macro f1 = 0.9
        global_target = 0.9
        global_target_dog = 0.8
        global_target_cat = 1

        outputs = apply_metric(
            metric=metric, predictions=predictions, references=references
        )
        self.assertAlmostEqual(
            global_target_dog, outputs[0]["score"]["global"]["f1_dog"]
        )
        self.assertAlmostEqual(
            global_target_cat, outputs[0]["score"]["global"]["f1_cat"]
        )
        self.assertAlmostEqual(global_target, outputs[0]["score"]["global"]["score"])
        self.assertEqual("f1_macro", outputs[0]["score"]["global"]["score_name"])
        self.assertEqual("f1_macro", outputs[0]["score"]["instance"]["score_name"])

    def test_f1_macro_multilabel(self):
        metric = F1MacroMultiLabel()
        references = [
            [["cat", "dog"]],
            [["dog"]],
            [["dog"]],
            [["dog"]],
            [["cat"]],
            [["cat"]],
        ]
        predictions = [["cat"], ["2"], ["cat", "dog"], ["dog"], ["cat"], ["cat"]]
        # recall class 'dog'  = 2/4  = 0.5          precision= 2/2 = 1       f1 = 0.666666666667
        # recall class 'cat'  = 3/3  = 1            precision= 3/4 = 0.75    f1 = 0.857142857143
        # macro f1 = 0.9
        global_target = 0.76190476
        global_target_dog = 0.666666666667
        global_target_cat = 0.857142857143

        outputs = apply_metric(
            metric=metric, predictions=predictions, references=references
        )
        self.assertAlmostEqual(
            global_target_dog, outputs[0]["score"]["global"]["f1_dog"]
        )
        self.assertAlmostEqual(
            global_target_cat, outputs[0]["score"]["global"]["f1_cat"]
        )
        self.assertAlmostEqual(global_target, outputs[0]["score"]["global"]["score"])
        self.assertEqual("f1_macro", outputs[0]["score"]["global"]["score_name"])
        self.assertEqual("f1_macro", outputs[0]["score"]["instance"]["score_name"])

    def test_f1_micro_multilabel(self):
        metric = F1MicroMultiLabel()
        references = [
            [["cat", "dog"]],
            [["dog"]],
            [["dog"]],
            [["dog"]],
            [["cat"]],
            [["cat"]],
        ]
        predictions = [["cat"], ["2"], ["cat", "dog"], ["dog"], ["cat"], ["cat"]]
        # cat     TP=3  FP=1  FN=0  TN=2
        # dog     TP=2  FP=0  FN=2  TN=2
        # total   TP=5  FP=1  FN=2  TN=4
        # precision = TP / (FP + TP) = 5 / 6 = 0.8333333333
        # recall = TP /( FN + TP) =  5 / 7 = 0.7142857
        global_target = 0.769230760933

        outputs = apply_metric(
            metric=metric, predictions=predictions, references=references
        )
        self.assertAlmostEqual(global_target, outputs[0]["score"]["global"]["score"])

    def test_f1_micro_multilabel_error_format(self):
        metric = F1MicroMultiLabel()
        references = [["A B"], ["BC D"], ["C"], ["123"]]
        predictions = [
            ["B", "AB", "A"],
            ["A", "bC", "BC DF"],
            ["c", " C"],
            [13, 23, 234],
        ]
        with self.assertRaises(Exception) as cm:
            apply_metric(metric=metric, predictions=predictions, references=references)

        self.assertEqual(
            str(cm.exception),
            "Each reference is expected to be of type 'List[str]' in F1MicroMultiLabel metric. Received reference of type <class 'str'>: A B",
        )

        references2 = [["A", "B"], ["BC", "D"], ["C"], ["123"]]

        with self.assertRaises(Exception) as cm:
            apply_metric(metric=metric, predictions=predictions, references=references2)

        self.assertEqual(
            str(cm.exception),
            "Expecting a list with a single reference per prediction in F1MicroMultiLabel metric. Received a list with multiple references: ['A', 'B']",
        )

        references3 = [[["A"]], [["BC"]], [["C"]], [["123"]]]  # OK references

        with self.assertRaises(Exception) as cm:
            apply_metric(metric=metric, predictions=predictions, references=references3)

        self.assertEqual(
            str(cm.exception),
            "Each prediction is expected to be of type 'List[str]' in F1MicroMultiLabel metric. Received prediction of type <class 'list'>: [13, 23, 234]",
        )

    def test_f1_macro_multilabel_with_nones(self):
        metric = F1MacroMultiLabel()

        references = [[[]]]
        predictions = [[]]
        global_target = float("nan")
        outputs = apply_metric(
            metric=metric, predictions=predictions, references=references
        )
        self.assertTrue(isnan(outputs[0]["score"]["global"]["score"]))

        references = [[[]]]
        predictions = [["x", "y"]]
        outputs = apply_metric(
            metric=metric, predictions=predictions, references=references
        )
        self.assertTrue(isnan(outputs[0]["score"]["global"]["score"]))

        references = [[["x"]], [["y"]]]
        predictions = [["x"], ["x"]]
        global_target = 0.33333333333
        # Recall(x) = 1.0 Precion(x) = 0.5   --> F1(x) = 0.66666
        # recall(y) = 0.0 Precision(x) = NAN --> F1(y) = 0
        outputs = apply_metric(
            metric=metric, predictions=predictions, references=references
        )
        self.assertAlmostEqual(global_target, outputs[0]["score"]["global"]["score"])

        references = [[[]], [["x"]], [["y"]], [[]], [[]]]
        predictions = [[], ["x"], ["x"], [], []]
        outputs = apply_metric(
            metric=metric, predictions=predictions, references=references
        )
        self.assertAlmostEqual(global_target, outputs[0]["score"]["global"]["score"])

    def test_f1_micro_multilabel_with_nones(self):
        metric = F1MicroMultiLabel()
        references = [[[]]]
        predictions = [["cat", "dog"]]

        outputs = apply_metric(
            metric=metric, predictions=predictions, references=references
        )
        self.assertTrue(isnan(outputs[0]["score"]["global"]["score"]))

        references = [[[]]]
        predictions = [[]]
        outputs = apply_metric(
            metric=metric, predictions=predictions, references=references
        )
        self.assertTrue(isnan(outputs[0]["score"]["global"]["score"]))

        references = [[["sad"]], [["sad"]]]
        predictions = [["dog", "fustrated"], ["sad"]]
        # TP = 1 FN = 1 FP=0 .. precision=100 recall=0.5
        # sad  TP=1  FP=1  FN=0  TN=1
        #
        # precision = TP / (FP + TP) = 1 / 2 = 0.5
        # recall = TP /( FN + TP) =  1 / 1 = 1

        global_target = 0.66666666
        outputs = apply_metric(
            metric=metric, predictions=predictions, references=references
        )
        self.assertAlmostEqual(global_target, outputs[0]["score"]["global"]["score"])

        references = [[[]], [["sad"]]]
        predictions = [["dog", "fustrated"], ["sad"]]
        # precision = TP / (FP + TP) = 1 / 1 = 1
        # recall = TP /( FN + TP) =  1 / 1 = 1

        global_target = 1
        outputs = apply_metric(
            metric=metric, predictions=predictions, references=references
        )
        self.assertAlmostEqual(global_target, outputs[0]["score"]["global"]["score"])

    def test_f1_multiple_use(self):
        metric = F1MacroMultiLabel()
        references = [[["cat", "dog"]]]
        predictions = [["cat"]]
        # recall class 'dog'  = 0/1 = 0             precision= 0/0 = 1       f1 = 0
        # recall class 'cat'  = 1/1 = 1             precision= 1/1 = 1       f1 = 1
        global_target = 0.5
        outputs = apply_metric(
            metric=metric, predictions=predictions, references=references
        )
        self.assertAlmostEqual(global_target, outputs[0]["score"]["global"]["score"])
        references = [[["horse"]]]
        predictions = [["horse"]]
        global_target = 1
        outputs = apply_metric(
            metric=metric, predictions=predictions, references=references
        )
        self.assertAlmostEqual(global_target, outputs[0]["score"]["global"]["score"])

    def test_key_value_extraction(self):
        metric = KeyValueExtraction(metric="metrics.accuracy")
        # key1 - 2 correct of 2
        # key2 - 1 correct of 2
        # key3 - 0 correct of 1
        # legal keys - 4 out of 5
        references = [ [{"key1": "value1" , "key2" :  "values2"    , "key3": "value3"}], [{"key1": "value3" , "key2" :  "value4"}]]
        predictions = [ {"key1": "value1" , "key2" :  "wrong-value", "wrong-key" : "values3" },{"key1": "value3",  "key2" : "value4", "key3" : "value9"}]
        outputs = apply_metric(
            metric=metric, predictions=predictions, references=references
        )
        self.assertAlmostEqual((2+1+0)/(2 + 2 + 2), outputs[0]["score"]["global"]["accuracy_micro"])
        self.assertAlmostEqual((2/2 + 1/2 + 0/2)/3, outputs[0]["score"]["global"]["accuracy_macro"])
        self.assertAlmostEqual(2/2, outputs[0]["score"]["global"]["accuracy_key1"])
        self.assertAlmostEqual(1/2, outputs[0]["score"]["global"]["accuracy_key2"])
        self.assertAlmostEqual(0/2, outputs[0]["score"]["global"]["accuracy_key3"])
        self.assertAlmostEqual(5/6, outputs[0]["score"]["global"]["accuracy_legal_keys_in_predictions"])


        references = [ [{"key1": "value1" , "key2" :  "values2"    , "key3": "value3"}] ]
        predictions = [ {} ]
        outputs = apply_metric(
            metric=metric, predictions=predictions, references=references
        )
        self.assertAlmostEqual(0, outputs[0]["score"]["global"]["accuracy_legal_keys_in_predictions"])

    def test_key_value_extraction_token_overlap(self):
        metric = KeyValueExtraction(metric="metrics.token_overlap",score_prefix="token_overlap_")
        # key1 - recall 1/2, precision 1 , f1 = 2/3
        # key2 - recall 1, precision 0 , f1 = 1
        # legal keys - 2 out of 3
        references = [ [{"address": "IBM" , "zip" :  "32312"} ] ]
        predictions = [ {"address": "IBM Corp", "zip" : "32312", "user" : "george"} ]
        outputs = apply_metric(
            metric=metric, predictions=predictions, references=references
        )
        self.assertAlmostEqual(2/3, outputs[0]["score"]["global"]["token_overlap_f1_address"])
        self.assertAlmostEqual(1, outputs[0]["score"]["global"]["token_overlap_f1_zip"])
        self.assertAlmostEqual(2/3, outputs[0]["score"]["global"]["token_overlap_f1_legal_keys_in_predictions"])
        self.assertAlmostEqual((2/3 + 1)/2, outputs[0]["score"]["global"]["token_overlap_f1_micro"])
        self.assertAlmostEqual((2/3 + 1)/2, outputs[0]["score"]["global"]["token_overlap_f1_macro"])




    def test_rouge(self):
        metric = Rouge()
        references = [["hello", "there"], ["general kenobi", "general yoda"]]
        predictions = ["hello there", "general kenobi"]
        outputs = apply_metric(
            metric=metric, predictions=predictions, references=references
        )
        global_target = 5 / 6
        self.assertAlmostEqual(global_target, outputs[0]["score"]["global"]["score"])

        # compare with the HF implementation
        class OldRouge(HuggingfaceMetric):
            hf_metric_name = "rouge"
            main_score = "rougeL"
            scale = 1.0

            prediction_type = "str"
            single_reference_per_prediction = False  # multiple references allowed

            use_aggregator: bool = True
            rouge_types: List[str] = ["rouge1", "rouge2", "rougeL", "rougeLsum"]

            sent_split_newline: bool = True

            _requirements_list: List[str] = ["nltk", "rouge_score"]

            def prepare(self):
                super().prepare()

                self.hf_compute_args.update(
                    {
                        "use_aggregator": self.use_aggregator,
                        "rouge_types": self.rouge_types,
                    }
                )

                import nltk

                nltk.download("punkt_tab", quiet=True)
                self.sent_tokenize = nltk.sent_tokenize

            def compute(self, references, predictions, task_data: List[Dict]):
                if self.sent_split_newline:
                    predictions = [
                        "\n".join(self.sent_tokenize(prediction.strip()))
                        for prediction in predictions
                    ]
                    references = [
                        ["\n".join(self.sent_tokenize(r.strip())) for r in reference]
                        for reference in references
                    ]
                return super().compute(references, predictions, task_data)

        metric = OldRouge()
        outputs = apply_metric(
            metric=metric, predictions=predictions, references=references
        )
        self.assertAlmostEqual(global_target, outputs[0]["score"]["global"]["score"])

    def test_token_overlap(self):
        metric = TokenOverlap()
        predictions = ["hello there general dude", "foo bar foobar"]
        references = [
            ["hello there general kenobi", "hello there!"],
            ["foo bar foobar", "foo bar"],
        ]
        outputs = apply_metric(
            metric=metric, predictions=predictions, references=references
        )
        global_targets = {"f1": 7 / 8, "precision": 7 / 8, "recall": 1}
        for target, value in global_targets.items():
            self.assertAlmostEqual(value, outputs[0]["score"]["global"][target])

    def test_roc_auc(self):
        metric = RocAuc()
        predictions = [0.2, 0.8, 1.0]
        references = [[1.0], [0.0], [1.0]]
        outputs = apply_metric(
            metric=metric, predictions=predictions, references=references
        )
        global_target = 0.5
        self.assertAlmostEqual(global_target, outputs[0]["score"]["global"]["score"])

    def test_kendalltau(self):
        metric = KendallTauMetric()
        predictions = [1.0, 2.0, 1.0]
        references = [[-1.0], [1.0], [0.0]]
        outputs = apply_metric(
            metric=metric, predictions=predictions, references=references
        )
        global_target = 0.81649658092772
        self.assertAlmostEqual(global_target, outputs[0]["score"]["global"]["score"])

    def test_detector(self):
        metric = Detector(model_name="MilaNLProc/bert-base-uncased-ear-misogyny")
        predictions = ["I hate women.", "I do not hate women."]
        references = [["I hate women."], ["I do not hate women."]]
        outputs = apply_metric(
            metric=metric, predictions=predictions, references=references
        )
        global_target = 0.9562818706035614
        self.assertAlmostEqual(
            global_target, outputs[0]["score"]["global"]["score"], places=4
        )

    def test_normalized_sacrebleu(self):
        metric = NormalizedSacrebleu()
        predictions = ["hello there general kenobi", "foo bar foobar"]
        references = [
            ["hello there general kenobi", "hello there !"],
            ["foo bar foobar", "foo bar foobar"],
        ]
        task_data = [{"tokenize": None}, {"tokenize": None}]

        outputs = apply_metric(
            metric=metric,
            predictions=predictions,
            references=references,
            task_data=task_data,
        )
        global_target = 1.0
        self.assertAlmostEqual(global_target, outputs[0]["score"]["global"]["score"])

    def test_ner(self):
        metric = NER()
        predictions = [
            [
                ("Dalia", "Person"),
                ("Ramat-Gan", "Location"),
                ("IBM", "Org"),
            ]
        ]
        references = [
            [
                [
                    ("Dalia", "Person"),
                    ("Givataaim", "Location"),
                ]
            ]
        ]
        outputs = apply_metric(
            metric=metric, predictions=predictions, references=references
        )
        global_target = 1.0
        self.assertAlmostEqual(
            global_target, outputs[0]["score"]["global"]["f1_Person"]
        )
        global_target = 0.0
        self.assertAlmostEqual(
            global_target, outputs[0]["score"]["global"]["f1_Location"]
        )
        metric.report_per_group_scores = False
        outputs = apply_metric(
            metric=metric, predictions=predictions, references=references
        )
        self.assertTrue("f1_Person" not in outputs[0]["score"]["global"])
        self.assertTrue("f1_Location" not in outputs[0]["score"]["global"])

    def test_llama_index_correctness(self):
        metric = LlamaIndexCorrectness(model_name="mock")
        predictions = ["1976"]
        references = [["1976"]]
        task_data = [
            {
                "group_id": "group1",
                "variant_type": "original",
                "question": "what year is it",
                "contexts": ["the year is 1976"],
            },
        ]

        instance_targets = [
            {
                "correctness_llama_index_by_mock_judge": 1.0,
                "score": 1.0,
                "score_name": "correctness_llama_index_by_mock_judge",
            }
        ]
        global_target = 1.0
        outputs = apply_metric(
            metric=metric,
            predictions=predictions,
            references=references,
            task_data=task_data,
        )

        self.assertAlmostEqual(global_target, outputs[0]["score"]["global"]["score"])
        for output, target in zip(outputs, instance_targets):
            self.assertEqual(output["score"]["instance"], target)

    def test_grouped_instance_metrics(self):
        accuracy_metrics = [
            FixedGroupMeanAccuracy(),
            GroupMeanAccuracy(),
            FixedGroupMeanStringContainment(),
            GroupMeanStringContainment(),
            FixedGroupMeanBaselineAccuracy(),
            FixedGroupMeanParaphraseAccuracy(),
            FixedGroupMeanBaselineStringContainment(),
            FixedGroupMeanParaphraseStringContainment(),
            GroupMeanTokenOverlap(),
            FixedGroupNormCohensHParaphraseAccuracy(),
            FixedGroupNormCohensHParaphraseStringContainment(),
            FixedGroupPDRParaphraseAccuracy(),
            FixedGroupPDRParaphraseStringContainment(),
            FixedGroupNormHedgesGParaphraseAccuracy(),
            FixedGroupNormHedgesGParaphraseStringContainment(),
            FixedGroupAbsvalNormCohensHParaphraseAccuracy(),
            FixedGroupAbsvalNormCohensHParaphraseStringContainment(),
            FixedGroupAbsvalNormHedgesGParaphraseAccuracy(),
            FixedGroupAbsvalNormHedgesGParaphraseStringContainment(),
        ]
        global_targets = [
            0.225,
            0.225,
            0.4875,
            0.4875,
            0.5,
            0.19444444444444442,
            0.75,
            0.5555555555555555,
            0.5083333333333333,
            -0.4249467048786864,
            -0.4639421840102023,
            0.8333333333333334,
            0.4444444444444445,
            -0.34565986391520215,
            -0.08060156608173413,
            0.6471689271009087,
            0.4639421840102023,
            0.3832160660602437,
            0.08060156608173413,
        ]

        for metric, target in zip(accuracy_metrics, global_targets):
            for score_prefix in ["my_", ""]:
                metric.score_prefix = score_prefix
                outputs = apply_metric(
                    metric=metric,
                    predictions=GROUPED_INSTANCE_PREDICTIONS,
                    references=GROUPED_INSTANCE_REFERENCES,
                    task_data=GROUPED_INSTANCE_ADDL_INPUTS,
                )

                self.assertAlmostEqual(
                    target,
                    outputs[0]["score"]["global"]["score"],
                    msg=f"metric {metric.__class__.__name__} output {outputs[0]['score']['global']['score_name']} does not equal the expected value {target}",
                )
                self.assertEqual(
                    outputs[0]["score"]["global"]["num_of_instances"],
                    len(GROUPED_INSTANCE_ADDL_INPUTS),
                )

                end_of_main_score_name_in_global = "_".join(
                    [
                        metric.reduction_map["group_mean"]["agg_func"][0],
                        score_prefix,
                        metric.main_score,
                    ]
                ).replace(
                    "__", "_"
                )  # for the case of empty score_prefix

                self.assertTrue(
                    any(
                        key.endswith(end_of_main_score_name_in_global)
                        for key in outputs[0]["score"]["global"]
                    )
                )

    def test_grouped_instance_metric_errors(self):
        """Test certain value and assertion error raises for grouped instance metrics (with group_mean reduction)."""
        from dataclasses import field
        from statistics import mean
        from typing import List

        class NoAggFuncReduction(Accuracy):
            implemented_reductions: List[str] = field(
                default_factory=lambda: ["mean", "group_mean", "some_other_func"]
            )
            reduction_map = {"some_other_func": {"agg_func": ["mean", mean, False]}}

        with self.assertRaises(ValueError):
            # should raise error because no aggregation_function will be defined, since only mean and group_mean are implemented
            metric = NoAggFuncReduction()
            apply_metric(
                metric=metric,
                predictions=GROUPED_INSTANCE_PREDICTIONS,
                references=GROUPED_INSTANCE_REFERENCES,
                task_data=GROUPED_INSTANCE_ADDL_INPUTS,
            )

        class NoAggFunc(Accuracy):
            reduction_map = {"group_mean": {"func": ["mean", mean]}}

        with self.assertRaises(AssertionError):
            # should raise error because no "agg_func" field in group_mean
            metric = NoAggFunc()
            apply_metric(
                metric=metric,
                predictions=GROUPED_INSTANCE_PREDICTIONS,
                references=GROUPED_INSTANCE_REFERENCES,
                task_data=GROUPED_INSTANCE_ADDL_INPUTS,
            )

        class NoCallableAggFunc(Accuracy):
            reduction_map = {"group_mean": {"agg_func": ["mean", "some string", False]}}

        with self.assertRaises(AssertionError):
            # should raise error because second field of agg_func should be callable
            metric = NoCallableAggFunc()
            apply_metric(
                metric=metric,
                predictions=GROUPED_INSTANCE_PREDICTIONS,
                references=GROUPED_INSTANCE_REFERENCES,
                task_data=GROUPED_INSTANCE_ADDL_INPUTS,
            )

        class NoBooleanGrouping(Accuracy):
            reduction_map = {"group_mean": {"agg_func": ["mean", mean, 1]}}

        with self.assertRaises(AssertionError):
            # should raise error because third field in agg_func is not boolean
            metric = NoBooleanGrouping()
            apply_metric(
                metric=metric,
                predictions=GROUPED_INSTANCE_PREDICTIONS,
                references=GROUPED_INSTANCE_REFERENCES,
                task_data=GROUPED_INSTANCE_ADDL_INPUTS,
            )

    def test_run_metric_with_different_fields(self):
        metric = Accuracy(reference_field="my_field")
        outputs = apply_metric(
            metric=metric,
            predictions=["A"],
            references=[["B"]],
            task_data=[{"my_field": "A"}],
        )
        target = 1.0
        self.assertEqual(outputs[0]["score"]["global"]["score"], target)

        metric = Accuracy(prediction_field="my_field")
        outputs = apply_metric(
            metric=metric,
            predictions=["A"],
            references=[["B"]],
            task_data=[{"my_field": "B"}],
        )
        target = 1.0
        self.assertEqual(outputs[0]["score"]["global"]["score"], target)

    def test_tool_calling_metric(self):
        tools_data = {
            "__tools__": [{
                "type": "function",
                "function": {
                    "name": "test_tool",
                    "parameters": {
                        "properties": {
                            "param1": {"type": "string"},
                            "param2": {"type": "integer"}
                        }
                    }
                }
            }]
        }

        # Test case 1: Exact match
        prediction = {"name": "test_tool", "arguments": {"param1": "value1"}}
        reference = {"name": "test_tool", "arguments": {"param1": "value1"}}

        outputs = apply_metric(
            metric=ToolCallingMetric(),
            predictions=[prediction],
            references=[[reference]],
            task_data=[tools_data]
        )

        # Exact match should be 1.0 when prediction and reference are identical
        self.assertEqual(outputs[0]["score"]["global"]["exact_match"], 1.0)
        self.assertEqual(outputs[0]["score"]["global"]["tool_choice"], 1.0)
        self.assertEqual(outputs[0]["score"]["global"]["parameter_choice"], 1.0)
        self.assertEqual(outputs[0]["score"]["global"]["parameter_values"], 1.0)

        # Test case 2: Different tool name
        prediction = {"name": "different_tool", "arguments": {"param1": "value1"}}
        reference = {"name": "test_tool", "arguments": {"param1": "value1"}}

        outputs = apply_metric(
            metric=ToolCallingMetric(),
            predictions=[prediction],
            references=[[reference]],
            task_data=[tools_data]
        )

        # Exact match and tool choice should be 0.0, but parameter choice can still match
        self.assertEqual(outputs[0]["score"]["global"]["exact_match"], 0.0)
        self.assertEqual(outputs[0]["score"]["global"]["tool_choice"], 0.0)
        self.assertEqual(outputs[0]["score"]["global"]["parameter_choice"], 1.0)

        # Test case 3: Different parameter names
        prediction = {"name": "test_tool", "arguments": {"param1": "value1", "wrongParam": "value2"}}
        reference = {"name": "test_tool", "arguments": {"param1": "value1", "param2": 42}}

        outputs = apply_metric(
            metric=ToolCallingMetric(),
            predictions=[prediction],
            references=[[reference]],
            task_data=[tools_data]
        )

        # Exact match should be 0.0, tool choice 1.0, parameter choice 0.5 (half match)
        self.assertEqual(outputs[0]["score"]["global"]["exact_match"], 0.0)
        self.assertEqual(outputs[0]["score"]["global"]["tool_choice"], 1.0)
        self.assertEqual(outputs[0]["score"]["global"]["parameter_choice"], 0.5)

        # Test case 4: Different parameter values
        prediction = {"name": "test_tool", "arguments": {"param1": "different", "param2": 42}}
        reference = {"name": "test_tool", "arguments": {"param1": "value1", "param2": 123}}

        outputs = apply_metric(
            metric=ToolCallingMetric(),
            predictions=[prediction],
            references=[[reference]],
            task_data=[tools_data]
        )

        # Parameter choice should be 1.0 (all names match), but parameter values 0.5 (one match)
        self.assertEqual(outputs[0]["score"]["global"]["tool_choice"], 1.0)
        self.assertEqual(outputs[0]["score"]["global"]["parameter_choice"], 1.0)
        self.assertEqual(outputs[0]["score"]["global"]["parameter_values"], 0.0)

        # Test case 5: Empty arguments
        prediction = {"name": "test_tool", "arguments": {}}
        reference = {"name": "test_tool", "arguments": {"param1": "value1"}}

        outputs = apply_metric(
            metric=ToolCallingMetric(),
            predictions=[prediction],
            references=[[reference]],
            task_data=[tools_data]
        )

        # Parameter choice should be 1.0 for empty arguments
        self.assertEqual(outputs[0]["score"]["global"]["parameter_choice"], 1.0)
        self.assertEqual(outputs[0]["score"]["global"]["parameter_values"], 1.0)

        # Test case 6: Multiple references with one match
        prediction = {"name": "test_tool", "arguments": {"param1": "value1"}}
        references = [
            {"name": "wrong_tool", "arguments": {"param1": "value1"}},
            {"name": "test_tool", "arguments": {"param1": "value1"}}
        ]

        outputs = apply_metric(
            metric=ToolCallingMetric(),
            predictions=[prediction],
            references=[references],
            task_data=[tools_data]
        )

        # Should match the exact reference
        self.assertEqual(outputs[0]["score"]["global"]["exact_match"], 1.0)
        self.assertEqual(outputs[0]["score"]["global"]["tool_choice"], 1.0)

        # Test case 7: Parameter types
        prediction = {"name": "test_tool", "arguments": {"param1": "string", "param2": 42}}

        outputs = apply_metric(
            metric=ToolCallingMetric(),
            predictions=[prediction],
            references=[[]],  # Empty references
            task_data=[tools_data]
        )

        # Parameters should have correct types
<<<<<<< HEAD
        self.assertEqual(outputs[0]["score"]["global"]["parameter_types"], 1.0)
=======
        self.assertEqual(outputs[0]["score"]["global"]["parameters_schema_validation"], 1.0)
>>>>>>> 8f8bd19f

        # Test case 8: Wrong parameter types
        prediction = {"name": "test_tool", "arguments": {"param1": "string", "param2": "not_an_integer"}}

        outputs = apply_metric(
            metric=ToolCallingMetric(),
            predictions=[prediction],
            references=[[]],
            task_data=[tools_data]
        )

        # Only half of parameters have correct types
<<<<<<< HEAD
        self.assertEqual(outputs[0]["score"]["global"]["parameter_types"], 0.5)
=======
        self.assertEqual(outputs[0]["score"]["global"]["parameters_schema_validation"], 0.0)
>>>>>>> 8f8bd19f

    def test_perplexity(self):
        prediction = ["who are we?"]
        references = [["we are the world"]]

        perplexity_question = Perplexity(
            model_name="google/flan-t5-small",
            source_template="Generate a question based on the given content: {reference}",
            target_template="{prediction}",
        )
        first_instance_target = 0.059865921735763
        outputs = apply_metric(
            metric=perplexity_question, predictions=prediction, references=references
        )
        self.assertAlmostEqual(
            first_instance_target, outputs[0]["score"]["instance"]["score"]
        )

    def test_fuzzyner(self):
        metric = FuzzyNer()
        predictions = [
            [
                ("jar htaras", "Person"),
                ("Marathahalli", "Location"),
                ("IBM", "Org"),
            ]
        ]
        references = [
            [
                [
                    ("jar htaras", "Person"),
                    ("Marathahalli ring road", "Location"),
                ]
            ]
        ]
        outputs = apply_metric(
            metric=metric, predictions=predictions, references=references
        )
        global_target = 1.0
        self.assertAlmostEqual(
            global_target, outputs[0]["score"]["global"]["f1_Person"]
        )
        global_target = 0.0
        self.assertAlmostEqual(
            global_target, outputs[0]["score"]["global"]["f1_Location"]
        )
        metric.report_per_group_scores = False
        outputs = apply_metric(
            metric=metric, predictions=predictions, references=references
        )
        self.assertTrue("f1_Person" not in outputs[0]["score"]["global"])
        self.assertTrue("f1_Location" not in outputs[0]["score"]["global"])

    def test_perplexity_with_prefix(self):
        prediction = ["who are we?"]
        references = [["we are the world"]]

        perplexity_question = Perplexity(
            model_name="google/flan-t5-small",
            source_template="Generate a question based on the given content: {reference}",
            target_template="{prediction}",
            score_prefix="my_",
        )

        outputs = apply_metric(
            metric=perplexity_question, predictions=prediction, references=references
        )

        expected_global_result = {
            "my_perplexity": 0.06,
            "score": 0.06,
            "score_name": "my_perplexity",
            "num_of_instances": 1,
        }

        global_result = outputs[0]["score"]["global"].copy()
        # Only check the keys that are expected, i.e. exist in expected_global_result
        global_result = {
            key: value
            for key, value in global_result.items()
            if key in expected_global_result
        }

        expected_instance_results = [
            {
                "my_perplexity": 0.06,
                "score": 0.06,
                "score_name": "my_perplexity",
                "my_reference_scores": [0.06],
            }
        ]
        check_scores(
            expected_global_result,
            expected_instance_results,
            global_outputs=outputs[0]["score"]["global"],
            instance_outputs=[outputs[0]["score"]["instance"]],
        )

    def test_text2sql_accuracy_correct_query_mock_db(self):
        sql_execution_metric = SQLExecutionAccuracy()
        sql_non_execution_metric = SQLNonExecutionAccuracy()
        predictions = ["SELECT name FROM employees WHERE department = 'Sales'"]
        references = ["SELECT name FROM employees WHERE department = 'Sales';"]
        task_data = [
            {
                "db": {
                    "db_id": "mock_db",
                    "db_type": "in_memory",
                    "data": {
                        "employees": {
                            "columns": ["id", "name", "department", "salary"],
                            "rows": [
                                (1, "Alice", "Sales", 50000),
                                (2, "Bob", "Engineering", 60000),
                                (3, "Charlie", "Sales", 55000),
                            ],
                        }
                    },
                }
            }
        ]

        execution_outputs = sql_execution_metric.compute(
            references, predictions[0], task_data[0]
        )
        self.assertEqual(1.0, execution_outputs["score"])
        non_execution_outputs = sql_non_execution_metric.compute(
            references, predictions[0], task_data[0]
        )
        self.assertEqual(1.0, non_execution_outputs["score"])

    def test_text2sql_accuracy_different_db_schema(self):
        sql_execution_metric = SQLExecutionAccuracy()
        sql_non_execution_metric = SQLNonExecutionAccuracy()
        predictions = [
            "SELECT product_name, price FROM products WHERE category = 'Electronics'"
        ]
        references = [
            "SELECT product_name AS pname, price AS cost FROM products WHERE category = 'Electronics';"
        ]
        task_data = [
            {
                "db": {
                    "db_id": "products_db",
                    "db_type": "in_memory",
                    "data": {
                        "products": {
                            "columns": [
                                "product_id",
                                "product_name",
                                "category",
                                "price",
                            ],
                            "rows": [
                                (1, "Laptop", "Electronics", 1200),
                                (2, "Mouse", "Electronics", 25),
                                (3, "Shirt", "Clothing", 50),
                                (4, "Monitor", "Electronics", 300),
                            ],
                        }
                    },
                }
            }
        ]

        execution_outputs = sql_execution_metric.compute(
            references, predictions[0], task_data[0]
        )
        self.assertEqual(1.0, execution_outputs["score"])
        non_execution_outputs = sql_non_execution_metric.compute(
            references, predictions[0], task_data[0]
        )
        self.assertEqual(1.0, non_execution_outputs["score"])

    def test_text2sql_accuracy_multiple_tables(self):
        sql_execution_metric = SQLExecutionAccuracy()
        sql_non_execution_metric = SQLNonExecutionAccuracy()
        predictions = [
            "SELECT o.order_id, c.name FROM orders AS o JOIN customers AS c ON o.customer_id = c.customer_id WHERE o.status = 'Shipped'"
        ]
        references = [
            "SELECT o.order_id, c.name FROM orders AS o INNER JOIN customers AS c ON o.customer_id = c.customer_id WHERE o.status = 'Shipped';"
        ]
        task_data = [
            {
                "db": {
                    "db_id": "sales_db",
                    "db_type": "in_memory",
                    "data": {
                        "customers": {
                            "columns": ["customer_id", "name", "city"],
                            "rows": [
                                (1, "John Doe", "New York"),
                                (2, "Jane Smith", "Los Angeles"),
                                (3, "David Lee", "Chicago"),
                            ],
                        },
                        "orders": {
                            "columns": ["order_id", "customer_id", "status"],
                            "rows": [
                                (101, 1, "Shipped"),
                                (102, 2, "Pending"),
                                (103, 1, "Shipped"),
                            ],
                        },
                    },
                }
            }
        ]

        execution_outputs = sql_execution_metric.compute(
            references, predictions[0], task_data[0]
        )
        self.assertEqual(1.0, execution_outputs["score"])
        non_execution_outputs = sql_non_execution_metric.compute(
            references, predictions[0], task_data[0]
        )
        self.assertEqual(1.0, non_execution_outputs["score"])

    def test_text2sql_accuracy_empty_result(self):
        sql_execution_metric = SQLExecutionAccuracy()
        sql_non_execution_metric = SQLNonExecutionAccuracy()
        predictions = ["SELECT name FROM employees WHERE department = 'HR'"]
        references = ["SELECT name FROM employees WHERE department = 'HR';"]
        task_data = [
            {
                "db": {
                    "db_id": "mock_db",
                    "db_type": "in_memory",
                    "data": {
                        "employees": {
                            "columns": ["id", "name", "department", "salary"],
                            "rows": [
                                (1, "Alice", "Sales", 50000),
                                (2, "Bob", "Engineering", 60000),
                                (3, "Charlie", "Sales", 55000),
                            ],
                        }
                    },
                }
            }
        ]

        execution_outputs = sql_execution_metric.compute(
            references, predictions[0], task_data[0]
        )
        self.assertEqual(0.0, execution_outputs["score"])
        non_execution_outputs = sql_non_execution_metric.compute(
            references, predictions[0], task_data[0]
        )
        self.assertEqual(1.0, non_execution_outputs["score"])

    def test_text2sql_accuracy_aggregation_query(self):
        sql_execution_metric = SQLExecutionAccuracy()
        sql_non_execution_metric = SQLNonExecutionAccuracy()
        predictions = ["SELECT AVG(salary) FROM employees"]
        references = ["SELECT AVG(salary) FROM employees;"]
        task_data = [
            {
                "db": {
                    "db_id": "mock_db",
                    "db_type": "in_memory",
                    "data": {
                        "employees": {
                            "columns": ["id", "name", "department", "salary"],
                            "rows": [
                                (1, "Alice", "Sales", 50000),
                                (2, "Bob", "Engineering", 60000),
                                (3, "Charlie", "Sales", 55000),
                            ],
                        }
                    },
                }
            }
        ]

        execution_outputs = sql_execution_metric.compute(
            references, predictions[0], task_data[0]
        )
        self.assertEqual(1.0, execution_outputs["score"])
        non_execution_outputs = sql_non_execution_metric.compute(
            references, predictions[0], task_data[0]
        )
        self.assertEqual(1.0, non_execution_outputs["score"])

    def test_text2sql_accuracy_incorrect_query(self):
        sql_execution_metric = SQLExecutionAccuracy()
        sql_non_execution_metric = SQLNonExecutionAccuracy()
        predictions = [
            "SELECT nme FROM employees WHERE department = 'Sales'"
        ]  # Incorrect column name 'nme'
        references = ["SELECT name FROM employees WHERE department = 'Sales';"]
        task_data = [
            {
                "db": {
                    "db_id": "mock_db",
                    "db_type": "in_memory",
                    "data": {
                        "employees": {
                            "columns": ["id", "name", "department", "salary"],
                            "rows": [
                                (1, "Alice", "Sales", 50000),
                                (2, "Bob", "Engineering", 60000),
                                (3, "Charlie", "Sales", 55000),
                            ],
                        }
                    },
                }
            }
        ]

        execution_outputs = sql_execution_metric.compute(
            references, predictions[0], task_data[0]
        )
        self.assertEqual(0.0, execution_outputs["score"])
        non_execution_outputs = sql_non_execution_metric.compute(
            references, predictions[0], task_data[0]
        )
        self.assertEqual(0.0, non_execution_outputs["score"])


class TestConfidenceIntervals(UnitxtTestCase):
    def test_confidence_interval_off(self):
        """Test that when metric.n_resamples is set to None, no confidence intervals are computed."""
        # Test one GlobalMetric and one InstanceMetric
        for metric in [Accuracy(), F1Macro()]:
            metric.disable_confidence_interval_calculation()
            outputs = apply_metric(metric=metric, predictions=["A"], references=[["A"]])

            global_result = outputs[0]["score"]["global"]
            # Check there are no confidence intervals in the result
            for key in global_result:
                self.assertTrue("ci_low" not in key)
                self.assertTrue("ci_high" not in key)

    def test_instance_metric_confidence_interval(self):
        """Test the calculation of confidence intervals for an instance metric (Accuracy is used as an instance of an InstanceMetric)."""
        self._test_confidence_interval(
            metric=Accuracy(),
            expected_ci_low=0.71,
            expected_ci_high=0.87,
        )

    def test_map_reduce_metric_confidence_interval(self):
        """Test the calculation of confidence intervals for an instance metric (Accuracy is used as an instance of an InstanceMetric)."""
        self._test_confidence_interval(
            metric=AccuracyFast(),
            expected_ci_low=0.71,
            expected_ci_high=0.87,
        )

    def test_f1_micro_confidence_interval(self):
        """Test the calculation of confidence intervals for an instance metric (Accuracy is used as an instance of an InstanceMetric)."""
        self._test_confidence_interval(
            metric=F1Micro(n_resamples=1000),
            expected_ci_low=0.83,
            expected_ci_high=0.93,
        )

    def test_f1_micro_fast_confidence_interval(self):
        """Test the calculation of confidence intervals for an instance metric (Accuracy is used as an instance of an InstanceMetric)."""
        self._test_confidence_interval(
            metric=F1Fast(main_score="f1_micro", averages=["micro"]),
            expected_ci_low=0.83,
            expected_ci_high=0.93,
        )

    def test_instance_metric_with_multiple_scores_confidence_interval(self):
        self._test_confidence_interval(
            metric=TokenOverlap(),
            expected_ci_low=0.71,
            expected_ci_high=0.87,
        )

    def test_global_metric_confidence_interval(self):
        """Test the calculation of confidence intervals for global metrics (F1Macro and F1Micro are used as instances of a GlobalMetric)."""
        f1_macro_low, f1_macro_high = 0.8809213119223925, 0.9439681645177271
        self._test_confidence_interval(
            metric=F1Macro(),
            expected_ci_low=f1_macro_low,
            expected_ci_high=f1_macro_high,
        )
        f1_micro_low, f1_micro_high = 0.8439306358381503, 0.9223675337263242
        self._test_confidence_interval(
            metric=F1Micro(),
            expected_ci_low=f1_micro_low,
            expected_ci_high=f1_micro_high,
        )

        # Now reverse the order and check things don't change
        self._test_confidence_interval(
            metric=F1Micro(),
            expected_ci_low=f1_micro_low,
            expected_ci_high=f1_micro_high,
        )
        self._test_confidence_interval(
            metric=F1Macro(),
            expected_ci_low=f1_macro_low,
            expected_ci_high=f1_macro_high,
        )

    def _test_confidence_interval(self, metric, expected_ci_low, expected_ci_high):
        """Test the calculation of confidence intervals for a given metric."""
        predictions = ["A", "B", "C", "D", "E"] * 20  # 100 predictions
        references = [["B"], ["B"], ["C"], ["D"], ["E"]] * 20  # 80% are correct (4/5)

        outputs = apply_metric(
            metric=metric, predictions=predictions, references=references
        )

        expected_global_result = {
            f"{metric.main_score}_ci_low": expected_ci_low,
            f"{metric.main_score}_ci_high": expected_ci_high,
            "score_ci_low": expected_ci_low,
            "score_ci_high": expected_ci_high,
        }

        global_result = outputs[0]["score"]["global"].copy()
        logger.info(global_result)
        for score_name, score_value in global_result.items():
            if score_name in expected_global_result:
                # Verify that the output value is as the expected value
                self.assertAlmostEqual(
                    score_value, expected_global_result[score_name], places=3
                )
            else:
                # An output score that is not expected
                # This is ok if the score_name is not related to confidence intervals
                # Otherwise, there was some confidence interval calculation that was not supposed to occur.
                self.assertTrue(
                    ("ci_low" not in score_name and "ci_high" not in score_name)
                    or score_name not in metric.ci_scores,
                    msg=f"Unexpected confidence interval score '{score_name}'.",
                )

    def test_grouped_instance_metric_confidence_interval(self):
        """Test the calculation of confidence intervals for grouped instance metrics (sub-types of InstanceMetric with group_mean reduction)."""
        self._test_grouped_instance_confidence_interval(
            metric=FixedGroupMeanAccuracy(),
            expected_ci_low=0.1,
            expected_ci_high=0.48178555627359004,
        )

        self._test_grouped_instance_confidence_interval(
            metric=GroupMeanAccuracy(),
            expected_ci_low=0.025,
            expected_ci_high=0.4407250456645065,
        )

        self._test_grouped_instance_confidence_interval(
            metric=FixedGroupMeanStringContainment(),
            expected_ci_low=0.0,
            expected_ci_high=0.675,
        )

        self._test_grouped_instance_confidence_interval(
            metric=GroupMeanStringContainment(),
            expected_ci_low=0.15627449950197503,
            expected_ci_high=0.7080527276705952,
        )

        self._test_grouped_instance_confidence_interval(
            metric=FixedGroupMeanBaselineAccuracy(),
            expected_ci_low=0.0,
            expected_ci_high=1.0,
        )

        self._test_grouped_instance_confidence_interval(
            metric=FixedGroupMeanParaphraseAccuracy(),
            expected_ci_low=0.0,
            expected_ci_high=0.3333333333333333,
        )

        self._test_grouped_instance_confidence_interval(
            metric=FixedGroupMeanBaselineStringContainment(),
            expected_ci_low=0.25,
            expected_ci_high=1.0,
        )

        self._test_grouped_instance_confidence_interval(
            metric=FixedGroupMeanParaphraseStringContainment(),
            expected_ci_low=0.5,
            expected_ci_high=0.6666666666666666,
        )

        self._test_grouped_instance_confidence_interval(
            metric=FixedGroupNormCohensHParaphraseAccuracy(),
            expected_ci_low=-1.0,
            expected_ci_high=0.33333333333333337,
        )

        # note, this metric has an issue where the ci_high on PCs on Travis slightly diverges from the local results
        # hence this test may fail on a PC
        self._test_grouped_instance_confidence_interval(
            metric=FixedGroupNormCohensHParaphraseStringContainment(),
            expected_ci_low=-0.49999999999999994,
            expected_ci_high=-0.39182655203060723,
        )

        self._test_grouped_instance_confidence_interval(
            metric=FixedGroupPDRParaphraseAccuracy(),
            expected_ci_low=0.6666666666666666,
            expected_ci_high=1.0,
        )

        self._test_grouped_instance_confidence_interval(
            metric=FixedGroupPDRParaphraseStringContainment(),
            expected_ci_low=0.3333333333333333,
            expected_ci_high=0.5,
        )

        self._test_grouped_instance_confidence_interval(
            metric=FixedGroupNormHedgesGParaphraseAccuracy(),
            expected_ci_low=-1.0,
            expected_ci_high=0.01892225367237965,
        )

        self._test_grouped_instance_confidence_interval(
            metric=FixedGroupNormHedgesGParaphraseStringContainment(),
            expected_ci_low=-0.09757387538180902,
            expected_ci_high=-0.046656947481584346,
        )

        # absolute value of Hedges' g and Cohen's h
        self._test_grouped_instance_confidence_interval(
            metric=FixedGroupAbsvalNormCohensHParaphraseAccuracy(),
            expected_ci_low=0.33333333333333337,
            expected_ci_high=1.0,
        )

        self._test_grouped_instance_confidence_interval(
            metric=FixedGroupAbsvalNormCohensHParaphraseStringContainment(),
            expected_ci_low=0.39182655203060723,
            expected_ci_high=0.49999999999999994,
        )

        self._test_grouped_instance_confidence_interval(
            metric=FixedGroupAbsvalNormHedgesGParaphraseAccuracy(),
            expected_ci_low=0.05633430321756243,
            expected_ci_high=1.0,
        )

        self._test_grouped_instance_confidence_interval(
            metric=FixedGroupAbsvalNormHedgesGParaphraseStringContainment(),
            expected_ci_low=0.046656947481584346,
            expected_ci_high=0.09757387538180902,
        )

        # pass global dict because there are additional fields other than the main score
        for score_prefix in ["my_", ""]:
            self._test_grouped_instance_confidence_interval(
                metric=GroupMeanTokenOverlap(),
                expected_global_result={
                    f"group_mean_{score_prefix}recall": 0.525,
                    f"group_mean_{score_prefix}f1": 0.5083333333333333,
                    "score": 0.5083333333333333,
                    "score_name": f"group_mean_{score_prefix}f1",
                    f"group_mean_{score_prefix}precision": 0.5,
                    f"group_mean_{score_prefix}recall_ci_low": 0.25,
                    f"group_mean_{score_prefix}recall_ci_high": 0.7083333333333334,
                    f"group_mean_{score_prefix}f1_ci_low": 0.22302503471948287,
                    f"group_mean_{score_prefix}f1_ci_high": 0.6805555555555555,
                    "score_ci_low": 0.22302503471948287,
                    "score_ci_high": 0.6805555555555555,
                    f"group_mean_{score_prefix}precision_ci_low": 0.2095091529536007,
                    f"group_mean_{score_prefix}precision_ci_high": 0.6666666666666666,
                },
                input_score_prefixes=[score_prefix],
            )

    def _test_grouped_instance_confidence_interval(
        self,
        metric,
        expected_ci_low=0.0,
        expected_ci_high=1.0,
        expected_global_result=None,
        input_score_prefixes=None,
    ):
        """Test the calculation of confidence intervals for a given metric with group_mean reduction."""
        input_expected_global_result_is_none = expected_global_result is None
        # to remember between score_prefixes

        for score_prefix in (
            ["my_", ""] if input_score_prefixes is None else input_score_prefixes
        ):
            metric.score_prefix = score_prefix
            outputs = apply_metric(
                metric=metric,
                predictions=GROUPED_INSTANCE_PREDICTIONS,
                references=GROUPED_INSTANCE_REFERENCES,
                task_data=GROUPED_INSTANCE_ADDL_INPUTS,
            )
            # get first element of reduction_map values
            reduction_params = next(iter(metric.reduction_map.values()))
            prefix = "fixed_group" if reduction_params["agg_func"][2] else "group"
            group_score_name = "_".join(
                [
                    prefix,
                    metric.reduction_map["group_mean"]["agg_func"][0],
                    score_prefix,
                    metric.main_score,
                ]
            ).replace(
                "__", "_"
            )  # for the case of empty score_prefix

            if input_expected_global_result_is_none:
                expected_global_result = {
                    f"{group_score_name}_ci_low": expected_ci_low,
                    f"{group_score_name}_ci_high": expected_ci_high,
                    "score_ci_low": expected_ci_low,
                    "score_ci_high": expected_ci_high,
                }

        global_result = outputs[0]["score"]["global"].copy()
        logger.info(global_result)
        for score_name, score_value in global_result.items():
            if score_name in expected_global_result:
                self.assertAlmostEqual(
                    expected_global_result[score_name],
                    score_value,
                    places=5,
                    msg=f"{score_name} score mismatch for {metric.__class__.__name__}, expected {expected_global_result[score_name]} but got {score_value}",
                )
            else:
                # An output score that is not expected
                # This is ok if the score_name is not related to confidence intervals
                # Otherwise, there was some confidence interval calculation that was not supposed to occur.
                self.assertTrue(
                    "ci_low" not in score_name and "ci_high" not in score_name,
                    msg=f"Unexpected confidence interval score '{score_name}'.",
                )

    def test_task_based_llm_as_judge_metric(self):
        model_id = "meta-llama/llama-3-8b-instruct"
        format = "formats.llama3_instruct"
        task = "tasks.rag_eval.answer_correctness.binary"
        template = "templates.rag_eval.answer_correctness.judge_loose_match_no_context"

        inference_model = MockInferenceEngine(
            model_name=model_id, default_inference_value="no"
        )
        model_label = inference_model.get_engine_id()
        template_label = template.split(".")[-1]
        metric_label = f"answer_correctness_{template_label}"
        metric = TaskBasedLLMasJudge(
            inference_model=inference_model,
            template=template,
            task=task,
            format=format,
            main_score=metric_label,
            infer_log_probs=False,
            include_meta_data=False,
        )

        predictions = [None, None]
        references = [[""], [""]]
        task_data = [
            {
                "question": "What foundation models are available in watsonx.ai ?",
                "answer": "Watsonx.ai supports no foundation models",
                "ground_truths": [
                    "Many Large Language Models are supported by Watsonx.ai"
                ],
                "contexts": ["Many Large Language Models are supported by Watsonx.ai"],
            }
        ] * 2

        outputs = apply_metric(
            metric=metric,
            predictions=predictions,
            references=references,
            task_data=task_data,
        )
        actual_scores = [output["score"] for output in outputs]
        main_score = f"{model_label}_{metric_label}"
        instance_targets = (
            [
                {
                    main_score: 0.0,
                    "score": 0.0,
                    "score_name": main_score,
                    main_score + "_judge_raw_output": "no",
                    main_score
                    + "_judge_raw_input": """<|begin_of_text|><|start_header_id|>system<|end_header_id|>

You are given a question, the corresponding ground-truth answer and a prediction from a model. Compare the "Ground-truth answer" and the "Prediction" to determine whether the prediction correctly answers the question.
There should be no contradicting statements in the prediction. The prediction may contain extra information. If the prediction states something as a possibility, treat it as a definitive answer.
The prediction must contain all the important information presented in the ground truths, but doesn't have to fully match it.
Answer with only yes/no.
<|eot_id|><|start_header_id|>user<|end_header_id|>

Question: What foundation models are available in watsonx.ai ?

Ground-truth answer: Many Large Language Models are supported by Watsonx.ai

Prediction: Watsonx.ai supports no foundation models
<|eot_id|><|start_header_id|>assistant<|end_header_id|>

Answer: """,
                }
            ]
            * 2
        )
        global_target = {
            main_score: 0.0,
            "score": 0.0,
            "score_name": main_score,
            "num_of_instances": 2,
        }

        expected_scores = [
            {
                "global": global_target,
                "instance": instance_target,
            }
            for instance_target in instance_targets
        ]

        self.assertListEqual(actual_scores, expected_scores)

    def test_llm_as_judge_metric(self):
        model_id = "meta-llama/llama-3-8b-instruct"
        format = "formats.llama3_instruct"
        task = "rating.single_turn"
        template = "templates.response_assessment.rating.mt_bench_single_turn"

        inference_model = MockInferenceEngine(model_name=model_id)
        model_label = model_id.split("/")[1].replace("-", "_")
        model_label = f"{model_label}_ibm_genai"
        template_label = template.split(".")[-1]
        metric_label = f"{model_label}_template_{template_label}"
        metric = LLMAsJudge(
            inference_model=inference_model,
            template=template,
            task=task,
            format=format,
            main_score=metric_label,
        )

        predictions = ["[[10]]"] * 3
        references = [["[[10]]"], ["[[10]]"], ["[[10]]"]]
        task_data = [
            {
                "input": "input",
                "type_of_input": "type",
                "output": "output",
                "type_of_output": "type",
                "source": "<SYS_PROMPT>input</SYS_PROMPT>",
                "metadata": {
                    "template": "templates.generation.default",
                    "data_classification_policy": ["public"],
                },
            }
        ] * 3

        outputs = apply_metric(
            metric=metric,
            predictions=predictions,
            references=references,
            task_data=task_data,
        )
        actual_scores = [output["score"] for output in outputs]
        instance_targets = [
            {
                metric_label: 1.0,
                "score_name": metric_label,
                "score": 1.0,
                f"{metric_label}_judge_raw_input": "<|begin_of_text|><|start_header_id|>system<|end_header_id|>\n\n"
                "Please act as an impartial judge and "
                "evaluate the quality of the response "
                "provided by an AI assistant to the user "
                "question displayed below. Your evaluation "
                "should consider factors such as the "
                "helpfulness, relevance, accuracy, depth, "
                "creativity, and level of detail of the "
                "response. Begin your evaluation by "
                "providing a short explanation. Be as "
                "objective as possible. After providing your "
                "explanation, you must rate the response on "
                "a scale of 1 to 10 by strictly following "
                'this format: "[[rating]]", for example: '
                '"Rating: [[5]]".\n\n'
                "<|eot_id|><|start_header_id|>user<|end_header_id|>\n\n"
                "[Question]\n"
                "Given the following type, generate the corresponding type. type: input\n\n\n"
                "[The Start of Assistant's Answer]\n"
                "[[10]]\n"
                "[The End of Assistant's "
                "Answer]<|eot_id|><|start_header_id|>assistant<|end_header_id|>\n\n",
                f"{metric_label}_judge_raw_output": "[[10]]",
            }
        ] * 3
        global_target = {
            metric_label: 1.0,
            "score": 1.0,
            "score_name": metric_label,
            "num_of_instances": 3,
        }

        expected_scores = [
            {
                "global": global_target,
                "instance": instance_target,
            }
            for instance_target in instance_targets
        ]

        self.assertListEqual(actual_scores, expected_scores)

    def test_llm_as_judge_metric_with_chat_api(self):
        model_id = "meta-llama/llama-3-8b-instruct"
        format = "formats.chat_api"
        # format = "formats.llama3_instruct"
        task = "rating.single_turn"
        template = "templates.response_assessment.rating.mt_bench_single_turn"

        inference_model = MockInferenceEngine(model_name=model_id)
        model_label = model_id.split("/")[1].replace("-", "_")
        model_label = f"{model_label}_ibm_genai"
        template_label = template.split(".")[-1]
        metric_label = f"{model_label}_template_{template_label}"
        metric = LLMAsJudge(
            inference_model=inference_model,
            template=template,
            task=task,
            format=format,
            main_score=metric_label,
        )

        predictions = ["[[10]]"] * 3
        references = [["[[10]]"], ["[[10]]"], ["[[10]]"]]
        task_data = [
            {
                "input": "input",
                "type_of_input": "type",
                "output": "output",
                "type_of_output": "type",
                "source": "<SYS_PROMPT>input</SYS_PROMPT>",
                "metadata": {
                    "template": "templates.generation.default",
                    "data_classification_policy": ["public"],
                },
            }
        ] * 3

        outputs = apply_metric(
            metric=metric,
            predictions=predictions,
            references=references,
            task_data=task_data,
        )
        actual_scores = [output["score"] for output in outputs]
        instance_targets = [
            {
                metric_label: 1.0,
                "score_name": metric_label,
                "score": 1.0,
                f"{metric_label}_judge_raw_input": [
                    {
                        "role": "system",
                        "content": 'Please act as an impartial judge and evaluate the quality of the response provided by an AI assistant to the user question displayed below. Your evaluation should consider factors such as the helpfulness, relevance, accuracy, depth, creativity, and level of detail of the response. Begin your evaluation by providing a short explanation. Be as objective as possible. After providing your explanation, you must rate the response on a scale of 1 to 10 by strictly following this format: "[[rating]]", for example: "Rating: [[5]]".\n\n',
                    },
                    {
                        "role": "user",
                        "content": "[Question]\nGiven the following type, generate the corresponding type. type: input\n\n\n[The Start of Assistant's Answer]\n[[10]]\n[The End of Assistant's Answer]",
                    },
                ],
                f"{metric_label}_judge_raw_output": "[[10]]",
            }
        ] * 3
        global_target = {
            metric_label: 1.0,
            "score": 1.0,
            "score_name": metric_label,
            "num_of_instances": 3,
        }

        expected_scores = [
            {
                "global": global_target,
                "instance": instance_target,
            }
            for instance_target in instance_targets
        ]

        self.assertListEqual(actual_scores, expected_scores)

    def test_fin_qa_eval(self):
        table = """[
            [
                "",
                "amount ( in millions )"
            ],
            [
                "2014 net revenue",
                "$ 5735"
            ],
            [
                "retail electric price",
                "187"
            ],
            [
                "volume/weather",
                "95"
            ],
            [
                "waterford 3 replacement steam generator provision",
                "-32 ( 32 )"
            ],
            [
                "miso deferral",
                "-35 ( 35 )"
            ],
            [
                "louisiana business combination customer credits",
                "-107 ( 107 )"
            ],
            [
                "other",
                "-14 ( 14 )"
            ],
            [
                "2015 net revenue",
                "$ 5829"
            ]
        ]"""

        table2 = """[
            [
                "statement of income classification",
                "statement of income loss on swaps",
                "statement of income gain on note",
                "statement of income net income effect",
                "statement of income gain on swaps",
                "loss on note",
                "net income effect"
            ],
            [
                "other income",
                "$ -4614 ( 4614 )",
                "$ 4614",
                "$ 2014",
                "$ 20692",
                "$ -20692 ( 20692 )",
                "$ 2014"
            ]
        ]"""

        metric = FinQAEval()
        references = [
            ["subtract(5829, 5735)"],
            ["subtract(5829, 5735)"],
            ["subtract(5829, 5735)"],
            ["subtract(5829, 5735)"],
            ["subtract(153.7, 139.9), divide(#0, 139.9)"],
        ]
        task_data = [
            {"table": table, "program_re": "subtract(5829, 5735)", "answer": "94"},
            {"table": table, "program_re": "subtract(5829, 5735)", "answer": "94"},
            {"table": table, "program_re": "subtract(5829, 5735)", "answer": "94%%"},
            {"table": table, "program_re": "subtract(5829, 5735)", "answer": "94"},
            {
                "table": table2,
                "program_re": "subtract(153.7, 139.9), divide(#0, 139.9)",
                "answer": "9.9%",
            },
        ]
        predictions = [
            "subtract(5829, 5735)",  # right program, right accuracy
            "subtract(5829, 5730)--",  # wrong program, wrong accuracy
            "subtract(5829, 5735)   ",  # answer with special chars (in task data)
            "subtract(5824, 5730), ",  # wrong program, right accuracy
            "subtract(153.7, 139.9), divide(#0, 139.9), ,",  # 2 operations
        ]

        outputs = apply_metric(
            metric=metric,
            predictions=predictions,
            references=references,
            task_data=task_data,
        )
        actual_scores = [
            (
                output["score"]["instance"]["program_accuracy"]
                + output["score"]["instance"]["execution_accuracy"]
            )
            / 2
            for output in outputs
        ]
        target_scores = [1, 0, 1, 0.5, 1]

        for i in range(len(actual_scores)):
            self.assertAlmostEqual(actual_scores[i], target_scores[i])

    def test_metrics_ensemble(self):
        metric = MetricsEnsemble(
            main_score="ensemble_score",
            metrics=[
                "metrics.precision_micro_multi_label",
                "metrics.recall_macro_multi_label",
            ],
            weights=None,
        )

        predictions = [["A"], ["B"], [""], ["A"]]
        references = [[["B", "A"]], [["B"]], [["A"]], [[""]]]

        instance_targets = [
            {
                "ensemble_score": 0.75,
                "ensemble_0_precision_micro": 1.0,
                "ensemble_1_recall_macro": 0.5,
                "score": 0.75,
                "score_name": "ensemble_score",
            },
            {
                "ensemble_score": 1.0,
                "ensemble_0_precision_micro": 1.0,
                "ensemble_1_recall_macro": 1.0,
                "score": 1.0,
                "score_name": "ensemble_score",
            },
            {
                "ensemble_score": 0.0,
                "ensemble_0_precision_micro": 0.0,
                "ensemble_1_recall_macro": 0.0,
                "score": 0.0,
                "score_name": "ensemble_score",
            },
            {
                "ensemble_score": 0.0,
                "ensemble_0_precision_micro": 0.0,
                "ensemble_1_recall_macro": 0.0,
                "score": 0.0,
                "score_name": "ensemble_score",
            },
        ]

        global_target = {
            "ensemble_0_precision_micro": 0.5,
            "ensemble_0_precision_micro_ci_high": 1.0,
            "ensemble_0_precision_micro_ci_low": 0.0,
            "ensemble_1_recall_macro": 0.33,
            "ensemble_1_recall_macro_ci_high": 0.56,
            "ensemble_1_recall_macro_ci_low": 0.0,
            "ensemble_score": 0.44,
            "score": 0.44,
            "score_name": "ensemble_score",
            "num_of_instances": 4,
        }

        test_metric(
            metric=metric,
            predictions=predictions,
            references=references,
            instance_targets=instance_targets,
            global_target=global_target,
        )

    def test_anls(self):
        metric = ANLS()

        predictions = ["A", "B", "C"]
        references = [["B"], ["A"], ["C"]]

        instance_targets = [
            {"anls": 0.0, "score": 0.0, "score_name": "anls"},
            {"anls": 0.0, "score": 0.0, "score_name": "anls"},
            {"anls": 1.0, "score": 1.0, "score_name": "anls"},
        ]

        global_target = {
            "anls": 0.33,
            "score": 0.33,
            "score_name": "anls",
            # "anls_ci_low": 0.0,
            # "anls_ci_high": 1.0,
            # "score_ci_low": 0.0,
            # "score_ci_high": 1.0,
            "num_of_instances": 3,
        }

        test_metric(
            metric=metric,
            predictions=predictions,
            references=references,
            instance_targets=instance_targets,
            global_target=global_target,
        )

    def test_websrc(self):
        metric = WebsrcSquadF1(n_resamples=None)

        predictions = ["The 2nd", "The 1st"]
        references = [["The 2nd"], ["The 2nd"]]

        # how to create a metric which isn't updated in every sample when using UNITXT?
        instance_targets = [
            {
                "websrc_squad_f1": 1.0,
                "score": 1.0,
                "score_name": "websrc_squad_f1",
            },
            {
                "websrc_squad_f1": 0.5,
                "score": 0.5,
                "score_name": "websrc_squad_f1",
            },
        ]
        global_target = {
            "num_of_instances": 2,
            "websrc_squad_f1": 0.75,
            "score": 0.75,
            "score_name": "websrc_squad_f1",
        }
        test_metric(
            metric=metric,
            predictions=predictions,
            references=references,
            instance_targets=instance_targets,
            global_target=global_target,
            task_data=[{"domain": "movie"}, {"domain": "movie"}],
        )

    def test_relaxed_correctness(self):
        metric = RelaxedCorrectness(n_resamples=None)

        predictions = ["10", "30"]
        references = [["14"], ["30"]]

        # how to create a metric which isn't updated in every sample when using UNITXT?
        instance_targets = [
            {
                "relaxed_overall": 0.0,
                "relaxed_human_split": 0.0,
                "score": 0.0,
                "score_name": "relaxed_overall",
            },
            {
                "relaxed_overall": 1.0,
                "relaxed_augmented_split": 1.0,
                "score": 1.0,
                "score_name": "relaxed_overall",
            },
        ]

        global_target = {
            "relaxed_overall": 0.5,
            "relaxed_human_split": 0.0,
            "relaxed_augmented_split": 1.0,
            "score": 0.5,
            "score_name": "relaxed_overall",
            "num_of_instances": 2,
        }
        test_metric(
            metric=metric,
            predictions=predictions,
            references=references,
            instance_targets=instance_targets,
            global_target=global_target,
            task_data=[{"type": "human_test"}, {"type": "augmented_test"}],
        )

    def test_string_containment(self):
        metric = StringContainment()

        predictions = [
            "barak obama is a politician",
            "David Gilmour is an English guitarist",
        ]
        references = [["politician", "politic", "pol", "musician"], ["artist"]]

        instance_targets = [
            {
                "string_containment": 1.0,
                "score": 1.0,
                "score_name": "string_containment",
            },
            {
                "string_containment": 0.0,
                "score": 0.0,
                "score_name": "string_containment",
            },
        ]

        global_target = {
            "string_containment": 0.50,
            "score": 0.50,
            "score_name": "string_containment",
            "score_ci_high": 1.0,
            "score_ci_low": 0.0,
            "string_containment_ci_high": 1.0,
            "string_containment_ci_low": 0.0,
            "num_of_instances": 2,
        }

        test_metric(
            metric=metric,
            predictions=predictions,
            references=references,
            instance_targets=instance_targets,
            global_target=global_target,
        )

        reference_field = "entities"

        metric = StringContainmentRatio(field=reference_field)

        instance_targets = [
            {
                "string_containment": 0.75,
                "score": 0.75,
                "score_name": "string_containment",
            },
            {
                "string_containment": 0.0,
                "score": 0.0,
                "score_name": "string_containment",
            },
        ]

        global_target = {
            "string_containment": 0.38,
            "score": 0.38,
            "score_name": "string_containment",
            "score_ci_high": 0.75,
            "score_ci_low": 0.0,
            "string_containment_ci_high": 0.75,
            "string_containment_ci_low": 0.0,
            "num_of_instances": 2,
        }

        test_metric(
            metric=metric,
            predictions=predictions,
            references=[["dummy"] for _ in references],
            instance_targets=instance_targets,
            global_target=global_target,
            task_data=[{reference_field: w} for w in references],
        )

    def test_meteor(self):
        import nltk

        nltk.download("punkt_tab", quiet=True)
        metric = MeteorFast(
            __description__="""METEOR (Metric for Evaluation of Translation with Explicit ORdering) is a machine translation evaluation metric, which is calculated based on the harmonic mean of precision and recall, with recall weighted more than precision.

        METEOR is based on a generalized concept of unigram matching between the machine-produced translation and human-produced reference translations. Unigrams can be matched based on their surface forms, stemmed forms, and meanings. Once all generalized unigram matches between the two strings have been found, METEOR computes a score for this matching using a combination of unigram-precision, unigram-recall, and a measure of fragmentation that is designed to directly capture how well-ordered the matched words in the machine translation are in relation to the reference.
        """,
        )

        predictions = [
            "It is a guide to action which ensures that the military always obeys the commands of the party",
            "We strive for peace",
            "On the rag sat the cat",
            "I caught the ball",
        ]
        references = [
            [
                "It is a guide to action that ensures that the military will forever heed Party commands"
            ],
            ["We hope for peace"],
            ["The cat sat on the rag"],
            ["He threw the ball"],
        ]

        # the floats shown here are rounded just for the test. the actually
        # returned score are 15-16 digits to the right of the decimal point
        instance_targets = [
            {"meteor": 0.69, "score": 0.69, "score_name": "meteor"},
            {"meteor": 0.64, "score": 0.64, "score_name": "meteor"},
            {"meteor": 0.5, "score": 0.5, "score_name": "meteor"},
            {"meteor": 0.47, "score": 0.47, "score_name": "meteor"},
        ]

        global_target = {
            "meteor": 0.58,
            "meteor_ci_high": 0.67,
            "meteor_ci_low": 0.48,
            "num_of_instances": 4,
            "score": 0.58,
            "score_ci_high": 0.67,
            "score_ci_low": 0.48,
            "score_name": "meteor",
        }

        test_metric(
            metric=metric,
            predictions=predictions,
            references=references,
            instance_targets=instance_targets,
            global_target=global_target,
        )

        # to match the setting to occur by testing on the global version, metric2, below, setting n_resamples=3

        metric_hf = MeteorFast(
            n_resamples=3,
            __description__="""Huggingface version with bad confidence interval calculation of METEOR (Metric for Evaluation of Translation with Explicit ORdering) is a machine translation evaluation metric, which is calculated based on the harmonic mean of precision and recall, with recall weighted more than precision.

        METEOR is based on a generalized concept of unigram matching between the machine-produced translation and human-produced reference translations. Unigrams can be matched based on their surface forms, stemmed forms, and meanings. Once all generalized unigram matches between the two strings have been found, METEOR computes a score for this matching using a combination of unigram-precision, unigram-recall, and a measure of fragmentation that is designed to directly capture how well-ordered the matched words in the machine translation are in relation to the reference.
        """,
        )

        global_target = {
            "meteor": 0.58,
            "meteor_ci_high": 0.59,
            "meteor_ci_low": 0.58,
            "score": 0.58,
            "score_ci_high": 0.59,
            "score_ci_low": 0.58,
            "score_name": "meteor",
            "num_of_instances": 4,
        }

        test_metric(
            metric=metric_hf,
            predictions=predictions,
            references=references,
            instance_targets=instance_targets,
            global_target=global_target,
        )

        # compare results with the HF version of meteor
        metric2 = HuggingfaceMetric(
            hf_metric_name="meteor", main_score="meteor", prediction_type=str
        )

        test_metric(
            metric=metric2,
            predictions=predictions,
            references=references,
            instance_targets=instance_targets,
            global_target=global_target,
        )

    def test_char_edit_distance(self):
        metric = CharEditDistanceAccuracy()
        abs_dist_metric = CharEditDistance()

        predictions = ["this is the prediction", "there is an other sample"]
        references = [["this is the reference"], ["there is another sample"]]

        # First sample:   p[re]diction - edit distance (8), max len ignoring whitespace (19)  accuracy = 1 - 8/19 = 0.578
        # Second sample: [an other] [another] - edit distance ignoring white space(0), max len ignoring whitespace (19)     accuracy = 1 - 0/19 = 1

        instance_targets = [
            {
                "char_edit_dist_accuracy": 0.58,
                "score": 0.58,
                "score_name": "char_edit_dist_accuracy",
            },
            {
                "char_edit_dist_accuracy": 1.00,
                "score": 1.00,
                "score_name": "char_edit_dist_accuracy",
            },
        ]

        global_target = {
            "char_edit_dist_accuracy": 0.79,
            "score": 0.79,
            "score_name": "char_edit_dist_accuracy",
            "char_edit_dist_accuracy_ci_low": 0.58,
            "char_edit_dist_accuracy_ci_high": 1.0,
            "score_ci_low": 0.58,
            "score_ci_high": 1.0,
            "num_of_instances": 2,
        }

        test_metric(
            metric=metric,
            predictions=predictions,
            references=references,
            instance_targets=instance_targets,
            global_target=global_target,
        )

        dist_instance_targets = [
            {
                "char_edit_distance": 8,
                "score": 8,
                "score_name": "char_edit_distance",
            },
            {
                "char_edit_distance": 0,
                "score": 0,
                "score_name": "char_edit_distance",
            },
        ]

        dist_global_target = {
            "char_edit_distance": 4.0,
            "score": 4.0,
            "score_name": "char_edit_distance",
            "char_edit_distance_ci_low": 0.0,
            "char_edit_distance_ci_high": 8.0,
            "score_ci_low": 0.0,
            "score_ci_high": 8.0,
            "num_of_instances": 2,
        }

        test_metric(
            metric=abs_dist_metric,
            predictions=predictions,
            references=references,
            instance_targets=dist_instance_targets,
            global_target=dist_global_target,
        )

        predictions = [""]
        references = [[""]]

        instance_targets = [
            {
                "char_edit_dist_accuracy": 0.0,
                "score": 0.0,
                "score_name": "char_edit_dist_accuracy",
            }
        ]

        global_target = {
            "char_edit_dist_accuracy": 0.0,
            "score": 0.0,
            "score_name": "char_edit_dist_accuracy",
            "num_of_instances": 1,
        }

        test_metric(
            metric=metric,
            predictions=predictions,
            references=references,
            instance_targets=instance_targets,
            global_target=global_target,
        )

        dist_instance_targets = [
            {
                "char_edit_distance": 0.0,
                "score": 0.0,
                "score_name": "char_edit_distance",
            }
        ]

        dist_global_target = {
            "char_edit_distance": 0.0,
            "score": 0.0,
            "score_name": "char_edit_distance",
            "num_of_instances": 1,
        }

        test_metric(
            metric=abs_dist_metric,
            predictions=predictions,
            references=references,
            instance_targets=dist_instance_targets,
            global_target=dist_global_target,
        )

    def test_rouge_new(self):
        import nltk

        nltk.download("punkt_tab", quiet=True)
        metric = Rouge(
            __description__="""This is the classical NLP Rouge metric based on the RougeScorer library (https://github.com/google-research/google-research/tree/master/rouge).
        It computes metrics several metrics (rouge1, rouge2, roughL, and rougeLsum) based lexical (word) overlap between the prediction and the ground truth references."
        """,
            __tags__={"flags": ["reference-based-metric", "cpu-metric"]},
        )
        predictions = ["hello there", "general kenobi"]
        references = [["hello", "there"], ["general kenobi", "general yoda"]]

        instance_targets = [
            {
                "rouge1": 0.67,
                "rouge2": 0.0,
                "rougeL": 0.67,
                "rougeLsum": 0.67,
                "score": 0.67,
                "score_name": "rougeL",
            },
            {
                "rouge1": 1.0,
                "rouge2": 1.0,
                "rougeL": 1.0,
                "rougeLsum": 1.0,
                "score": 1.0,
                "score_name": "rougeL",
            },
        ]

        global_target = {
            "rouge1": 0.83,
            "rouge1_ci_high": 1.0,
            "rouge1_ci_low": 0.67,
            "rouge2": 0.5,
            "rouge2_ci_high": 1.0,
            "rouge2_ci_low": 0.0,
            "rougeL": 0.83,
            "rougeL_ci_high": 1.0,
            "rougeL_ci_low": 0.67,
            "rougeLsum": 0.83,
            "rougeLsum_ci_high": 1.0,
            "rougeLsum_ci_low": 0.67,
            "score": 0.83,
            "score_ci_high": 1.0,
            "score_ci_low": 0.67,
            "score_name": "rougeL",
            "num_of_instances": 2,
        }
        test_metric(
            metric=metric,
            predictions=predictions,
            references=references,
            instance_targets=instance_targets,
            global_target=global_target,
        )

    def test_ndcg(self):
        import numpy as np
        from unitxt.blocks import CastFields
        from unitxt.metrics import NDCG, MetricPipeline

        # Normalized Discounted Cumulative Gain
        metric = MetricPipeline(
            main_score="nDCG",
            single_reference_per_prediction=True,
            preprocess_steps=[
                CastFields(
                    fields={"prediction": "float", "references/0": "float"},
                    failure_defaults={"prediction": None},
                ),
            ],
            metric=NDCG(),
        )

        predictions = [
            "1.0",
            " 2 ",
            "1.0",
            "0",
            "1.7",
            3,
            "0",
            "oops",
            "1",
            "failed",
            "failed again",
        ]
        references = [
            ["4"],
            ["0"],
            ["1.0"],
            [4],
            ["0"],
            ["1"],
            ["1.0"],
            ["3"],
            ["2"],
            [4],
            [1],
        ]
        inputs = (
            [{"query": "who is Barack Obama"}] * 3
            + [{"query": "What is an albatross?"}] * 5
            + [{"query": "something else"}]
            + [{"query": "these will fail"}] * 2
        )
        instance_targets = [  # nDCG is undefined at instance level
            {"nDCG": np.nan, "score": np.nan, "score_name": "nDCG"}
        ] * len(predictions)

        global_target = {
            "nDCG": 0.42,
            "nDCG_ci_high": 0.66,
            "nDCG_ci_low": 0.15,
            "score": 0.42,
            "score_ci_high": 0.66,
            "score_ci_low": 0.15,
            "score_name": "nDCG",
            "num_of_instances": 11,
        }
        test_metric(
            metric=metric,
            predictions=predictions,
            references=references,
            task_data=inputs,
            instance_targets=instance_targets,
            global_target=global_target,
        )

    def test_llm_as_judge(self):
        data = [
            {"question": "Who is Harry Potter?"},
            {
                "question": "How can I protect myself from the wind while walking outside?"
            },
            {"question": "What is a good low cost of living city in the US?"},
        ]

        criterion = "metrics.llm_as_judge.direct.criteria.answer_relevance"
        metrics = [
            f"metrics.llm_as_judge.direct.rits.llama3_3_70b[criteria={criterion}, context_fields=[question]]"
        ]

        dataset = create_dataset(
            task="tasks.qa.open", test_set=data, metrics=metrics, split="test"
        )

        predictions = [
            """Harry Potter is a young wizard who becomes famous for surviving an attack by the dark wizard Voldemort, and later embarks on a journey to defeat him and uncover the truth about his past.""",
            """You can protect yourself from the wind by wearing windproof clothing, layering up, and using accessories like hats, scarves, and gloves to cover exposed skin.""",
            """A good low-cost-of-living city in the U.S. is San Francisco, California, known for its affordable housing and budget-friendly lifestyle.""",
        ]

        results = evaluate(predictions=predictions, data=dataset)
        self.assertDictEqual(
            dict(results[0]["score"]["global"]),
            {
                "num_of_instances": 3,
                "answer_relevance": 0.5,
                "score": 0.5,
                "score_name": "answer_relevance",
            },
        )<|MERGE_RESOLUTION|>--- conflicted
+++ resolved
@@ -1468,11 +1468,7 @@
         )
 
         # Parameters should have correct types
-<<<<<<< HEAD
-        self.assertEqual(outputs[0]["score"]["global"]["parameter_types"], 1.0)
-=======
         self.assertEqual(outputs[0]["score"]["global"]["parameters_schema_validation"], 1.0)
->>>>>>> 8f8bd19f
 
         # Test case 8: Wrong parameter types
         prediction = {"name": "test_tool", "arguments": {"param1": "string", "param2": "not_an_integer"}}
@@ -1485,11 +1481,7 @@
         )
 
         # Only half of parameters have correct types
-<<<<<<< HEAD
-        self.assertEqual(outputs[0]["score"]["global"]["parameter_types"], 0.5)
-=======
         self.assertEqual(outputs[0]["score"]["global"]["parameters_schema_validation"], 0.0)
->>>>>>> 8f8bd19f
 
     def test_perplexity(self):
         prediction = ["who are we?"]
