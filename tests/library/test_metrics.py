from math import isnan
from typing import Dict, List

from unitxt.inference import MockInferenceEngine
from unitxt.llm_as_judge import LLMAsJudge
from unitxt.logging_utils import get_logger
from unitxt.metrics import (
    NER,
    Accuracy,
    BinaryAccuracy,
    BinaryMaxAccuracy,
    BinaryMaxF1,
    Detector,
    F1Binary,
    F1BinaryPosOnly,
    F1Macro,
    F1MacroMultiLabel,
    F1Micro,
    F1MicroMultiLabel,
    F1Strings,
    F1Weighted,
    FinQAEval,
    FixedGroupAbsvalNormCohensHParaphraseAccuracy,
    FixedGroupAbsvalNormCohensHParaphraseStringContainment,
    FixedGroupAbsvalNormHedgesGParaphraseAccuracy,
    FixedGroupAbsvalNormHedgesGParaphraseStringContainment,
    FixedGroupMeanAccuracy,
    FixedGroupMeanBaselineAccuracy,
    FixedGroupMeanBaselineStringContainment,
    FixedGroupMeanParaphraseAccuracy,
    FixedGroupMeanParaphraseStringContainment,
    FixedGroupMeanStringContainment,
    FixedGroupNormCohensHParaphraseAccuracy,
    FixedGroupNormCohensHParaphraseStringContainment,
    FixedGroupNormHedgesGParaphraseAccuracy,
    FixedGroupNormHedgesGParaphraseStringContainment,
    FixedGroupPDRParaphraseAccuracy,
    FixedGroupPDRParaphraseStringContainment,
    FuzzyNer,
    GroupMeanAccuracy,
    GroupMeanStringContainment,
    GroupMeanTokenOverlap,
    HuggingfaceMetric,
    KendallTauMetric,
    LlamaIndexCorrectness,
    MaxAccuracy,
    MetricPipeline,
    MetricsEnsemble,
    NormalizedSacrebleu,
    Perplexity,
    PrecisionBinary,
    RecallBinary,
    RocAuc,
    Rouge,
    TokenOverlap,
    UnsortedListExactMatch,
)
from unitxt.operators import Rename
from unitxt.test_utils.metrics import (
    apply_metric,
    check_scores,
    test_evaluate,
    test_metric,
)

from tests.utils import UnitxtTestCase

logger = get_logger()

# values of inputs that are common to grouped_mean type InstanceMetric
GROUPED_INSTANCE_PREDICTIONS = [
    "A B",
    "BC D",
    "C",
    "123",
    "BCD",
    "10",
    "  BD",
    "AB",
    "I am a dog",
    "AB C",
    "AB 1",
    "GMA",
    "0.123",
    "BD",
    "abc",
]

GROUPED_INSTANCE_REFERENCES = [
    ["B", "AB", "A"],
    ["A", "BC D", "BC DF"],
    ["c", " C"],
    ["13", "23", "234"],
    ["  ", " BD", " BDA"],
    ["1", "10", "100"],
    ["A", "B", "BD"],
    ["ABC", "ab", "BC"],
    ["I am a person", "I AM A DOG", "ABC"],
    ["AB CD", "AB", "ab"],
    ["AB 1", "AB1"],
    [" GMA 123", "GMA"],
    ["123", "0.12"],
    ["BDE", "BCE", "bdefs"],
    [" abcdefg", "AB", "abcd"],
]

# task_data, consisting of a group_id (group instance scores by this, then apply aggregation function)
# and variant_type (for metrics that compare, say original vs paraphrase instance score)
# create 4 groups, of sizes 5,5,4,1
GROUPED_INSTANCE_ADDL_INPUTS = [
    {"group_id": "group1", "variant_type": "original"},
    {"group_id": "group1", "variant_type": "paraphrase"},
    {"group_id": "group1", "variant_type": "paraphrase"},
    {"group_id": "group1", "variant_type": "paraphrase"},
    {"group_id": "group1", "variant_type": "paraphrase"},
    {"group_id": "group2", "variant_type": "original"},
    {"group_id": "group2", "variant_type": "paraphrase"},
    {"group_id": "group2", "variant_type": "paraphrase"},
    {"group_id": "group2", "variant_type": "paraphrase"},
    {"group_id": "group2", "variant_type": "paraphrase"},
    {"group_id": "group3", "variant_type": "original"},
    {"group_id": "group3", "variant_type": "paraphrase"},
    {"group_id": "group3", "variant_type": "paraphrase"},
    {"group_id": "group3", "variant_type": "paraphrase"},
    {"group_id": "group4", "variant_type": "original"},
]


class TestMetrics(UnitxtTestCase):
    def test_unsorted_list_exact_match(self):
        metric = UnsortedListExactMatch()

        predictions = [["A", "B"], ["B", "A"], ["A", "B", "C"]]
        references = [[["A", "B"]], [["A", "B"]], [["A", "B", "D"]]]

        outputs = apply_metric(
            metric=metric, predictions=predictions, references=references
        )

        expected_global_result = {
            "unsorted_list_exact_match": 2 / 3,
            "score": 2 / 3,
            "score_name": "unsorted_list_exact_match",
        }

        global_result = outputs[0]["score"]["global"].copy()
        # Only check the keys that are expected, i.e. exist in expected_global_result
        global_result = {
            key: value
            for key, value in global_result.items()
            if key in expected_global_result
        }
        self.assertDictEqual(global_result, expected_global_result)

        instance_targets = [
            {
                "unsorted_list_exact_match": 1.0,
                "score": 1.0,
                "score_name": "unsorted_list_exact_match",
            },
            {
                "unsorted_list_exact_match": 1.0,
                "score": 1.0,
                "score_name": "unsorted_list_exact_match",
            },
            {
                "unsorted_list_exact_match": 0.0,
                "score": 0.0,
                "score_name": "unsorted_list_exact_match",
            },
        ]
        for output, target in zip(outputs, instance_targets):
            self.assertDictEqual(output["score"]["instance"], target)

    def prediction_type_definition(self):
        class TempAccuracy(Accuracy):
            prediction_type = int

        self.assertEqual(TempAccuracy().prediction_type, int)

    def test_prediction_type_definition_deprecated(self):
        class TempAccuracy2(Accuracy):
            prediction_type = "int"

        self.assertEqual(TempAccuracy2().prediction_type, int)

    def test_accuracy(self):
        metric = Accuracy()

        predictions = ["A", "B", "C"]
        references = [["B", "C"], ["A"], ["B", "C"]]

        outputs = apply_metric(
            metric=metric, predictions=predictions, references=references
        )

        expected_global_result = {
            "accuracy": 1 / 3,
            "score": 1 / 3,
            "score_name": "accuracy",
        }

        global_result = outputs[0]["score"]["global"].copy()
        # Only check the keys that are expected, i.e. exist in expected_global_result
        global_result = {
            key: value
            for key, value in global_result.items()
            if key in expected_global_result
        }
        self.assertDictEqual(global_result, expected_global_result)

        instance_targets = [
            {"accuracy": 0.0, "score": 0.0, "score_name": "accuracy"},
            {"accuracy": 0.0, "score": 0.0, "score_name": "accuracy"},
            {"accuracy": 1.0, "score": 1.0, "score_name": "accuracy"},
        ]
        for output, target in zip(outputs, instance_targets):
            self.assertDictEqual(output["score"]["instance"], target)

    def test_accuracy_with_prefix(self):
        metric = Accuracy(score_prefix="my_")

        predictions = ["A", "B", "C"]
        references = [["B", "C"], ["A"], ["B", "C"]]

        outputs = apply_metric(
            metric=metric, predictions=predictions, references=references
        )

        expected_global_result = {
            "my_accuracy": 1 / 3,
            "score": 1 / 3,
            "score_name": "my_accuracy",
        }

        global_result = outputs[0]["score"]["global"].copy()
        # Only check the keys that are expected, i.e. exist in expected_global_result
        global_result = {
            key: value
            for key, value in global_result.items()
            if key in expected_global_result
        }
        self.assertDictEqual(global_result, expected_global_result)

        instance_targets = [
            {"my_accuracy": 0.0, "score": 0.0, "score_name": "my_accuracy"},
            {"my_accuracy": 0.0, "score": 0.0, "score_name": "my_accuracy"},
            {"my_accuracy": 1.0, "score": 1.0, "score_name": "my_accuracy"},
        ]
        for output, target in zip(outputs, instance_targets):
            self.assertDictEqual(output["score"]["instance"], target)

    def test_accuracy_max_aggregation(self):
        metric = MaxAccuracy()

        predictions = ["A", "B", "C"]
        references = [["B", "C"], ["A"], ["B", "C"]]

        outputs = apply_metric(
            metric=metric, predictions=predictions, references=references
        )

        expected_global_result = {
            "accuracy": 1,
            "score": 1,
            "score_name": "accuracy",
        }

        global_result = outputs[0]["score"]["global"].copy()
        # Only check the keys that are expected, i.e. exist in expected_global_result
        global_result = {
            key: value
            for key, value in global_result.items()
            if key in expected_global_result
        }
        self.assertDictEqual(global_result, expected_global_result)

        instance_targets = [
            {"accuracy": 0.0, "score": 0.0, "score_name": "accuracy"},
            {"accuracy": 0.0, "score": 0.0, "score_name": "accuracy"},
            {"accuracy": 1.0, "score": 1.0, "score_name": "accuracy"},
        ]
        for output, target in zip(outputs, instance_targets):
            self.assertDictEqual(output["score"]["instance"], target)

    def test_f1_micro(self):
        metric = F1Micro()
        references = [["cat"], ["dog"], ["dog"], ["dog"], ["cat"], ["cat"]]
        predictions = ["cat", "cat", "dog", "dog", "cat", "cat"]
        # F1 micro is equal to accuracy in multi class setting  (5/6)
        global_target = 0.8333333
        outputs = apply_metric(
            metric=metric, predictions=predictions, references=references
        )
        self.assertAlmostEqual(global_target, outputs[0]["score"]["global"]["score"])
        self.assertEqual("f1_micro", outputs[0]["score"]["global"]["score_name"])
        self.assertEqual("f1_micro", outputs[0]["score"]["instance"]["score_name"])

    def test_f1_strings(self):
        metric = F1Strings()
<<<<<<< HEAD
        references = [["cat dog"], ["dog"], ["cat"], ["cat"], ["cat"]]
        predictions = ["cat", "dog", "dog", "dog cat.", "dog Cat mouse"]
=======
        references = [["cat dog"], ["dog"], ["cat"], ["cat"], ["cat"], ["gfjgfh"]]
        predictions = ["cat", "dog", "dog", "dog cat.", "dog Cat mouse", "100,000"]
>>>>>>> 1a97cce7

        outputs = apply_metric(
            metric=metric, predictions=predictions, references=references
        )

        instance_targets = [
            {"f1_strings": [2 / 3], "score": [2 / 3], "score_name": "f1_strings"},
            {"f1_strings": [1.0], "score": [1.0], "score_name": "f1_strings"},
            {"f1_strings": [0.0], "score": [0.0], "score_name": "f1_strings"},
            {"f1_strings": [0.5], "score": [0.5], "score_name": "f1_strings"},
            {"f1_strings": [0.5], "score": [0.5], "score_name": "f1_strings"},
        ]
        for output, target in zip(outputs, instance_targets):
            self.assertDictEqual(output["score"]["instance"], target)

    def test_f1_micro_with_prefix(self):
        metric = F1Micro(score_prefix="my_")

        references = [["cat"], ["dog"], ["dog"], ["dog"], ["cat"], ["cat"]]
        predictions = ["cat", "cat", "dog", "dog", "cat", "cat"]

        outputs = apply_metric(
            metric=metric, predictions=predictions, references=references
        )

        expected_global_result = {
            "my_f1_micro": 5 / 6,
            "score": 5 / 6,
            "score_name": "my_f1_micro",
        }

        global_result = outputs[0]["score"]["global"].copy()
        # Only check the keys that are expected, i.e. exist in expected_global_result
        global_result = {
            key: value
            for key, value in global_result.items()
            if key in expected_global_result
        }
        self.assertDictEqual(global_result, expected_global_result)

        instance_targets = [
            {"my_f1_micro": 1.0, "score": 1.0, "score_name": "my_f1_micro"},
            {"my_f1_micro": 0.0, "score": 0.0, "score_name": "my_f1_micro"},
            {"my_f1_micro": 1.0, "score": 1.0, "score_name": "my_f1_micro"},
            {"my_f1_micro": 1.0, "score": 1.0, "score_name": "my_f1_micro"},
            {"my_f1_micro": 1.0, "score": 1.0, "score_name": "my_f1_micro"},
            {"my_f1_micro": 1.0, "score": 1.0, "score_name": "my_f1_micro"},
        ]
        for output, target in zip(outputs, instance_targets):
            self.assertDictEqual(output["score"]["instance"], target)

    def test_f1_errors(self):
        metric = F1Micro()

        references = [["cat"]]
        predictions = [None]
        with self.assertRaises(ValueError) as cm:
            apply_metric(metric=metric, predictions=predictions, references=references)
        self.assertEqual(
            str(cm.exception),
            "Each prediction is expected to be of type 'str' in F1Micro metric. Received prediction of type <class 'NoneType'>: None",
        )

        references = [["cat"], "dog"]
        predictions = ["cat", "dog"]
        with self.assertRaises(ValueError) as cm:
            # disable validationd done in apply_metric
            apply_metric(
                metric=metric,
                predictions=predictions,
                references=references,
                perform_validations_in_apply_metric=False,
            )
        self.assertEqual(
            str(cm.exception),
            "Expecting a list of references for each prediction in F1Micro metric. Received reference of type <class 'str'>: dog",
        )

        references = [["cat", "dog"], ["dog"]]
        predictions = ["cat", "dog"]
        with self.assertRaises(ValueError) as cm:
            apply_metric(metric=metric, predictions=predictions, references=references)
        self.assertEqual(
            str(cm.exception),
            "Expecting a list with a single reference per prediction in F1Micro metric. Received a list with multiple references: ['cat', 'dog']",
        )
        references = [[["cat", "dog"]], ["dog"]]
        predictions = ["cat", "dog"]
        with self.assertRaises(ValueError) as cm:
            apply_metric(metric=metric, predictions=predictions, references=references)
        self.assertEqual(
            str(cm.exception),
            "Each reference is expected to be of type 'str' in F1Micro metric. Received reference of type <class 'list'>: ['cat', 'dog']",
        )
        references = [["cat"], ["dog"]]
        predictions = [["cat", "dog"], "dog"]
        with self.assertRaises(ValueError) as cm:
            apply_metric(metric=metric, predictions=predictions, references=references)
        self.assertEqual(
            str(cm.exception),
            "Each prediction is expected to be of type 'str' in F1Micro metric. Received prediction of type <class 'list'>: ['cat', 'dog']",
        )

    def test_f1_binary(self):
        metric = F1Binary()
        references = [[1], [0], [0], [0], [1], [1]]
        predictions = [0.8, 1, 0.2, 0, 0.6, 1]

        global_target = 0.8571428571428
        global_target_neg = 0.8
        outputs = apply_metric(
            metric=metric, predictions=predictions, references=references
        )

        self.assertAlmostEqual(global_target, outputs[0]["score"]["global"]["score"])
        self.assertAlmostEqual(
            global_target_neg, outputs[0]["score"]["global"]["f1_binary_neg"]
        )
        self.assertEqual("f1_binary", outputs[0]["score"]["global"]["score_name"])
        self.assertEqual("f1_binary", outputs[0]["score"]["instance"]["score_name"])

        metric_pos = F1BinaryPosOnly()
        outputs = apply_metric(
            metric=metric_pos, predictions=predictions, references=references
        )
        self.assertAlmostEqual(global_target, outputs[0]["score"]["global"]["score"])
        self.assertIsNone(outputs[0]["score"]["global"].get("f1_binary_neg"))

    def test_precision_binary(self):
        metric = PrecisionBinary()
        references = [[1], [0], [0], [0.0], [1.0], [1]]
        predictions = [0.9, 0.6, 0, 0.2, 1, 0.8]

        global_target = 0.75
        global_target_neg = 1
        outputs = apply_metric(
            metric=metric, predictions=predictions, references=references
        )

        self.assertAlmostEqual(global_target, outputs[0]["score"]["global"]["score"])
        self.assertAlmostEqual(
            global_target_neg, outputs[0]["score"]["global"]["precision_binary_neg"]
        )
        self.assertEqual(
            "precision_binary", outputs[0]["score"]["global"]["score_name"]
        )
        self.assertEqual(
            "precision_binary", outputs[0]["score"]["instance"]["score_name"]
        )

    def test_recall_binary(self):
        metric = RecallBinary()
        references = [[1], [0], [0], [0], [1], [1]]
        predictions = [0.9, 0.6, 0, 0.2, 1, 0.8]

        global_target = 1
        global_target_neg = 0.666666666
        outputs = apply_metric(
            metric=metric, predictions=predictions, references=references
        )

        self.assertAlmostEqual(global_target, outputs[0]["score"]["global"]["score"])
        self.assertAlmostEqual(
            global_target_neg, outputs[0]["score"]["global"]["recall_binary_neg"]
        )
        self.assertEqual("recall_binary", outputs[0]["score"]["global"]["score_name"])
        self.assertEqual("recall_binary", outputs[0]["score"]["instance"]["score_name"])

    def test_max_f1(self):
        metric = BinaryMaxF1()
        references = [[1], [0], [0], [0]]
        predictions = [0.3, 0, 0.7, 0]

        global_target = 0.666666666666
        global_target_neg = 0.8
        outputs = apply_metric(
            metric=metric, predictions=predictions, references=references
        )

        self.assertAlmostEqual(global_target, outputs[0]["score"]["global"]["score"])
        self.assertAlmostEqual(
            global_target_neg, outputs[0]["score"]["global"]["max_f1_binary_neg"]
        )
        self.assertEqual("max_f1_binary", outputs[0]["score"]["global"]["score_name"])
        self.assertEqual("max_f1_binary", outputs[0]["score"]["instance"]["score_name"])

    def test_max_f1_single_class(self):
        metric = BinaryMaxF1()
        references = [[0], [0], [0], [0]]
        predictions = [0.3, 0, 0.7, 0]

        global_target = 0.0
        outputs = apply_metric(
            metric=metric, predictions=predictions, references=references
        )
        self.assertAlmostEqual(global_target, outputs[0]["score"]["global"]["score"])

    def test_accuracy_binary(self):
        metric = BinaryAccuracy()
        references = [[1], [0], [0], [1], [0]]
        predictions = [0.3, 0, 0.7, 1.0, 0.2]

        expected_global_result = {
            "accuracy_binary": 3 / 5,
            "score": 3 / 5,
            "score_name": "accuracy_binary",
        }

        outputs = apply_metric(
            metric=metric, predictions=predictions, references=references
        )
        global_result = {
            k: v
            for k, v in outputs[0]["score"]["global"].items()
            if k in expected_global_result
        }
        self.assertDictEqual(expected_global_result, global_result)

    def test_binary_max_accuracy(self):
        metric = BinaryMaxAccuracy()
        references = [[1], [0], [0], [1], [0]]
        predictions = [0.3, 0, 0.7, 1.0, 0.2]

        global_target = 0.8
        outputs = apply_metric(
            metric=metric, predictions=predictions, references=references
        )

        self.assertAlmostEqual(global_target, outputs[0]["score"]["global"]["score"])
        self.assertEqual(
            "max_accuracy_binary", outputs[0]["score"]["global"]["score_name"]
        )
        self.assertEqual(
            "max_accuracy_binary", outputs[0]["score"]["instance"]["score_name"]
        )

        references = [[0], [0], [0]]
        predictions = [0.3, 0.9, 0.7]
        outputs = apply_metric(
            metric=metric, predictions=predictions, references=references
        )
        self.assertAlmostEqual(1.0, outputs[0]["score"]["global"]["score"])

        references = [[1], [0], [0], [1], [0], [0]]
        predictions = [0.7, 0.3, 0.7, 0.8, 0.9, 0.3]
        outputs = apply_metric(
            metric=metric, predictions=predictions, references=references
        )
        self.assertAlmostEqual(2 / 3, outputs[0]["score"]["global"]["score"])

        references = [[1]]
        predictions = [0.7]
        outputs = apply_metric(
            metric=metric, predictions=predictions, references=references
        )
        self.assertAlmostEqual(1.0, outputs[0]["score"]["global"]["score"])

        references = [[0]]
        predictions = [0.7]
        outputs = apply_metric(
            metric=metric, predictions=predictions, references=references
        )
        self.assertAlmostEqual(1.0, outputs[0]["score"]["global"]["score"])

        references = [[0]]
        predictions = [1.7]
        outputs = apply_metric(
            metric=metric, predictions=predictions, references=references
        )
        self.assertAlmostEqual(1.0, outputs[0]["score"]["global"]["score"])

    def test_f1_macro(self):
        metric = F1Macro()
        references = [["cat"], ["dog"], ["dog"], ["dog"], ["cat"], ["cat"]]
        predictions = ["cat", "cat", "dog", "dog", "cat", "cat"]
        # recall class 'dog'  = 2/3  = 0.666        precision= 2/2 = 1    f1 = 0.8
        # recall class 'cat'  = 3/3  = 1            precision= 3/4 = 0.75 f1 = 0.857142857143
        # macro f1 = (0.8+0.847)/2
        global_target = 0.82857142
        global_target_dog = 0.8
        global_target_cat = 0.857142857143

        outputs = apply_metric(
            metric=metric, predictions=predictions, references=references
        )
        self.assertAlmostEqual(global_target, outputs[0]["score"]["global"]["score"])
        self.assertAlmostEqual(
            global_target_dog, outputs[0]["score"]["global"]["f1_dog"]
        )
        self.assertAlmostEqual(
            global_target_cat, outputs[0]["score"]["global"]["f1_cat"]
        )
        self.assertEqual("f1_macro", outputs[0]["score"]["global"]["score_name"])
        self.assertEqual("f1_macro", outputs[0]["score"]["instance"]["score_name"])

    def test_f1_weighted(self):
        metric = F1Weighted()
        references = [
            ["cat"],
            ["dog"],
            ["dog"],
            ["dog"],
            ["cat"],
            ["cat"],
            ["dog"],
            ["dog"],
        ]
        predictions = ["cat", "cat", "dog", "cat", "cat", "cat", "cat", "dog"]
        # recall class 'dog'  = 2/5  = 0.4          precision= 2/2 = 1    f1 = 0.66666666
        # recall class 'cat'  = 3/3  = 1            precision= 3/6 = 0.5  f1 = 0.57142857
        # weighted f1 = (0.375 * 0.66666666) + (0.625 * 0.57142857) = 0.60714285
        global_target = 0.60714285

        outputs = apply_metric(
            metric=metric, predictions=predictions, references=references
        )
        self.assertAlmostEqual(global_target, outputs[0]["score"]["global"]["score"])
        self.assertEqual("f1_weighted", outputs[0]["score"]["global"]["score_name"])
        self.assertEqual("f1_weighted", outputs[0]["score"]["instance"]["score_name"])

    def test_f1_macro_with_ood_predictions(self):
        metric = F1Macro()
        references = [["cat"], ["dog"], ["dog"], ["dog"], ["cat"], ["cat"]]
        predictions = ["cat", "2", "dog", "dog", "cat", "cat"]
        # recall class 'dog'  = 2/3  = 0.666        precision= 2/2 = 1    f1 = 0.8
        # recall class 'cat'  = 3/3  = 1            precision= 3/3 = 1    f1  =1
        # macro f1 = 0.9
        global_target = 0.9
        global_target_dog = 0.8
        global_target_cat = 1

        outputs = apply_metric(
            metric=metric, predictions=predictions, references=references
        )
        self.assertAlmostEqual(
            global_target_dog, outputs[0]["score"]["global"]["f1_dog"]
        )
        self.assertAlmostEqual(
            global_target_cat, outputs[0]["score"]["global"]["f1_cat"]
        )
        self.assertAlmostEqual(global_target, outputs[0]["score"]["global"]["score"])
        self.assertEqual("f1_macro", outputs[0]["score"]["global"]["score_name"])
        self.assertEqual("f1_macro", outputs[0]["score"]["instance"]["score_name"])

    def test_f1_macro_multilabel(self):
        metric = F1MacroMultiLabel()
        references = [
            [["cat", "dog"]],
            [["dog"]],
            [["dog"]],
            [["dog"]],
            [["cat"]],
            [["cat"]],
        ]
        predictions = [["cat"], ["2"], ["cat", "dog"], ["dog"], ["cat"], ["cat"]]
        # recall class 'dog'  = 2/4  = 0.5          precision= 2/2 = 1       f1 = 0.666666666667
        # recall class 'cat'  = 3/3  = 1            precision= 3/4 = 0.75    f1 = 0.857142857143
        # macro f1 = 0.9
        global_target = 0.76190476
        global_target_dog = 0.666666666667
        global_target_cat = 0.857142857143

        outputs = apply_metric(
            metric=metric, predictions=predictions, references=references
        )
        self.assertAlmostEqual(
            global_target_dog, outputs[0]["score"]["global"]["f1_dog"]
        )
        self.assertAlmostEqual(
            global_target_cat, outputs[0]["score"]["global"]["f1_cat"]
        )
        self.assertAlmostEqual(global_target, outputs[0]["score"]["global"]["score"])
        self.assertEqual("f1_macro", outputs[0]["score"]["global"]["score_name"])
        self.assertEqual("f1_macro", outputs[0]["score"]["instance"]["score_name"])

    def test_f1_micro_multilabel(self):
        metric = F1MicroMultiLabel()
        references = [
            [["cat", "dog"]],
            [["dog"]],
            [["dog"]],
            [["dog"]],
            [["cat"]],
            [["cat"]],
        ]
        predictions = [["cat"], ["2"], ["cat", "dog"], ["dog"], ["cat"], ["cat"]]
        # cat     TP=3  FP=1  FN=0  TN=2
        # dog     TP=2  FP=0  FN=2  TN=2
        # total   TP=5  FP=1  FN=2  TN=4
        # precision = TP / (FP + TP) = 5 / 6 = 0.8333333333
        # recall = TP /( FN + TP) =  5 / 7 = 0.7142857
        global_target = 0.769230760933

        outputs = apply_metric(
            metric=metric, predictions=predictions, references=references
        )
        self.assertAlmostEqual(global_target, outputs[0]["score"]["global"]["score"])

    def test_f1_micro_multilabel_error_format(self):
        metric = F1MicroMultiLabel()
        references = [["A B"], ["BC D"], ["C"], ["123"]]
        predictions = [
            ["B", "AB", "A"],
            ["A", "bC", "BC DF"],
            ["c", " C"],
            [13, 23, 234],
        ]
        with self.assertRaises(Exception) as cm:
            apply_metric(metric=metric, predictions=predictions, references=references)

        self.assertEqual(
            str(cm.exception),
            "Each reference is expected to be of type 'List[str]' in F1MicroMultiLabel metric. Received reference of type <class 'str'>: A B",
        )

        references2 = [["A", "B"], ["BC", "D"], ["C"], ["123"]]

        with self.assertRaises(Exception) as cm:
            apply_metric(metric=metric, predictions=predictions, references=references2)

        self.assertEqual(
            str(cm.exception),
            "Expecting a list with a single reference per prediction in F1MicroMultiLabel metric. Received a list with multiple references: ['A', 'B']",
        )

        references3 = [[["A"]], [["BC"]], [["C"]], [["123"]]]  # OK references

        with self.assertRaises(Exception) as cm:
            apply_metric(metric=metric, predictions=predictions, references=references3)

        self.assertEqual(
            str(cm.exception),
            "Each prediction is expected to be of type 'List[str]' in F1MicroMultiLabel metric. Received prediction of type <class 'list'>: [13, 23, 234]",
        )

    def test_f1_macro_multilabel_with_nones(self):
        metric = F1MacroMultiLabel()

        references = [[[]]]
        predictions = [[]]
        global_target = float("nan")
        outputs = apply_metric(
            metric=metric, predictions=predictions, references=references
        )
        self.assertTrue(isnan(outputs[0]["score"]["global"]["score"]))

        references = [[[]]]
        predictions = [["x", "y"]]
        outputs = apply_metric(
            metric=metric, predictions=predictions, references=references
        )
        self.assertTrue(isnan(outputs[0]["score"]["global"]["score"]))

        references = [[["x"]], [["y"]]]
        predictions = [["x"], ["x"]]
        global_target = 0.33333333333
        # Recall(x) = 1.0 Precion(x) = 0.5   --> F1(x) = 0.66666
        # recall(y) = 0.0 Precision(x) = NAN --> F1(y) = 0
        outputs = apply_metric(
            metric=metric, predictions=predictions, references=references
        )
        self.assertAlmostEqual(global_target, outputs[0]["score"]["global"]["score"])

        references = [[[]], [["x"]], [["y"]], [[]], [[]]]
        predictions = [[], ["x"], ["x"], [], []]
        outputs = apply_metric(
            metric=metric, predictions=predictions, references=references
        )
        self.assertAlmostEqual(global_target, outputs[0]["score"]["global"]["score"])

    def test_f1_micro_multilabel_with_nones(self):
        metric = F1MicroMultiLabel()
        references = [[[]]]
        predictions = [["cat", "dog"]]

        outputs = apply_metric(
            metric=metric, predictions=predictions, references=references
        )
        self.assertTrue(isnan(outputs[0]["score"]["global"]["score"]))

        references = [[[]]]
        predictions = [[]]
        outputs = apply_metric(
            metric=metric, predictions=predictions, references=references
        )
        self.assertTrue(isnan(outputs[0]["score"]["global"]["score"]))

        references = [[["sad"]], [["sad"]]]
        predictions = [["dog", "fustrated"], ["sad"]]
        # TP = 1 FN = 1 FP=0 .. precision=100 recall=0.5
        # sad  TP=1  FP=1  FN=0  TN=1
        #
        # precision = TP / (FP + TP) = 1 / 2 = 0.5
        # recall = TP /( FN + TP) =  1 / 1 = 1

        global_target = 0.66666666
        outputs = apply_metric(
            metric=metric, predictions=predictions, references=references
        )
        self.assertAlmostEqual(global_target, outputs[0]["score"]["global"]["score"])

        references = [[[]], [["sad"]]]
        predictions = [["dog", "fustrated"], ["sad"]]
        # precision = TP / (FP + TP) = 1 / 1 = 1
        # recall = TP /( FN + TP) =  1 / 1 = 1

        global_target = 1
        outputs = apply_metric(
            metric=metric, predictions=predictions, references=references
        )
        self.assertAlmostEqual(global_target, outputs[0]["score"]["global"]["score"])

    def test_f1_multiple_use(self):
        metric = F1MacroMultiLabel()
        references = [[["cat", "dog"]]]
        predictions = [["cat"]]
        # recall class 'dog'  = 0/1 = 0             precision= 0/0 = 1       f1 = 0
        # recall class 'cat'  = 1/1 = 1             precision= 1/1 = 1       f1 = 1
        global_target = 0.5
        outputs = apply_metric(
            metric=metric, predictions=predictions, references=references
        )
        self.assertAlmostEqual(global_target, outputs[0]["score"]["global"]["score"])
        references = [[["horse"]]]
        predictions = [["horse"]]
        global_target = 1
        outputs = apply_metric(
            metric=metric, predictions=predictions, references=references
        )
        self.assertAlmostEqual(global_target, outputs[0]["score"]["global"]["score"])

    def test_rouge(self):
        metric = Rouge()
        references = [["hello", "there"], ["general kenobi", "general yoda"]]
        predictions = ["hello there", "general kenobi"]
        outputs = apply_metric(
            metric=metric, predictions=predictions, references=references
        )
        global_target = 5 / 6
        self.assertAlmostEqual(global_target, outputs[0]["score"]["global"]["score"])

        # compare with the HF implementation
        class OldRouge(HuggingfaceMetric):
            hf_metric_name = "rouge"
            main_score = "rougeL"
            scale = 1.0

            prediction_type = "str"
            single_reference_per_prediction = False  # multiple references allowed

            use_aggregator: bool = True
            rouge_types: List[str] = ["rouge1", "rouge2", "rougeL", "rougeLsum"]

            sent_split_newline: bool = True

            _requirements_list: List[str] = ["nltk", "rouge_score"]

            def prepare(self):
                super().prepare()

                self.hf_compute_args.update(
                    {
                        "use_aggregator": self.use_aggregator,
                        "rouge_types": self.rouge_types,
                    }
                )

                import nltk

                nltk.download("punkt_tab", quiet=True)
                self.sent_tokenize = nltk.sent_tokenize

            def compute(self, references, predictions, task_data: List[Dict]):
                if self.sent_split_newline:
                    predictions = [
                        "\n".join(self.sent_tokenize(prediction.strip()))
                        for prediction in predictions
                    ]
                    references = [
                        ["\n".join(self.sent_tokenize(r.strip())) for r in reference]
                        for reference in references
                    ]
                return super().compute(references, predictions, task_data)

        metric = OldRouge()
        outputs = apply_metric(
            metric=metric, predictions=predictions, references=references
        )
        self.assertAlmostEqual(global_target, outputs[0]["score"]["global"]["score"])

    def test_token_overlap(self):
        metric = TokenOverlap()
        predictions = ["hello there general dude", "foo bar foobar"]
        references = [
            ["hello there general kenobi", "hello there!"],
            ["foo bar foobar", "foo bar"],
        ]
        outputs = apply_metric(
            metric=metric, predictions=predictions, references=references
        )
        global_targets = {"f1": 7 / 8, "precision": 7 / 8, "recall": 1}
        for target, value in global_targets.items():
            self.assertAlmostEqual(value, outputs[0]["score"]["global"][target])

    def test_roc_auc(self):
        metric = RocAuc()
        predictions = [0.2, 0.8, 1.0]
        references = [[1.0], [0.0], [1.0]]
        outputs = apply_metric(
            metric=metric, predictions=predictions, references=references
        )
        global_target = 0.5
        self.assertAlmostEqual(global_target, outputs[0]["score"]["global"]["score"])

    def test_kendalltau(self):
        metric = KendallTauMetric()
        predictions = [1.0, 2.0, 1.0]
        references = [[-1.0], [1.0], [0.0]]
        outputs = apply_metric(
            metric=metric, predictions=predictions, references=references
        )
        global_target = 0.81649658092772
        self.assertAlmostEqual(global_target, outputs[0]["score"]["global"]["score"])

    def test_detector(self):
        metric = Detector(model_name="MilaNLProc/bert-base-uncased-ear-misogyny")
        predictions = ["I hate women.", "I do not hate women."]
        references = [["I hate women."], ["I do not hate women."]]
        outputs = apply_metric(
            metric=metric, predictions=predictions, references=references
        )
        global_target = 0.9562818706035614
        self.assertAlmostEqual(
            global_target, outputs[0]["score"]["global"]["score"], places=4
        )

    def test_normalized_sacrebleu(self):
        metric = NormalizedSacrebleu()
        predictions = ["hello there general kenobi", "foo bar foobar"]
        references = [
            ["hello there general kenobi", "hello there !"],
            ["foo bar foobar", "foo bar foobar"],
        ]
        task_data = [{"tokenize": None}, {"tokenize": None}]

        outputs = apply_metric(
            metric=metric,
            predictions=predictions,
            references=references,
            task_data=task_data,
        )
        global_target = 1.0
        self.assertAlmostEqual(global_target, outputs[0]["score"]["global"]["score"])

    def test_ner(self):
        metric = NER()
        predictions = [
            [
                ("Dalia", "Person"),
                ("Ramat-Gan", "Location"),
                ("IBM", "Org"),
            ]
        ]
        references = [
            [
                [
                    ("Dalia", "Person"),
                    ("Givataaim", "Location"),
                ]
            ]
        ]
        outputs = apply_metric(
            metric=metric, predictions=predictions, references=references
        )
        global_target = 1.0
        self.assertAlmostEqual(
            global_target, outputs[0]["score"]["global"]["f1_Person"]
        )
        global_target = 0.0
        self.assertAlmostEqual(
            global_target, outputs[0]["score"]["global"]["f1_Location"]
        )
        metric.report_per_group_scores = False
        outputs = apply_metric(
            metric=metric, predictions=predictions, references=references
        )
        self.assertTrue("f1_Person" not in outputs[0]["score"]["global"])
        self.assertTrue("f1_Location" not in outputs[0]["score"]["global"])

    def test_llama_index_correctness(self):
        metric = LlamaIndexCorrectness(model_name="mock")
        predictions = ["1976"]
        references = [["1976"]]
        task_data = [
            {
                "group_id": "group1",
                "variant_type": "original",
                "question": "what year is it",
                "contexts": ["the year is 1976"],
            },
        ]

        instance_targets = [
            {
                "correctness_llama_index_by_mock_judge": 1.0,
                "score": 1.0,
                "score_name": "correctness_llama_index_by_mock_judge",
            }
        ]
        global_target = 1.0
        outputs = apply_metric(
            metric=metric,
            predictions=predictions,
            references=references,
            task_data=task_data,
        )

        self.assertAlmostEqual(global_target, outputs[0]["score"]["global"]["score"])
        for output, target in zip(outputs, instance_targets):
            self.assertEqual(output["score"]["instance"], target)

    def test_grouped_instance_metrics(self):
        accuracy_metrics = [
            FixedGroupMeanAccuracy(),
            GroupMeanAccuracy(),
            FixedGroupMeanStringContainment(),
            GroupMeanStringContainment(),
            FixedGroupMeanBaselineAccuracy(),
            FixedGroupMeanParaphraseAccuracy(),
            FixedGroupMeanBaselineStringContainment(),
            FixedGroupMeanParaphraseStringContainment(),
            GroupMeanTokenOverlap(),
            FixedGroupNormCohensHParaphraseAccuracy(),
            FixedGroupNormCohensHParaphraseStringContainment(),
            FixedGroupPDRParaphraseAccuracy(),
            FixedGroupPDRParaphraseStringContainment(),
            FixedGroupNormHedgesGParaphraseAccuracy(),
            FixedGroupNormHedgesGParaphraseStringContainment(),
            FixedGroupAbsvalNormCohensHParaphraseAccuracy(),
            FixedGroupAbsvalNormCohensHParaphraseStringContainment(),
            FixedGroupAbsvalNormHedgesGParaphraseAccuracy(),
            FixedGroupAbsvalNormHedgesGParaphraseStringContainment(),
        ]
        global_targets = [
            0.225,
            0.225,
            0.4875,
            0.4875,
            0.5,
            0.19444444444444442,
            0.75,
            0.5555555555555555,
            0.5083333333333333,
            -0.4249467048786864,
            -0.4639421840102023,
            0.8333333333333334,
            0.4444444444444445,
            -0.34565986391520215,
            -0.08060156608173413,
            0.6471689271009087,
            0.4639421840102023,
            0.3832160660602437,
            0.08060156608173413,
        ]
        for metric, target in zip(accuracy_metrics, global_targets):
            outputs = apply_metric(
                metric=metric,
                predictions=GROUPED_INSTANCE_PREDICTIONS,
                references=GROUPED_INSTANCE_REFERENCES,
                task_data=GROUPED_INSTANCE_ADDL_INPUTS,
            )
            self.assertAlmostEqual(
                target,
                outputs[0]["score"]["global"]["score"],
                msg=f"metric {metric.__class__.__name__} output {outputs[0]['score']['global']['score_name']} does not equal the expected value {target}",
            )

    def test_grouped_instance_metric_errors(self):
        """Test certain value and assertion error raises for grouped instance metrics (with group_mean reduction)."""
        from dataclasses import field
        from statistics import mean
        from typing import List

        class NoAggFuncReduction(Accuracy):
            implemented_reductions: List[str] = field(
                default_factory=lambda: ["mean", "group_mean", "some_other_func"]
            )
            reduction_map = {"some_other_func": {"agg_func": ["mean", mean, False]}}

        with self.assertRaises(ValueError):
            # should raise error because no aggregation_function will be defined, since only mean and group_mean are implemented
            metric = NoAggFuncReduction()
            apply_metric(
                metric=metric,
                predictions=GROUPED_INSTANCE_PREDICTIONS,
                references=GROUPED_INSTANCE_REFERENCES,
                task_data=GROUPED_INSTANCE_ADDL_INPUTS,
            )

        class NoAggFunc(Accuracy):
            reduction_map = {"group_mean": {"func": ["mean", mean]}}

        with self.assertRaises(AssertionError):
            # should raise error because no "agg_func" field in group_mean
            metric = NoAggFunc()
            apply_metric(
                metric=metric,
                predictions=GROUPED_INSTANCE_PREDICTIONS,
                references=GROUPED_INSTANCE_REFERENCES,
                task_data=GROUPED_INSTANCE_ADDL_INPUTS,
            )

        class NoCallableAggFunc(Accuracy):
            reduction_map = {"group_mean": {"agg_func": ["mean", "some string", False]}}

        with self.assertRaises(AssertionError):
            # should raise error because second field of agg_func should be callable
            metric = NoCallableAggFunc()
            apply_metric(
                metric=metric,
                predictions=GROUPED_INSTANCE_PREDICTIONS,
                references=GROUPED_INSTANCE_REFERENCES,
                task_data=GROUPED_INSTANCE_ADDL_INPUTS,
            )

        class NoBooleanGrouping(Accuracy):
            reduction_map = {"group_mean": {"agg_func": ["mean", mean, 1]}}

        with self.assertRaises(AssertionError):
            # should raise error because third field in agg_func is not boolean
            metric = NoBooleanGrouping()
            apply_metric(
                metric=metric,
                predictions=GROUPED_INSTANCE_PREDICTIONS,
                references=GROUPED_INSTANCE_REFERENCES,
                task_data=GROUPED_INSTANCE_ADDL_INPUTS,
            )

    def test_run_metric_with_different_fields(self):
        metric = Accuracy(reference_field="my_field")
        outputs = apply_metric(
            metric=metric,
            predictions=["A"],
            references=[["B"]],
            task_data=[{"my_field": "A"}],
        )
        target = 1.0
        self.assertEqual(outputs[0]["score"]["global"]["score"], target)

        metric = Accuracy(prediction_field="my_field")
        outputs = apply_metric(
            metric=metric,
            predictions=["A"],
            references=[["B"]],
            task_data=[{"my_field": "B"}],
        )
        target = 1.0
        self.assertEqual(outputs[0]["score"]["global"]["score"], target)

    def test_perplexity(self):
        prediction = ["who are we?"]
        references = [["we are the world"]]

        perplexity_question = Perplexity(
            model_name="google/flan-t5-small",
            source_template="Generate a question based on the given content: {reference}",
            target_template="{prediction}",
        )
        first_instance_target = 0.059865921735763
        outputs = apply_metric(
            metric=perplexity_question, predictions=prediction, references=references
        )
        self.assertAlmostEqual(
            first_instance_target, outputs[0]["score"]["instance"]["score"]
        )

    def test_fuzzyner(self):
        metric = FuzzyNer()
        predictions = [
            [
                ("jar htaras", "Person"),
                ("Marathahalli", "Location"),
                ("IBM", "Org"),
            ]
        ]
        references = [
            [
                [
                    ("jar htaras", "Person"),
                    ("Marathahalli ring road", "Location"),
                ]
            ]
        ]
        outputs = apply_metric(
            metric=metric, predictions=predictions, references=references
        )
        global_target = 1.0
        self.assertAlmostEqual(
            global_target, outputs[0]["score"]["global"]["f1_Person"]
        )
        global_target = 0.0
        self.assertAlmostEqual(
            global_target, outputs[0]["score"]["global"]["f1_Location"]
        )
        metric.report_per_group_scores = False
        outputs = apply_metric(
            metric=metric, predictions=predictions, references=references
        )
        self.assertTrue("f1_Person" not in outputs[0]["score"]["global"])
        self.assertTrue("f1_Location" not in outputs[0]["score"]["global"])

    def test_perplexity_with_prefix(self):
        prediction = ["who are we?"]
        references = [["we are the world"]]

        perplexity_question = Perplexity(
            model_name="google/flan-t5-small",
            source_template="Generate a question based on the given content: {reference}",
            target_template="{prediction}",
            score_prefix="my_",
        )

        outputs = apply_metric(
            metric=perplexity_question, predictions=prediction, references=references
        )

        expected_global_result = {
            "my_perplexity": 0.06,
            "score": 0.06,
            "score_name": "my_perplexity",
        }

        global_result = outputs[0]["score"]["global"].copy()
        # Only check the keys that are expected, i.e. exist in expected_global_result
        global_result = {
            key: value
            for key, value in global_result.items()
            if key in expected_global_result
        }

        expected_instance_results = [
            {
                "my_perplexity": 0.06,
                "score": 0.06,
                "score_name": "my_perplexity",
                "my_reference_scores": [0.06],
            }
        ]
        check_scores(
            expected_global_result,
            expected_instance_results,
            global_outputs=outputs[0]["score"]["global"],
            instance_outputs=[outputs[0]["score"]["instance"]],
        )


class TestConfidenceIntervals(UnitxtTestCase):
    def test_confidence_interval_off(self):
        """Test that when metric.n_resamples is set to None, no confidence intervals are computed."""
        # Test one GlobalMetric and one InstanceMetric
        for metric in [Accuracy(), F1Macro()]:
            metric.disable_confidence_interval_calculation()
            outputs = apply_metric(metric=metric, predictions=["A"], references=[["A"]])

            global_result = outputs[0]["score"]["global"]
            # Check there are no confidence intervals in the result
            for key in global_result:
                self.assertTrue("ci_low" not in key)
                self.assertTrue("ci_high" not in key)

    def test_instance_metric_confidence_interval(self):
        """Test the calculation of confidence intervals for an instance metric (Accuracy is used as an instance of an InstanceMetric)."""
        self._test_confidence_interval(
            metric=Accuracy(),
            expected_ci_low=0.71,
            expected_ci_high=0.87,
        )

    def test_instance_metric_with_multiple_scores_confidence_interval(self):
        self._test_confidence_interval(
            metric=TokenOverlap(),
            expected_ci_low=0.71,
            expected_ci_high=0.87,
        )

    def test_global_metric_confidence_interval(self):
        """Test the calculation of confidence intervals for global metrics (F1Macro and F1Micro are used as instances of a GlobalMetric)."""
        f1_macro_low, f1_macro_high = 0.8809213119223925, 0.9439681645177271
        self._test_confidence_interval(
            metric=F1Macro(),
            expected_ci_low=f1_macro_low,
            expected_ci_high=f1_macro_high,
        )
        f1_micro_low, f1_micro_high = 0.8439306358381503, 0.9223675337263242
        self._test_confidence_interval(
            metric=F1Micro(),
            expected_ci_low=f1_micro_low,
            expected_ci_high=f1_micro_high,
        )

        # Now reverse the order and check things don't change
        self._test_confidence_interval(
            metric=F1Micro(),
            expected_ci_low=f1_micro_low,
            expected_ci_high=f1_micro_high,
        )
        self._test_confidence_interval(
            metric=F1Macro(),
            expected_ci_low=f1_macro_low,
            expected_ci_high=f1_macro_high,
        )

    def _test_confidence_interval(self, metric, expected_ci_low, expected_ci_high):
        """Test the calculation of confidence intervals for a given metric."""
        predictions = ["A", "B", "C", "D", "E"] * 20  # 100 predictions
        references = [["B"], ["B"], ["C"], ["D"], ["E"]] * 20  # 80% are correct (4/5)

        outputs = apply_metric(
            metric=metric, predictions=predictions, references=references
        )

        expected_global_result = {
            f"{metric.main_score}_ci_low": expected_ci_low,
            f"{metric.main_score}_ci_high": expected_ci_high,
            "score_ci_low": expected_ci_low,
            "score_ci_high": expected_ci_high,
        }

        global_result = outputs[0]["score"]["global"].copy()
        logger.info(global_result)
        for score_name, score_value in global_result.items():
            if score_name in expected_global_result:
                # Verify that the output value is as the expected value
                self.assertAlmostEqual(
                    score_value, expected_global_result[score_name], places=5
                )
            else:
                # An output score that is not expected
                # This is ok if the score_name is not related to confidence intervals
                # Otherwise, there was some confidence interval calculation that was not supposed to occur.
                self.assertTrue(
                    ("ci_low" not in score_name and "ci_high" not in score_name)
                    or score_name not in metric.ci_scores,
                    msg=f"Unexpected confidence interval score '{score_name}'.",
                )

    def test_grouped_instance_metric_confidence_interval(self):
        """Test the calculation of confidence intervals for grouped instance metrics (sub-types of InstanceMetric with group_mean reduction)."""
        self._test_grouped_instance_confidence_interval(
            metric=FixedGroupMeanAccuracy(),
            expected_ci_low=0.1,
            expected_ci_high=0.48178555627359004,
        )

        self._test_grouped_instance_confidence_interval(
            metric=GroupMeanAccuracy(),
            expected_ci_low=0.025,
            expected_ci_high=0.4407250456645065,
        )

        self._test_grouped_instance_confidence_interval(
            metric=FixedGroupMeanStringContainment(),
            expected_ci_low=0.0,
            expected_ci_high=0.675,
        )

        self._test_grouped_instance_confidence_interval(
            metric=GroupMeanStringContainment(),
            expected_ci_low=0.15627449950197503,
            expected_ci_high=0.7080527276705952,
        )

        self._test_grouped_instance_confidence_interval(
            metric=FixedGroupMeanBaselineAccuracy(),
            expected_ci_low=0.0,
            expected_ci_high=1.0,
        )

        self._test_grouped_instance_confidence_interval(
            metric=FixedGroupMeanParaphraseAccuracy(),
            expected_ci_low=0.0,
            expected_ci_high=0.3333333333333333,
        )

        self._test_grouped_instance_confidence_interval(
            metric=FixedGroupMeanBaselineStringContainment(),
            expected_ci_low=0.25,
            expected_ci_high=1.0,
        )

        self._test_grouped_instance_confidence_interval(
            metric=FixedGroupMeanParaphraseStringContainment(),
            expected_ci_low=0.5,
            expected_ci_high=0.6666666666666666,
        )

        self._test_grouped_instance_confidence_interval(
            metric=FixedGroupNormCohensHParaphraseAccuracy(),
            expected_ci_low=-1.0,
            expected_ci_high=0.33333333333333337,
        )

        # note, this metric has an issue where the ci_high on PCs on Travis slightly diverges from the local results
        # hence this test may fail on a PC
        self._test_grouped_instance_confidence_interval(
            metric=FixedGroupNormCohensHParaphraseStringContainment(),
            expected_ci_low=-0.49999999999999994,
            expected_ci_high=-0.39182655203060723,
        )

        self._test_grouped_instance_confidence_interval(
            metric=FixedGroupPDRParaphraseAccuracy(),
            expected_ci_low=0.6666666666666666,
            expected_ci_high=1.0,
        )

        self._test_grouped_instance_confidence_interval(
            metric=FixedGroupPDRParaphraseStringContainment(),
            expected_ci_low=0.3333333333333333,
            expected_ci_high=0.5,
        )

        self._test_grouped_instance_confidence_interval(
            metric=FixedGroupNormHedgesGParaphraseAccuracy(),
            expected_ci_low=-1.0,
            expected_ci_high=0.01892225367237965,
        )

        self._test_grouped_instance_confidence_interval(
            metric=FixedGroupNormHedgesGParaphraseStringContainment(),
            expected_ci_low=-0.09757387538180902,
            expected_ci_high=-0.046656947481584346,
        )

        # absolute value of Hedges' g and Cohen's h
        self._test_grouped_instance_confidence_interval(
            metric=FixedGroupAbsvalNormCohensHParaphraseAccuracy(),
            expected_ci_low=0.33333333333333337,
            expected_ci_high=1.0,
        )

        self._test_grouped_instance_confidence_interval(
            metric=FixedGroupAbsvalNormCohensHParaphraseStringContainment(),
            expected_ci_low=0.39182655203060723,
            expected_ci_high=0.49999999999999994,
        )

        self._test_grouped_instance_confidence_interval(
            metric=FixedGroupAbsvalNormHedgesGParaphraseAccuracy(),
            expected_ci_low=0.05633430321756243,
            expected_ci_high=1.0,
        )

        self._test_grouped_instance_confidence_interval(
            metric=FixedGroupAbsvalNormHedgesGParaphraseStringContainment(),
            expected_ci_low=0.046656947481584346,
            expected_ci_high=0.09757387538180902,
        )

        # pass global dict because there are additional fields other than the main score
        self._test_grouped_instance_confidence_interval(
            metric=GroupMeanTokenOverlap(),
            expected_global_result={
                "group_mean_recall": 0.525,
                "group_mean_f1": 0.5083333333333333,
                "score": 0.5083333333333333,
                "score_name": "group_mean_f1",
                "group_mean_precision": 0.5,
                "group_mean_recall_ci_low": 0.25,
                "group_mean_recall_ci_high": 0.7083333333333334,
                "group_mean_f1_ci_low": 0.22302503471948287,
                "group_mean_f1_ci_high": 0.6805555555555555,
                "score_ci_low": 0.22302503471948287,
                "score_ci_high": 0.6805555555555555,
                "group_mean_precision_ci_low": 0.2095091529536007,
                "group_mean_precision_ci_high": 0.6666666666666666,
            },
        )

    def _test_grouped_instance_confidence_interval(
        self,
        metric,
        expected_ci_low=0.0,
        expected_ci_high=1.0,
        expected_global_result=None,
    ):
        """Test the calculation of confidence intervals for a given metric with group_mean reduction."""
        outputs = apply_metric(
            metric=metric,
            predictions=GROUPED_INSTANCE_PREDICTIONS,
            references=GROUPED_INSTANCE_REFERENCES,
            task_data=GROUPED_INSTANCE_ADDL_INPUTS,
        )
        # get first element of reduction_map values
        reduction_params = next(iter(metric.reduction_map.values()))
        prefix = "fixed_group" if reduction_params["agg_func"][2] else "group"
        group_score_name = "_".join(
            [
                prefix,
                metric.reduction_map["group_mean"]["agg_func"][0],
                metric.main_score,
            ]
        )

        if expected_global_result is None:
            expected_global_result = {
                f"{group_score_name}_ci_low": expected_ci_low,
                f"{group_score_name}_ci_high": expected_ci_high,
                "score_ci_low": expected_ci_low,
                "score_ci_high": expected_ci_high,
            }

        global_result = outputs[0]["score"]["global"].copy()
        logger.info(global_result)
        for score_name, score_value in global_result.items():
            if score_name in expected_global_result:
                self.assertAlmostEqual(
                    expected_global_result[score_name],
                    score_value,
                    places=5,
                    msg=f"{score_name} score mismatch for {metric.__class__.__name__}, expected {expected_global_result[score_name]} but got {score_value}",
                )
            else:
                # An output score that is not expected
                # This is ok if the score_name is not related to confidence intervals
                # Otherwise, there was some confidence interval calculation that was not supposed to occur.
                self.assertTrue(
                    "ci_low" not in score_name and "ci_high" not in score_name,
                    msg=f"Unexpected confidence interval score '{score_name}'.",
                )

    def test_llm_as_judge_metric(self):
        model_id = "meta-llama/llama-3-8b-instruct"
        format = "formats.llama3_instruct"
        task = "rating.single_turn"
        template = "templates.response_assessment.rating.mt_bench_single_turn"

        inference_model = MockInferenceEngine(model_name=model_id)
        model_label = model_id.split("/")[1].replace("-", "_")
        model_label = f"{model_label}_ibm_genai"
        template_label = template.split(".")[-1]
        metric_label = f"{model_label}_template_{template_label}"
        metric = LLMAsJudge(
            inference_model=inference_model,
            template=template,
            task=task,
            format=format,
            main_score=metric_label,
        )

        predictions = ["[[10]]"] * 3
        references = [["[[10]]"], ["[[10]]"], ["[[10]]"]]
        task_data = [
            {
                "input": "input",
                "type_of_input": "type",
                "output": "output",
                "type_of_output": "type",
                "source": "<SYS_PROMPT>input</SYS_PROMPT>",
                "metadata": {
                    "template": "templates.generation.default",
                    "data_classification_policy": ["public"],
                },
            }
        ] * 3

        outputs = apply_metric(
            metric=metric,
            predictions=predictions,
            references=references,
            task_data=task_data,
        )
        actual_scores = [output["score"] for output in outputs]
        instance_targets = [
            {
                metric_label: 1.0,
                "score_name": metric_label,
                "score": 1.0,
                "judge_raw_input": "<|begin_of_text|><|start_header_id|>system<|end_header_id|>\n\n"
                "Please act as an impartial judge and "
                "evaluate the quality of the response "
                "provided by an AI assistant to the user "
                "question displayed below. Your evaluation "
                "should consider factors such as the "
                "helpfulness, relevance, accuracy, depth, "
                "creativity, and level of detail of the "
                "response. Begin your evaluation by "
                "providing a short explanation. Be as "
                "objective as possible. After providing your "
                "explanation, you must rate the response on "
                "a scale of 1 to 10 by strictly following "
                'this format: "[[rating]]", for example: '
                '"Rating: [[5]]".\n\n'
                "<|eot_id|><|start_header_id|>user<|end_header_id|>\n\n"
                "[Question]\n"
                "Given the following type, generate the corresponding type. type: input\n\n\n"
                "[The Start of Assistant's Answer]\n"
                "[[10]]\n"
                "[The End of Assistant's "
                "Answer]<|eot_id|><|start_header_id|>assistant<|end_header_id|>\n\n",
                "judge_raw_output": "[[10]]",
            }
        ] * 3
        global_target = {
            metric_label: 1.0,
            "score": 1.0,
            "score_name": metric_label,
        }

        expected_scores = [
            {
                "global": global_target,
                "instance": instance_target,
            }
            for instance_target in instance_targets
        ]

        self.assertListEqual(actual_scores, expected_scores)

    def test_fin_qa_eval(self):
        table = """[
            [
                "",
                "amount ( in millions )"
            ],
            [
                "2014 net revenue",
                "$ 5735"
            ],
            [
                "retail electric price",
                "187"
            ],
            [
                "volume/weather",
                "95"
            ],
            [
                "waterford 3 replacement steam generator provision",
                "-32 ( 32 )"
            ],
            [
                "miso deferral",
                "-35 ( 35 )"
            ],
            [
                "louisiana business combination customer credits",
                "-107 ( 107 )"
            ],
            [
                "other",
                "-14 ( 14 )"
            ],
            [
                "2015 net revenue",
                "$ 5829"
            ]
        ]"""

        table2 = """[
            [
                "statement of income classification",
                "statement of income loss on swaps",
                "statement of income gain on note",
                "statement of income net income effect",
                "statement of income gain on swaps",
                "loss on note",
                "net income effect"
            ],
            [
                "other income",
                "$ -4614 ( 4614 )",
                "$ 4614",
                "$ 2014",
                "$ 20692",
                "$ -20692 ( 20692 )",
                "$ 2014"
            ]
        ]"""

        metric = FinQAEval()
        references = [
            ["subtract(5829, 5735)"],
            ["subtract(5829, 5735)"],
            ["subtract(5829, 5735)"],
            ["subtract(5829, 5735)"],
            ["subtract(153.7, 139.9), divide(#0, 139.9)"],
        ]
        task_data = [
            {"table": table, "program_re": "subtract(5829, 5735)", "answer": "94"},
            {"table": table, "program_re": "subtract(5829, 5735)", "answer": "94"},
            {"table": table, "program_re": "subtract(5829, 5735)", "answer": "94%%"},
            {"table": table, "program_re": "subtract(5829, 5735)", "answer": "94"},
            {
                "table": table2,
                "program_re": "subtract(153.7, 139.9), divide(#0, 139.9)",
                "answer": "9.9%",
            },
        ]
        predictions = [
            "subtract(5829, 5735)",  # right program, right accuracy
            "subtract(5829, 5730)--",  # wrong program, wrong accuracy
            "subtract(5829, 5735)   ",  # answer with special chars (in task data)
            "subtract(5824, 5730), ",  # wrong program, right accuracy
            "subtract(153.7, 139.9), divide(#0, 139.9), ,",  # 2 operations
        ]

        outputs = apply_metric(
            metric=metric,
            predictions=predictions,
            references=references,
            task_data=task_data,
        )
        actual_scores = [
            (
                output["score"]["instance"]["program_accuracy"]
                + output["score"]["instance"]["execution_accuracy"]
            )
            / 2
            for output in outputs
        ]
        target_scores = [1, 0, 1, 0.5, 1]

        for i in range(len(actual_scores)):
            self.assertAlmostEqual(actual_scores[i], target_scores[i])

    def test_metrics_ensemble(self):
        metric = MetricsEnsemble(
            main_score="ensemble_score",
            metrics=[
                "metrics.precision_micro_multi_label",
                "metrics.recall_macro_multi_label",
            ],
            weights=None,
        )

        predictions = [["A"], ["B"], [""], ["A"]]
        references = [[["B", "A"]], [["B"]], [["A"]], [[""]]]

        instance_targets = [
            {
                "ensemble_score": 0.75,
                "ensemble_0_precision_micro": 1.0,
                "ensemble_1_recall_macro": 0.5,
                "score": 0.75,
                "score_name": "ensemble_score",
            },
            {
                "ensemble_score": 1.0,
                "ensemble_0_precision_micro": 1.0,
                "ensemble_1_recall_macro": 1.0,
                "score": 1.0,
                "score_name": "ensemble_score",
            },
            {
                "ensemble_score": 0.0,
                "ensemble_0_precision_micro": 0.0,
                "ensemble_1_recall_macro": 0.0,
                "score": 0.0,
                "score_name": "ensemble_score",
            },
            {
                "ensemble_score": 0.0,
                "ensemble_0_precision_micro": 0.0,
                "ensemble_1_recall_macro": 0.0,
                "score": 0.0,
                "score_name": "ensemble_score",
            },
        ]

        global_target = {
            "ensemble_0_precision_micro": 0.5,
            "ensemble_0_precision_micro_ci_high": 1.0,
            "ensemble_0_precision_micro_ci_low": 0.0,
            "ensemble_1_recall_macro": 0.33,
            "ensemble_1_recall_macro_ci_high": 0.56,
            "ensemble_1_recall_macro_ci_low": 0.0,
            "ensemble_score": 0.44,
            "score": 0.44,
            "score_name": "ensemble_score",
        }

        test_metric(
            metric=metric,
            predictions=predictions,
            references=references,
            instance_targets=instance_targets,
            global_target=global_target,
        )

    def test_context_correctness(self):
        task_data = [
            {  # MRR is 1, MAP is (1 + 2/3)/2 = 0.833
                "context_ids": ["A", "B", "C"],
                "ground_truths_context_ids": ["A", "C"],
            },
            {  # MRR and MAP are both 0.5
                "context_ids": ["A", "B"],
                "ground_truths_context_ids": ["B"],
            },
        ]

        map_instance_targets = [
            {"map": 0.83, "score": 0.83, "score_name": "map"},
            {"map": 0.5, "score": 0.5, "score_name": "map"},
        ]
        mrr_instance_targets = [
            {"mrr": 1.0, "score": 1.0, "score_name": "mrr"},
            {"mrr": 0.5, "score": 0.5, "score_name": "mrr"},
        ]
        retrieval_at_k_instance_targets = [
            {
                "match_at_1": 1.0,
                "match_at_3": 1.0,
                "match_at_5": 1.0,
                "match_at_10": 1.0,
                "match_at_20": 1.0,
                "match_at_40": 1.0,
                "precision_at_1": 1.0,
                "precision_at_3": 0.67,
                "precision_at_5": 0.67,
                "precision_at_10": 0.67,
                "precision_at_20": 0.67,
                "precision_at_40": 0.67,
                "recall_at_1": 0.5,
                "recall_at_3": 1.0,
                "recall_at_5": 1.0,
                "recall_at_10": 1.0,
                "recall_at_20": 1.0,
                "recall_at_40": 1.0,
                "score": 1.0,
                "score_name": "match_at_1",
            },
            {
                "match_at_1": 0.0,
                "match_at_10": 1.0,
                "match_at_20": 1.0,
                "match_at_3": 1.0,
                "match_at_40": 1.0,
                "match_at_5": 1.0,
                "precision_at_1": 0.0,
                "precision_at_10": 0.5,
                "precision_at_20": 0.5,
                "precision_at_3": 0.5,
                "precision_at_40": 0.5,
                "precision_at_5": 0.5,
                "recall_at_1": 0.0,
                "recall_at_10": 1.0,
                "recall_at_20": 1.0,
                "recall_at_3": 1.0,
                "recall_at_40": 1.0,
                "recall_at_5": 1.0,
                "score": 0.0,
                "score_name": "match_at_1",
            },
        ]
        map_global_target = {
            "map": 0.67,
            "map_ci_high": 0.83,
            "map_ci_low": 0.5,
            "score": 0.67,
            "score_ci_high": 0.83,
            "score_ci_low": 0.5,
            "score_name": "map",
        }
        mrr_global_target = {
            "mrr": 0.75,
            "mrr_ci_high": 1.0,
            "mrr_ci_low": 0.5,
            "score": 0.75,
            "score_ci_high": 1.0,
            "score_ci_low": 0.5,
            "score_name": "mrr",
        }
        retrieval_at_k_global_target = {
            "match_at_1": 0.5,
            "match_at_1_ci_high": 1.0,
            "match_at_1_ci_low": 0.0,
            "match_at_3": 1.0,
            "match_at_5": 1.0,
            "match_at_10": 1.0,
            "match_at_20": 1.0,
            "match_at_40": 1.0,
            "precision_at_1": 0.5,
            "precision_at_1_ci_high": 1.0,
            "precision_at_1_ci_low": 0.0,
            "precision_at_3": 0.58,
            "precision_at_3_ci_high": 0.67,
            "precision_at_3_ci_low": 0.5,
            "precision_at_5": 0.58,
            "precision_at_5_ci_high": 0.67,
            "precision_at_5_ci_low": 0.5,
            "precision_at_10": 0.58,
            "precision_at_10_ci_high": 0.67,
            "precision_at_10_ci_low": 0.5,
            "precision_at_20": 0.58,
            "precision_at_20_ci_high": 0.67,
            "precision_at_20_ci_low": 0.5,
            "precision_at_40": 0.58,
            "precision_at_40_ci_high": 0.67,
            "precision_at_40_ci_low": 0.5,
            "recall_at_1": 0.25,
            "recall_at_1_ci_high": 0.5,
            "recall_at_1_ci_low": 0.0,
            "recall_at_3": 1.0,
            "recall_at_5": 1.0,
            "recall_at_10": 1.0,
            "recall_at_20": 1.0,
            "recall_at_40": 1.0,
            "score": 0.5,
            "score_ci_high": 1.0,
            "score_ci_low": 0.0,
            "score_name": "match_at_1",
        }

        for catalog_name, global_target, instance_targets in [
            (
                "metrics.rag.context_correctness.map",
                map_global_target,
                map_instance_targets,
            ),
            (
                "metrics.rag.context_correctness.mrr",
                mrr_global_target,
                mrr_instance_targets,
            ),
            (
                "metrics.rag.context_correctness",
                mrr_global_target,
                mrr_instance_targets,
            ),
            (
                "metrics.rag.context_correctness.retrieval_at_k",
                retrieval_at_k_global_target,
                retrieval_at_k_instance_targets,
            ),
        ]:
            # test the evaluate call
            test_evaluate(
                global_target,
                instance_targets=[
                    {"score": instance["score"]} for instance in instance_targets
                ],
                task_data=task_data,
                metric_name=catalog_name,
            )

            # test using the usual metric pipeline
            test_pipeline = MetricPipeline(
                main_score="score",
                preprocess_steps=[
                    Rename(field_to_field={"task_data/context_ids": "context_ids"}),
                    Rename(
                        field_to_field={
                            "task_data/ground_truths_context_ids": "ground_truths_context_ids"
                        }
                    ),
                ],
                metric=f"{catalog_name}",
            )
            test_metric(
                metric=test_pipeline,
                predictions=[None, None],
                references=[[], []],
                instance_targets=instance_targets,
                global_target=global_target,
                task_data=task_data,
            )<|MERGE_RESOLUTION|>--- conflicted
+++ resolved
@@ -298,13 +298,8 @@
 
     def test_f1_strings(self):
         metric = F1Strings()
-<<<<<<< HEAD
-        references = [["cat dog"], ["dog"], ["cat"], ["cat"], ["cat"]]
-        predictions = ["cat", "dog", "dog", "dog cat.", "dog Cat mouse"]
-=======
         references = [["cat dog"], ["dog"], ["cat"], ["cat"], ["cat"], ["gfjgfh"]]
         predictions = ["cat", "dog", "dog", "dog cat.", "dog Cat mouse", "100,000"]
->>>>>>> 1a97cce7
 
         outputs = apply_metric(
             metric=metric, predictions=predictions, references=references
