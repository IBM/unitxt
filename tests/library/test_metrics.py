--- conflicted
+++ resolved
@@ -1219,16 +1219,6 @@
             for key, value in global_result.items()
             if key in expected_global_result
         }
-<<<<<<< HEAD
-        output, target = global_result, expected_global_result
-
-        self.assertAlmostEqual(output["score"], target["score"], places=3)
-        self.assertAlmostEqual(
-            output["my_perplexity"], target["my_perplexity"], places=3
-        )
-        self.assertEqual(output["score_name"], target["score_name"])
-=======
->>>>>>> 8c9b1df3
 
         expected_instance_results = [
             {
@@ -1238,27 +1228,12 @@
                 "my_reference_scores": [0.06],
             }
         ]
-<<<<<<< HEAD
-        for output, target in zip(outputs, instance_targets):
-            output = output["score"]["instance"]
-            self.assertAlmostEqual(
-                output["my_perplexity"], target["my_perplexity"], places=3
-            )
-            self.assertAlmostEqual(output["score"], target["score"], places=3)
-            self.assertAlmostEqual(
-                output["my_reference_scores"][0],
-                target["my_reference_scores"][0],
-                places=3,
-            )
-            self.assertEqual(output["score_name"], target["score_name"])
-=======
         check_scores(
             expected_global_result,
             expected_instance_results,
             global_outputs=outputs[0]["score"]["global"],
             instance_outputs=[outputs[0]["score"]["instance"]],
         )
->>>>>>> 8c9b1df3
 
 
 class TestConfidenceIntervals(UnitxtTestCase):
