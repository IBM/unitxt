--- conflicted
+++ resolved
@@ -298,13 +298,8 @@
 
     def test_f1_strings(self):
         metric = F1Strings()
-<<<<<<< HEAD
-        references = [["cat dog"], ["dog"], ["cat"], ["cat"], ["cat"]]
-        predictions = ["cat", "dog", "dog", "dog cat.", "dog Cat mouse"]
-=======
         references = [["cat dog"], ["dog"], ["cat"], ["cat"], ["cat"], ["gfjgfh"]]
         predictions = ["cat", "dog", "dog", "dog cat.", "dog Cat mouse", "100,000"]
->>>>>>> 46eaadb5
 
         outputs = apply_metric(
             metric=metric, predictions=predictions, references=references
@@ -316,10 +311,6 @@
             {"f1_strings": [0.0], "score": [0.0], "score_name": "f1_strings"},
             {"f1_strings": [0.5], "score": [0.5], "score_name": "f1_strings"},
             {"f1_strings": [0.5], "score": [0.5], "score_name": "f1_strings"},
-<<<<<<< HEAD
-=======
-            {"f1_strings": [0.0], "score": [0.0], "score_name": "f1_strings"},
->>>>>>> 46eaadb5
         ]
         for output, target in zip(outputs, instance_targets):
             self.assertDictEqual(output["score"]["instance"], target)
