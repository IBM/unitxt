--- conflicted
+++ resolved
@@ -87,9 +87,6 @@
         target = {
             "metrics": ["metrics.accuracy"],
             "source": "<<SYS>>\nYou are a helpful, respectful and honest assistant. Always answer as helpfully as possible, while being safe. Your answers should not include any harmful, unethical, racist, sexist, toxic, dangerous, or illegal content. Please ensure that your responses are socially unbiased and positive in nature.\n\nIf a question does not make any sense, or is not factually coherent, explain why instead of answering something not correct. If you don't know the answer to a question, please don't share false information.\n<</SYS>>\n\n\n\n\n\nUser:The following are multiple choice questions (with answers) about testing.\n\nwhat?\nA. yes\nB. not\nC. maybe\nAnswer:\nAgent:",
-<<<<<<< HEAD
-            "group": "unitxt",
-=======
             "target": " C",
             "references": [" C"],
             "task_data": '{"topic": "testing", '
@@ -101,7 +98,6 @@
             "}",
             "groups": [],
             "subset": [],
->>>>>>> 8c9b1df3
             "postprocessors": ["processors.first_character"],
             "data_classification_policy": [],
         }
@@ -174,9 +170,6 @@
 
         target = {
             "metrics": ["metrics.accuracy"],
-<<<<<<< HEAD
-            "source": "<<SYS>>\nYou are a helpful, respectful and honest assistant. Always answer as helpfully as possible, while being safe. Your answers should not include any harmful, unethical, racist, sexist, toxic, dangerous, or illegal content. Please ensure that your responses are socially unbiased and positive in nature.\n\nIf a question does not make any sense, or is not factually coherent, explain why instead of answering something not correct. If you don't know the answer to a question, please don't share false information.\n<</SYS>>\n\n\n\n\nUser: The following are multiple choice questions (with answers) about marketing.\n\nThe single group within society that is most vulnerable to reference group influence is:\nA. The older consumer who feels somewhat left out of things.\nB. The married women, many of whom feel a need for stability in their lives.\nC. New immigrants who really want to assimilate into their new culture.\nD. Children, who base most of their buying decisions on outside influences.\nAnswer:\nAgent:  D\n\nUser: The following are multiple choice questions (with answers) about marketing.\n\n Which of the following is an assumption in Maslow's hierarchy of needs?\nA. Needs are dependent on culture and also on social class.\nB. Lower-level needs must be at least partially satisfied before higher needs can affect behaviour.\nC. Needs are not prioritized or arranged in any particular order.\nD. Satisfied needs are motivators, and new needs emerge when current needs remain unmet.\nAnswer:\nAgent:  B\n\nUser: The following are multiple choice questions (with answers) about marketing.\n\nIn an organization, the group of people tasked with buying decisions is referred to as the _______________.\nA. Outsourcing unit.\nB. Procurement centre.\nC. Chief executive unit.\nD. Decision-making unit.\nAnswer:\nAgent:  D\n\n\nUser:The following are multiple choice questions (with answers) about testing.\n\nwhat?\nA. yes\nB. not\nC. maybe\nAnswer:\nAgent:",
-=======
             "source": """<<SYS>>
 You are a helpful, respectful and honest assistant. Always answer as helpfully as possible, while being safe. Your answers should not include any harmful, unethical, racist, sexist, toxic, dangerous, or illegal content. Please ensure that your responses are socially unbiased and positive in nature.
 
@@ -227,7 +220,6 @@
 Agent:""",
             "target": " C",
             "references": [" C"],
->>>>>>> 8c9b1df3
             "task_data": '{"topic": "testing",'
             ' "question": "what?",'
             ' "choices": ["yes", "not", "maybe"],'
