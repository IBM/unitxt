--- conflicted
+++ resolved
@@ -114,17 +114,10 @@
         with self.assertRaises(RuntimeError) as cm:
             wrong_field_name = "wrong_field_name"
             template.process_inputs(inputs={wrong_field_name: ["news"]})
-<<<<<<< HEAD
-            self.assertEqual(
-                f"Available inputs are {wrong_field_name} but input format requires a different one: {input_format}",
-                str(cm.exception),
-            )
-=======
         self.assertEquals(
             f"Available inputs are ['{wrong_field_name}'] but input format requires a different one: {input_format}",
             str(cm.exception),
         )
->>>>>>> 20a65d26
 
     def test_yes_no_template_process_output(self):
         """
