--- conflicted
+++ resolved
@@ -482,32 +482,6 @@
         for p1, p2 in zip(predictions_without_cache, predictions_with_cache):
             self.assertEqual(p1, p2)
 
-<<<<<<< HEAD
-    def test_hf_auto_model_and_hf_pipeline_equivalency(self):
-        unitxt.settings.allow_unverified_code = True
-        for _format in ["formats.chat_api", None]:
-
-
-            model_name = "HuggingFaceTB/SmolLM2-135M-Instruct" #pragma: allowlist secret
-            model_args = {"max_new_tokens":32,
-                          "temperature":0,
-                          "top_p":1,
-                          "use_cache":False,
-                          "device": "cpu"}
-
-            dataset = load_dataset(card="cards.openbook_qa",
-                                   split="test",
-                                   format=_format,
-                                   loader_limit=64) # the number of instances need to large enough to catch differences
-            pipeline_inference_model = HFPipelineBasedInferenceEngine(model_name=model_name, **model_args)
-            auto_inference_model = HFAutoModelInferenceEngine(model_name=model_name, **model_args)
-
-            pipeline_inference_model_predictions = pipeline_inference_model.infer(dataset)
-            auto_inference_model_predictions = auto_inference_model.infer(dataset)
-
-
-            self.assertEqual(pipeline_inference_model_predictions, auto_inference_model_predictions)
-=======
     def test_wml_chat_tool_calling(self):
         instance = {
             "source": [
@@ -590,4 +564,28 @@
             results[0],
             '{"name": "add", "arguments": {"a": 1, "b": 2}}'
         )
->>>>>>> 396497e3
+
+    def test_hf_auto_model_and_hf_pipeline_equivalency(self):
+        unitxt.settings.allow_unverified_code = True
+        for _format in ["formats.chat_api", None]:
+
+
+            model_name = "HuggingFaceTB/SmolLM2-135M-Instruct" #pragma: allowlist secret
+            model_args = {"max_new_tokens":32,
+                          "temperature":0,
+                          "top_p":1,
+                          "use_cache":False,
+                          "device": "cpu"}
+
+            dataset = load_dataset(card="cards.openbook_qa",
+                                   split="test",
+                                   format=_format,
+                                   loader_limit=64) # the number of instances need to large enough to catch differences
+            pipeline_inference_model = HFPipelineBasedInferenceEngine(model_name=model_name, **model_args)
+            auto_inference_model = HFAutoModelInferenceEngine(model_name=model_name, **model_args)
+
+            pipeline_inference_model_predictions = pipeline_inference_model.infer(dataset)
+            auto_inference_model_predictions = auto_inference_model.infer(dataset)
+
+
+            self.assertEqual(pipeline_inference_model_predictions, auto_inference_model_predictions)
