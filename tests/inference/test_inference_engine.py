import os
import random
import shutil
import time
from functools import lru_cache
from typing import Any, Dict, List, cast

import unitxt
from unitxt import create_dataset
from unitxt.api import load_dataset
from unitxt.error_utils import UnitxtError
from unitxt.inference import (
    HFAutoModelInferenceEngine,
    HFLlavaInferenceEngine,
    HFOptionSelectingInferenceEngine,
    HFPipelineBasedInferenceEngine,
    LiteLLMInferenceEngine,
    OllamaInferenceEngine,
    OptionSelectingByLogProbsInferenceEngine,
    RITSInferenceEngine,
    TextGenerationInferenceOutput,
    WMLInferenceEngineChat,
    WMLInferenceEngineGeneration,
)
from unitxt.logging_utils import get_logger
from unitxt.settings_utils import get_settings
from unitxt.type_utils import isoftype

from tests.utils import UnitxtInferenceTestCase

logger = get_logger()
settings = get_settings()

@lru_cache
def get_image_dataset(format=None):
    import numpy as np
    from PIL import Image

    random_image = Image.fromarray(
        np.random.randint(0, 256, (256, 256, 3), dtype=np.uint8)
    )

    data = [
        {
            "context": {"image": random_image, "format": "JPEG"},
            "context_type": "image",
            "question": "What is the capital of Texas?",
            "answers": ["Austin"],
        },
        {
            "context": {"image": random_image, "format": "JPEG"},
            "context_type": "image",
            "question": "What is the color of the sky?",
            "answers": ["Blue"],
        },
    ]

    return create_dataset(
        task="tasks.qa.with_context",
        format=format,
        test_set=data,
        split="test",
        data_classification_policy=["public"],
    )

@lru_cache
def get_text_dataset(format=None):
    instances = [
        {
            "question": "How many days there are in a week? answer just the number in digits",
            "answers": ["7"],
        },
        {
            "question": "If a ate an apple in the morning, and one in the evening, how many apples did I eat? answer just the number in digits",
            "answers": ["2"],
        },
    ]

    return create_dataset(
        task="tasks.qa.open",
        format=format,
        test_set=instances,
        split="test",
        template="templates.qa.open.simple",
        data_classification_policy=["public"],
    )

class TestInferenceEngine(UnitxtInferenceTestCase):
    def test_pipeline_based_inference_engine(self):
        model = HFPipelineBasedInferenceEngine(
            model_name="google/flan-t5-small", max_new_tokens=32
        )

        dataset = get_text_dataset()

        predictions = model(dataset)

        self.assertListEqual(predictions,  ["365", "1"])

    def test_pipeline_based_inference_engine_lazy_load(self):
        model = HFPipelineBasedInferenceEngine(
            model_name="google/flan-t5-small", max_new_tokens=32, lazy_load=True
        )
        dataset = get_text_dataset()

        predictions = model(dataset)

        self.assertListEqual(predictions,  ["365", "1"])

    def test_dataset_verification_inference_engine(self):
        inference_model = HFPipelineBasedInferenceEngine(
            model_name="google/flan-t5-small",
            max_new_tokens=32,
            data_classification_policy=["public"],
        )
        dataset = [{"source": "", "data_classification_policy": ["pii"]}]
        with self.assertRaises(UnitxtError) as e:
            inference_model.infer(dataset)
        self.assertEqual(
            str(e.exception).strip(),
            f"The instance '{dataset[0]} 'has the following data classification policy "
            f"'{dataset[0]['data_classification_policy']}', however, the artifact "
            f"'{inference_model.get_pretty_print_name()}' is only configured to support the data with "
            f"classification '{inference_model.data_classification_policy}'. To enable this either change "
            f"the 'data_classification_policy' attribute of the artifact, or modify the environment variable "
            f"'UNITXT_DATA_CLASSIFICATION_POLICY' accordingly.\n"
            f"For more information: see https://www.unitxt.ai/en/latest//docs/data_classification_policy.html".strip(),
        )

    def test_llava_inference_engine(self):
        model = HFLlavaInferenceEngine(
            model_name="llava-hf/llava-interleave-qwen-0.5b-hf", max_new_tokens=3, temperature=0.0
        )

        dataset = get_image_dataset(format="formats.chat_api")

        predictions = model.infer(dataset)

        self.assertListEqual(predictions, ["Austin", "Blue"])

        prediction = model.infer_log_probs(dataset)

        assert isoftype(prediction, List[List[Dict[str, Any]]])
        self.assertListEqual(
            list(prediction[0][0].keys()),
            ["text", "logprob", "top_tokens"],
        )

    def test_watsonx_inference(self):
        model = WMLInferenceEngineGeneration(
            model_name="google/flan-t5-xl",
            data_classification_policy=["public"],
            random_seed=111,
            min_new_tokens=1,
            max_new_tokens=3,
            top_p=0.5,
            top_k=1,
            repetition_penalty=1.5,
            decoding_method="greedy",
        )

        dataset = get_text_dataset()
<<<<<<< HEAD

        predictions = model(dataset)

=======

        predictions = model(dataset)

>>>>>>> f131b942
        self.assertListEqual(predictions,  ["7", "2"])

    def test_rits_inference(self):
        import os

        if os.environ.get("RITS_API_KEY") is None:
            logger.warning(
                "Skipping test_rits_inference because RITS_API_KEY not defined"
            )
            return

        model = RITSInferenceEngine(
            model_name="microsoft/phi-4",
            max_tokens=128,
        )

        dataset = get_text_dataset()

        predictions = model(dataset)

        self.assertListEqual(predictions,  ["7", "2"])

    def test_option_selecting_by_log_prob_inference_engines(self):
        dataset = [
            {
                "source": "hello how are you ",
                "task_data": {"options": ["world", "truck"]},
            },
            {"source": "by ", "task_data": {"options": ["the", "truck"]}},
            # multiple options with the same token prefix
            {
                "source": "I will give you my ",
                "task_data": {
                    "options": [
                        "telephone number",
                        "truck monster",
                        "telephone address",
                    ]
                },
            },
        ]

        watsonx_engine = WMLInferenceEngineGeneration(
            model_name="mistralai/mixtral-8x7b-instruct-v01"
        )

        for engine in [watsonx_engine]:
            dataset = cast(OptionSelectingByLogProbsInferenceEngine, engine).select(
                dataset
            )
            self.assertEqual(dataset[0]["prediction"], "world")
            self.assertEqual(dataset[1]["prediction"], "the")
            self.assertEqual(dataset[2]["prediction"], "telephone number")

    def test_hf_auto_model_inference_engine(self):
        data = get_text_dataset()
        engine = HFAutoModelInferenceEngine(
            model_name="google/flan-t5-small",
            max_new_tokens=16,
            repetition_penalty=1.5,
            top_k=5,
            data_classification_policy=["public"],
        )

        self.assertEqual(engine.get_engine_id(), "flan_t5_small_hf_auto_model")
        self.assertEqual(engine.repetition_penalty, 1.5)

        results = engine.infer_log_probs(data, return_meta_data=True)
        sample = results[0]
        prediction = sample.prediction

        self.assertEqual(engine.repetition_penalty, 1.5)
        self.assertEqual(len(results), len(data))
        self.assertIsInstance(sample, TextGenerationInferenceOutput)
        self.assertEqual(sample.output_tokens, 3)
        self.assertTrue(isoftype(prediction, List[Dict[str, Any]]))
        self.assertListEqual(
            list(prediction[0].keys()),
            ["text", "logprob", "top_tokens"],
        )
        self.assertIsInstance(prediction[0]["text"], str)
        self.assertIsInstance(prediction[0]["logprob"], float)

        results = engine.infer(data)

        self.assertTrue(isoftype(results, List[str]))
        self.assertEqual(results[0], "365")

    def test_watsonx_inference_with_images(self):

        dataset = get_image_dataset()

        inference_engine = WMLInferenceEngineChat(
            model_name="meta-llama/llama-3-2-11b-vision-instruct",
            max_tokens=128,
            top_logprobs=3,
        )

        results = inference_engine.infer_log_probs(
            dataset.select([0]), return_meta_data=True
        )

        self.assertTrue(isoftype(results, List[TextGenerationInferenceOutput]))
        self.assertEqual(results[0].stop_reason, "stop")
        self.assertTrue(isoftype(results[0].prediction, List[Dict[str, Any]]))

        dataset = get_image_dataset(format="formats.chat_api")

        inference_engine = WMLInferenceEngineChat(
            model_name="meta-llama/llama-3-2-11b-vision-instruct",
            max_tokens=128,
        )

        results = inference_engine.infer(dataset.select([0]))

        self.assertIsInstance(results[0], str)

    def test_lite_llm_inference_engine(self):

        model = LiteLLMInferenceEngine(
            model="watsonx/meta-llama/llama-3-2-1b-instruct",
            max_tokens=2,
            temperature = 0,
            top_p = 1,
            seed= 42,
        )

        dataset = get_text_dataset(format="formats.chat_api")
        predictions = model(dataset)

        self.assertListEqual(predictions, ["7", "3"])

    def test_log_prob_scoring_inference_engine(self):
        engine = HFOptionSelectingInferenceEngine(model_name="gpt2", batch_size=1)

        log_probs = engine.get_log_probs(["hello world", "by universe"])

        self.assertAlmostEqual(log_probs[0], -8.58, places=2)
        self.assertAlmostEqual(log_probs[1], -10.98, places=2)

    def test_option_selecting_inference_engine(self):
        dataset = [
            {"source": "hello ", "task_data": {"options": ["world", "truck"]}},
            {"source": "by ", "task_data": {"options": ["the", "truck"]}},
        ]

        engine = HFOptionSelectingInferenceEngine(model_name="gpt2", batch_size=1)
        predictions = engine.infer(dataset)

        self.assertEqual(predictions[0], "world")
        self.assertEqual(predictions[1], "the")

    def test_option_selecting_inference_engine_chat_api(self):
        dataset = [
            {
                "source": [{"role": "user", "content": "hi you!"}],
                "task_data": {"options": ["hello friend", "hello truck"]},
            },
            {
                "source": [{"role": "user", "content": "black or white?"}],
                "task_data": {"options": ["white.", "white truck"]},
            },
        ]

        engine = HFOptionSelectingInferenceEngine(
            model_name="Qwen/Qwen2.5-0.5B-Instruct", batch_size=1
        )
        predictions = engine.infer(dataset)

        self.assertEqual(predictions[0], "hello friend")
        self.assertEqual(predictions[1], "white.")

    def test_hugginface_pipeline_inference_engine_chat_api(self):
        from transformers import set_seed

        dataset = [
            {
                "source": [{"role": "user", "content": "hi you!"}],
            },
            {
                "source": [{"role": "user", "content": "black or white?"}],
            },
        ]

        set_seed(0, deterministic=True)

        engine = HFPipelineBasedInferenceEngine(
            model_name="Qwen/Qwen2.5-0.5B-Instruct",
            max_new_tokens=1,
            top_k=1,
        )
        predictions = engine.infer(dataset)

        self.assertEqual(predictions[0], "Hello")
        self.assertEqual(predictions[1], "As")

    def test_ollama_inference_engine(self):
        dataset = [
            {"source": "Answer in one word only. What is the capital of Canada"},
        ]

        engine = OllamaInferenceEngine(model="llama3.2:1b", temperature=0.0)
        predictions = engine.infer(dataset)

        self.assertTrue("Ottawa" in predictions[0], predictions[0])

    def test_cache(self):
        unitxt.settings.allow_unverified_code = True
        if os.path.exists(unitxt.settings.inference_engine_cache_path):
            shutil.rmtree(unitxt.settings.inference_engine_cache_path)

        dataset = load_dataset(card="cards.openbook_qa",
                               split="test",
                               #format="formats.chat_api",
                               loader_limit=20)
        inference_model = HFPipelineBasedInferenceEngine(
            model_name="google/flan-t5-small", max_new_tokens=32,temperature=0,top_p=1,use_cache=False, device="cpu"
        )
        start_time = time.time()
        predictions_without_cache = inference_model.infer(dataset)
        inference_without_cache_time = time.time() - start_time
        # Set seed for reproducibility
        inference_model = HFPipelineBasedInferenceEngine(
            model_name="google/flan-t5-small", max_new_tokens=32, temperature=0, top_p=1, use_cache=True,
            cache_batch_size = 5,device="cpu"
        )
        start_time = time.time()
        predictions_with_cache = inference_model.infer(dataset)
        inference_with_cache_time = time.time() - start_time

        self.assertEqual(len(predictions_without_cache), len(predictions_with_cache))
        for p1, p2 in zip(predictions_without_cache, predictions_with_cache):
            self.assertEqual(p1, p2)

        logger.info(f"Time of inference without cache: {inference_without_cache_time}, "
                    f"with cache (cache is empty): {inference_with_cache_time}")

        start_time = time.time()
        predictions_with_cache = inference_model.infer(dataset)
        inference_with_cache_time = time.time() - start_time

        self.assertEqual(len(predictions_without_cache), len(predictions_with_cache))
        for p1, p2 in zip(predictions_without_cache, predictions_with_cache):
            self.assertEqual(p1, p2)

        logger.info(f"Time of inference without cache: {inference_without_cache_time}, "
                    f"with cache (cache is full): {inference_with_cache_time}")

        self.assertGreater(inference_without_cache_time, 2)
        self.assertLess(inference_with_cache_time, 0.5)

        # Ensure that even in the case of failures, the cache allows incremental addition of predictions,
        # enabling the run to complete. To test this, introduce noise that causes the inference engine's
        # `infer` method to return empty results 20% of the time (empty results are not stored in the cache).
        # Verify that after enough runs, all predictions are successfully cached and the final results
        # match those obtained without caching.

        if os.path.exists(unitxt.settings.inference_engine_cache_path):
            shutil.rmtree(unitxt.settings.inference_engine_cache_path)

        inference_model = HFPipelineBasedInferenceEngine(
            model_name="google/flan-t5-small", max_new_tokens=32, temperature=0, top_p=1, use_cache=True,
            cache_batch_size = 5, device="cpu"
        )

        def my_wrapper(original_method):
            random.seed(int(time.time()))

            def wrapped(*args, **kwargs):
                predictions = original_method(*args, **kwargs)
                return [p if random.random() < 0.6 else None for p in predictions]

            return wrapped

        inference_model._infer = my_wrapper(inference_model._infer)
        predictions = [None]
        while predictions.count(None) > 0:
            start_time = time.time()
            predictions = inference_model.infer(dataset)
            inference_time = time.time() - start_time
            logger.info(f"Inference time: {inference_time}, predictions contains {predictions.count(None)} Nones")

        self.assertEqual(len(predictions_without_cache), len(predictions_with_cache))
        for p1, p2 in zip(predictions_without_cache, predictions_with_cache):
            self.assertEqual(p1, p2)<|MERGE_RESOLUTION|>--- conflicted
+++ resolved
@@ -160,15 +160,9 @@
         )
 
         dataset = get_text_dataset()
-<<<<<<< HEAD
 
         predictions = model(dataset)
 
-=======
-
-        predictions = model(dataset)
-
->>>>>>> f131b942
         self.assertListEqual(predictions,  ["7", "2"])
 
     def test_rits_inference(self):
