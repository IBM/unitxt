--- conflicted
+++ resolved
@@ -99,13 +99,11 @@
                 split="test",
             )
 
-            test_dataset = [dataset[0]]
-
-            predictions = inference_model.infer(test_dataset)
+            predictions = inference_model.infer([dataset[0]])
 
             self.assertEqual(predictions[0], "The real image")
 
-            prediction = inference_model.infer_log_probs(test_dataset)[0]
+            prediction = inference_model.infer_log_probs([dataset[1]])[0]
 
             assert isoftype(prediction, List[Dict[str, Any]])
             self.assertListEqual(
@@ -175,7 +173,6 @@
             self.assertEqual(dataset[1]["prediction"], "the")
             self.assertEqual(dataset[2]["prediction"], "telephone number")
 
-<<<<<<< HEAD
     def test_hf_auto_model_inference_engine(self):
         data = load_dataset(
             dataset_query="card=cards.rte,template_card_index=0,loader_limit=20"
@@ -213,14 +210,10 @@
         assert results[0] == "entailment"
 
     def test_watsonx_inference_with_images(self):
-        dataset = StandardRecipe(
-            card="cards.doc_vqa.en",
-            template="templates.qa.with_context.with_type",
-            format="formats.models.llava_interleave",
-            loader_limit=30,
-        )()
-
-        test_data = list(dataset["test"])[:2]
+        raw_dataset = load_dataset(
+            dataset_query="card=cards.doc_vqa.en,template_card_index=0,loader_limit=30"
+        )
+        sample = list(raw_dataset["test"])[:2]
 
         image_encoder = EncodeImageToString()
 
@@ -231,13 +224,32 @@
             top_logprobs=3,
         )
 
-        results = inference_engine.infer_log_probs(test_data, return_meta_data=True)
+        results = inference_engine.infer_log_probs(sample, return_meta_data=True)
 
         assert isoftype(results, List[TextGenerationInferenceOutput])
         assert results[0].input_tokens == 6541
         assert results[0].stop_reason == "stop"
         assert isoftype(results[0].prediction, List[Dict[str, Any]])
-=======
+
+        formatted_dataset = load_dataset(
+            card="cards.doc_vqa.en",
+            template="templates.qa.with_context.with_type",
+            format="formats.chat_api",
+            loader_limit=30,
+            split="test",
+        )
+        sample = [formatted_dataset[0]]
+
+        messages = inference_engine.to_messages(sample[0])[0]
+
+        assert isoftype(messages, List[Dict[str, Any]])
+        inference_engine.verify_messages(messages)
+
+        inference_engine.top_logprobs = None
+        results = inference_engine.infer(sample)
+
+        assert isinstance(results[0], str)
+
     def test_lite_llm_inference_engine(self):
         from unitxt.logging_utils import set_verbosity
 
@@ -265,5 +277,4 @@
 
         targets = ["7", "2"]
         targets = (targets * (total_tests // len(targets)))[:total_tests]
-        self.assertListEqual(predictions, targets)
->>>>>>> 2d465947
+        self.assertListEqual(predictions, targets)