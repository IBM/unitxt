from typing import Any, Dict, List, cast

from unitxt import produce
from unitxt.api import load_dataset
from unitxt.error_utils import UnitxtError
from unitxt.image_operators import EncodeImageToString
from unitxt.inference import (
    HFAutoModelInferenceEngine,
    HFLlavaInferenceEngine,
    HFOptionSelectingInferenceEngine,
    HFPipelineBasedInferenceEngine,
    IbmGenAiInferenceEngine,
    LiteLLMInferenceEngine,
    OptionSelectingByLogProbsInferenceEngine,
    TextGenerationInferenceOutput,
    WMLInferenceEngineChat,
    WMLInferenceEngineGeneration,
)
from unitxt.settings_utils import get_settings
from unitxt.text_utils import print_dict
from unitxt.type_utils import isoftype

from tests.utils import UnitxtInferenceTestCase

settings = get_settings()


class TestInferenceEngine(UnitxtInferenceTestCase):
    def test_pipeline_based_inference_engine(self):
        inference_model = HFPipelineBasedInferenceEngine(
            model_name="google/flan-t5-small", max_new_tokens=32
        )
        assert inference_model._is_loaded()

        recipe = "card=cards.almost_evil,template=templates.qa.open.simple,demos_pool_size=0,num_demos=0"
        instances = [
            {"question": "How many days there are in a week", "answers": ["7"]},
            {
                "question": "If a ate an apple in the morning, and one in the evening, how many apples did I eat?",
                "answers": ["2"],
            },
        ]
        dataset = produce(instances, recipe)

        predictions = inference_model.infer(dataset)

        targets = ["365", "1"]
        self.assertListEqual(predictions, targets)

    def test_pipeline_based_inference_engine_lzay_load(self):
        inference_model = HFPipelineBasedInferenceEngine(
            model_name="google/flan-t5-small", max_new_tokens=32, lazy_load=True
        )
        assert not inference_model._is_loaded()
        recipe = "card=cards.almost_evil,template=templates.qa.open.simple,demos_pool_size=0,num_demos=0"
        instances = [
            {"question": "How many days there are in a week", "answers": ["7"]},
            {
                "question": "If a ate an apple in the morning, and one in the evening, how many apples did I eat?",
                "answers": ["2"],
            },
        ]
        dataset = produce(instances, recipe)

        predictions = inference_model.infer(dataset)

        targets = ["365", "1"]
        self.assertListEqual(predictions, targets)

    def test_dataset_verification_inference_engine(self):
        inference_model = HFPipelineBasedInferenceEngine(
            model_name="google/flan-t5-small",
            max_new_tokens=32,
            data_classification_policy=["public"],
        )
        dataset = [{"source": "", "data_classification_policy": ["pii"]}]
        with self.assertRaises(UnitxtError) as e:
            inference_model.infer(dataset)
        self.assertEqual(
            str(e.exception).strip(),
            f"The instance '{dataset[0]} 'has the following data classification policy "
            f"'{dataset[0]['data_classification_policy']}', however, the artifact "
<<<<<<< HEAD
            f"'{inference_model.get_pretty_print_name()}' is only configured to support the data with "
            f"classification '{inference_model.data_classification_policy}'. To enable this either change "
            f"the 'data_classification_policy' attribute of the artifact, or modify the environment variable "
            f"'UNITXT_DATA_CLASSIFICATION_POLICY' accordingly.\n"
            f"For more information: see https://www.unitxt.ai/en/latest//docs/data_classification_policy.html".strip(),
=======
            f"'{inference_model.get_pretty_print_name()}' is only configured to support the "
            f"data with classification '{inference_model.data_classification_policy}'. To "
            f"enable this either change the 'data_classification_policy' attribute of the "
            f"artifact, or modify the environment variable 'UNITXT_DATA_CLASSIFICATION_POLICY' "
            f"accordingly.\nFor more information: see https://www.unitxt.ai/en/latest//docs/data_classification_policy.html \n",
>>>>>>> d5a43fcf
        )

    def test_llava_inference_engine(self):
        inference_model = HFLlavaInferenceEngine(
            model_name="llava-hf/llava-interleave-qwen-0.5b-hf", max_new_tokens=3
        )

        if not settings.use_eager_execution:
            dataset = load_dataset(
                card="cards.doc_vqa.en",
                template="templates.qa.with_context.with_type",
                format="formats.chat_api",
                loader_limit=30,
                split="test",
            )

            predictions = inference_model.infer([dataset[0]])

            self.assertEqual(predictions[0], "The real image")

            prediction = inference_model.infer_log_probs([dataset[1]])[0]

            assert isoftype(prediction, List[Dict[str, Any]])
            self.assertListEqual(
                list(prediction[0].keys()),
                ["text", "logprob", "top_tokens"],
            )

    def test_watsonx_inference(self):
        wml_engine = WMLInferenceEngineGeneration(
            model_name="google/flan-t5-xl",
            data_classification_policy=["public"],
            random_seed=111,
            min_new_tokens=16,
            max_new_tokens=128,
            top_p=0.5,
            top_k=1,
            repetition_penalty=1.5,
            decoding_method="greedy",
        )

        # Loading dataset:
        dataset = load_dataset(
            card="cards.go_emotions.simplified",
            template="templates.classification.multi_label.empty",
            loader_limit=3,
        )
        test_data = dataset["test"]

        # Performing inference:
        predictions = wml_engine.infer(test_data)
        for inp, prediction in zip(test_data, predictions):
            result = {**inp, "prediction": prediction}
            print_dict(result, keys_to_print=["source", "prediction"])

    def test_option_selecting_by_log_prob_inference_engines(self):
        dataset = [
            {
                "source": "hello how are you ",
                "task_data": {"options": ["world", "truck"]},
            },
            {"source": "by ", "task_data": {"options": ["the", "truck"]}},
            # multiple options with the same token prefix
            {
                "source": "I will give you my ",
                "task_data": {
                    "options": [
                        "telephone number",
                        "truck monster",
                        "telephone address",
                    ]
                },
            },
        ]

        genai_engine = IbmGenAiInferenceEngine(
            model_name="mistralai/mixtral-8x7b-instruct-v01"
        )
        watsonx_engine = WMLInferenceEngineGeneration(
            model_name="mistralai/mixtral-8x7b-instruct-v01"
        )

        for engine in [genai_engine, watsonx_engine]:
            dataset = cast(OptionSelectingByLogProbsInferenceEngine, engine).select(
                dataset
            )
            self.assertEqual(dataset[0]["prediction"], "world")
            self.assertEqual(dataset[1]["prediction"], "the")
            self.assertEqual(dataset[2]["prediction"], "telephone number")

    def test_hf_auto_model_inference_engine(self):
        data = load_dataset(
            dataset_query="card=cards.rte,template_card_index=0,loader_limit=20"
        )["test"]

        engine = HFAutoModelInferenceEngine(
            model_name="google/flan-t5-small",
            max_new_tokens=16,
            repetition_penalty=1.5,
            top_k=5,
            data_classification_policy=["public"],
        )

        assert engine.get_engine_id() == "flan_t5_small_hf_auto_model"
        assert engine.repetition_penalty == 1.5

        results = engine.infer_log_probs(data, return_meta_data=True)
        sample = results[0]
        prediction = sample.prediction

        assert len(results) == len(data)
        assert isinstance(sample, TextGenerationInferenceOutput)
        assert sample.output_tokens == 5
        assert isoftype(prediction, List[Dict[str, Any]])
        self.assertListEqual(
            list(prediction[0].keys()),
            ["text", "logprob", "top_tokens"],
        )
        assert isinstance(prediction[0]["text"], str)
        assert isinstance(prediction[0]["logprob"], float)

        results = engine.infer(data)

        assert isoftype(results, List[str])
        assert results[0] == "entailment"

    def test_watsonx_inference_with_images(self):
        raw_dataset = load_dataset(
            dataset_query="card=cards.doc_vqa.en,template_card_index=0,loader_limit=30"
        )
        sample = list(raw_dataset["test"])[:2]

        image_encoder = EncodeImageToString()

        inference_engine = WMLInferenceEngineChat(
            model_name="meta-llama/llama-3-2-11b-vision-instruct",
            image_encoder=image_encoder,
            max_tokens=128,
            top_logprobs=3,
        )

        results = inference_engine.infer_log_probs(sample, return_meta_data=True)

        assert isoftype(results, List[TextGenerationInferenceOutput])
        assert results[0].input_tokens == 6541
        assert results[0].stop_reason == "stop"
        assert isoftype(results[0].prediction, List[Dict[str, Any]])

        formatted_dataset = load_dataset(
            card="cards.doc_vqa.en",
            template="templates.qa.with_context.with_type",
            format="formats.chat_api",
            loader_limit=30,
            split="test",
        )
        sample = [formatted_dataset[0]]

        messages = inference_engine.to_messages(sample[0])[0]

        assert isoftype(messages, List[Dict[str, Any]])
        inference_engine.verify_messages(messages)

        inference_engine.top_logprobs = None
        results = inference_engine.infer(sample)

        assert isinstance(results[0], str)

    def test_lite_llm_inference_engine(self):
        from unitxt.logging_utils import set_verbosity

        set_verbosity("debug")
        inference_model = LiteLLMInferenceEngine(
            model="watsonx/meta-llama/llama-3-8b-instruct",
            max_tokens=2,
        )
        recipe = "card=cards.almost_evil,template=templates.qa.open.simple,demos_pool_size=0,num_demos=0,format=formats.chat_api"
        instances = [
            {
                "question": "How many days there are in a week? answer just the number in digits",
                "answers": ["7"],
            },
            {
                "question": "If a ate an apple in the morning, and one in the evening, how many apples did I eat? answer just the number in digits",
                "answers": ["2"],
            },
        ]
        total_tests = 5
        instances = (instances * (total_tests // len(instances)))[:total_tests]
        dataset = produce(instances, recipe)

        predictions = inference_model.infer(dataset)

        targets = ["7", "2"]
        targets = (targets * (total_tests // len(targets)))[:total_tests]
        self.assertListEqual(predictions, targets)

    def test_log_prob_scoring_inference_engine(self):
        engine = HFOptionSelectingInferenceEngine(model_name="gpt2", batch_size=1)

        log_probs = engine.get_log_probs(["hello world", "by universe"])

        self.assertAlmostEqual(log_probs[0], -8.58, places=2)
        self.assertAlmostEqual(log_probs[1], -10.98, places=2)

    def test_option_selecting_inference_engine(self):
        dataset = [
            {"source": "hello ", "task_data": {"options": ["world", "truck"]}},
            {"source": "by ", "task_data": {"options": ["the", "truck"]}},
        ]

        engine = HFOptionSelectingInferenceEngine(model_name="gpt2", batch_size=1)
        predictions = engine.infer(dataset)

        self.assertEqual(predictions[0], "world")
        self.assertEqual(predictions[1], "the")

    def test_option_selecting_inference_engine_chat_api(self):
        dataset = [
            {
                "source": [{"role": "user", "content": "hi you!"}],
                "task_data": {"options": ["hello friend", "hello truck"]},
            },
            {
                "source": [{"role": "user", "content": "black or white?"}],
                "task_data": {"options": ["white.", "white truck"]},
            },
        ]

        engine = HFOptionSelectingInferenceEngine(
            model_name="Qwen/Qwen2.5-0.5B-Instruct", batch_size=1
        )
        predictions = engine.infer(dataset)

        self.assertEqual(predictions[0], "hello friend")
        self.assertEqual(predictions[1], "white.")

    def test_hugginface_pipeline_inference_engine_chat_api(self):
        from transformers import set_seed

        dataset = [
            {
                "source": [{"role": "user", "content": "hi you!"}],
            },
            {
                "source": [{"role": "user", "content": "black or white?"}],
            },
        ]

        set_seed(0, deterministic=True)

        engine = HFPipelineBasedInferenceEngine(
            model_name="Qwen/Qwen2.5-0.5B-Instruct",
            batch_size=1,
            max_new_tokens=1,
            top_k=1,
        )
        predictions = engine.infer(dataset)

        self.assertEqual(predictions[0], "Hello")
        self.assertEqual(predictions[1], "As")<|MERGE_RESOLUTION|>--- conflicted
+++ resolved
@@ -47,7 +47,7 @@
         targets = ["365", "1"]
         self.assertListEqual(predictions, targets)
 
-    def test_pipeline_based_inference_engine_lzay_load(self):
+    def test_pipeline_based_inference_engine_lazy_load(self):
         inference_model = HFPipelineBasedInferenceEngine(
             model_name="google/flan-t5-small", max_new_tokens=32, lazy_load=True
         )
@@ -80,19 +80,11 @@
             str(e.exception).strip(),
             f"The instance '{dataset[0]} 'has the following data classification policy "
             f"'{dataset[0]['data_classification_policy']}', however, the artifact "
-<<<<<<< HEAD
             f"'{inference_model.get_pretty_print_name()}' is only configured to support the data with "
             f"classification '{inference_model.data_classification_policy}'. To enable this either change "
             f"the 'data_classification_policy' attribute of the artifact, or modify the environment variable "
             f"'UNITXT_DATA_CLASSIFICATION_POLICY' accordingly.\n"
             f"For more information: see https://www.unitxt.ai/en/latest//docs/data_classification_policy.html".strip(),
-=======
-            f"'{inference_model.get_pretty_print_name()}' is only configured to support the "
-            f"data with classification '{inference_model.data_classification_policy}'. To "
-            f"enable this either change the 'data_classification_policy' attribute of the "
-            f"artifact, or modify the environment variable 'UNITXT_DATA_CLASSIFICATION_POLICY' "
-            f"accordingly.\nFor more information: see https://www.unitxt.ai/en/latest//docs/data_classification_policy.html \n",
->>>>>>> d5a43fcf
         )
 
     def test_llava_inference_engine(self):
@@ -345,7 +337,6 @@
 
         engine = HFPipelineBasedInferenceEngine(
             model_name="Qwen/Qwen2.5-0.5B-Instruct",
-            batch_size=1,
             max_new_tokens=1,
             top_k=1,
         )
