import glob
import os
import time
from datetime import timedelta

from unitxt.logging_utils import get_logger
from unitxt.settings_utils import get_constants, get_settings
from unitxt.text_utils import print_dict
from unitxt.utils import import_module_from_file

from tests.utils import UnitxtExamplesTestCase

logger = get_logger()
constants = get_constants()
settings = get_settings()

project_dir = os.path.dirname(
    os.path.dirname(os.path.dirname(os.path.abspath(__file__)))
)
glob_query = os.path.join(project_dir, "examples", "**", "*.py")
all_example_files = glob.glob(glob_query, recursive=True)

_excluded_files = [
    # "use_llm_as_judge_metric.py",
    # "standalone_evaluation_llm_as_judge.py",
    # "evaluate_summarization_dataset_llm_as_judge.py",
    "evaluate_different_formats.py",
    "evaluate_different_templates.py",
    "evaluate_different_demo_selections.py",
    "evaluate_a_judge_model_capabilities_on_arena_hard.py",
    "evaluate_a_model_using_arena_hard.py",
    # "evaluate_llm_as_judge.py",
    "evaluate_using_metrics_ensemble.py",
    "evaluate_existing_dataset_no_install.py",
    "evaluate_existing_dataset_by_llm_as_judge.py",
<<<<<<< HEAD
    "evaluate_ensemble_judge.py",
    "evaluate_benchmark.py",
    "evaluate_image_text_to_text.py",
    "evaluate_image_text_to_text_with_different_templates.py",
    "evaluate_idk_judge.py",
    "evaluate_grounded_ensemble_judge.py",
    "evaluate_image_text_to_text_lmms_eval_inference.py",
    "robustness_testing_for_vision_text_models.py",
    "evaluate_batched_multiclass_classification.py",
=======
    # "evaluate_ensemble_judge.py",
    # "evaluate_benchmark.py",
    # "evaluate_image_text_to_text.py",
    # "evaluate_image_text_to_text_with_different_templates.py",
    # "evaluate_idk_judge.py",
    # "evaluate_grounded_ensemble_judge.py",
    # "evaluate_image_text_to_text_lmms_eval_inference.py",
    # "robustness_testing_for_vision_text_models.py",
    "evaluate_bluebench.py",
    "custom_type.py",
    "evaluate_different_templates_num_demos.py",
    "evaluate_existing_dataset_with_install.py",
>>>>>>> 2d465947
]


class TestExamples(UnitxtExamplesTestCase):
    def test_examples(self):
        logger.info(glob_query)

        tested_files = [
            file
            for file in all_example_files
            if os.path.basename(file) not in _excluded_files
        ]
        logger.critical(f"Testing example files: {tested_files}")
        # Make sure the order in which the tests are run is deterministic
        # Having a different order for local testing and github testing may cause diffs in results.
        times = {}
        tested_files.sort()
        failed_examples_files = []
        for file in tested_files:
            file_name = os.path.basename(file)
            logger.info(
                "\n_____________________________________________\n"
                f"  Testing examples file:\n  {file_name}."
                "\n_____________________________________________\n"
            )

            start_time = time.time()
            with self.subTest(file=file_name):
                try:
                    import_module_from_file(file)
                    logger.info(f"Testing example file: {file_name} passed")
                    self.assertTrue(True)
                except Exception as e:
                    logger.error(
                        f"\nTesting example file: {file_name}\nFailed due to:\n{e!s}"
                    )
                    failed_examples_files.append(file)
                    self.assertTrue(False)
            elapsed_time = time.time() - start_time
            formatted_time = str(timedelta(seconds=elapsed_time))
            logger.info(
                "\n_____________________________________________\n"
                f"  Finished testing example file:\n  {file_name}\n"
                f"  Run Time: {formatted_time}"
                "\n_____________________________________________\n"
            )
            times[file] = formatted_time
        logger.critical("Example run time:")
        print_dict(times, log_level="critical")
        if len(failed_examples_files) > 0:
            logger.error("Failed examples:")
            logger.error(failed_examples_files)
        self.assertLessEqual(len(failed_examples_files), 0)<|MERGE_RESOLUTION|>--- conflicted
+++ resolved
@@ -33,17 +33,6 @@
     "evaluate_using_metrics_ensemble.py",
     "evaluate_existing_dataset_no_install.py",
     "evaluate_existing_dataset_by_llm_as_judge.py",
-<<<<<<< HEAD
-    "evaluate_ensemble_judge.py",
-    "evaluate_benchmark.py",
-    "evaluate_image_text_to_text.py",
-    "evaluate_image_text_to_text_with_different_templates.py",
-    "evaluate_idk_judge.py",
-    "evaluate_grounded_ensemble_judge.py",
-    "evaluate_image_text_to_text_lmms_eval_inference.py",
-    "robustness_testing_for_vision_text_models.py",
-    "evaluate_batched_multiclass_classification.py",
-=======
     # "evaluate_ensemble_judge.py",
     # "evaluate_benchmark.py",
     # "evaluate_image_text_to_text.py",
@@ -56,7 +45,6 @@
     "custom_type.py",
     "evaluate_different_templates_num_demos.py",
     "evaluate_existing_dataset_with_install.py",
->>>>>>> 2d465947
 ]
 
 
