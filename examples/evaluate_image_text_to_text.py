--- conflicted
+++ resolved
@@ -1,69 +1,17 @@
 from unitxt import settings
 from unitxt.api import evaluate, load_dataset
-<<<<<<< HEAD
-from unitxt.inference import HFLlavaInferenceEngine, LMMSEvalInferenceEngine, VLLMInferenceEngine
-from unitxt.text_utils import print_dict
-from tqdm import tqdm
-
-# from cvar_pyutils.debugging_tools import set_remote_debugger
-# set_remote_debugger('9.148.189.104', 55557) # 9.148.189.104
-=======
 from unitxt.inference import (
     LMMSEvalInferenceEngine,
 )
->>>>>>> fc5656c4
 
 with settings.context(
     disable_hf_datasets_cache=False,
 ):
-<<<<<<< HEAD
-    # inference_model = HFLlavaInferenceEngine(
-    #     model_name="llava-hf/llava-interleave-qwen-0.5b-hf", max_new_tokens=32
-    # )
-=======
->>>>>>> fc5656c4
     inference_model = LMMSEvalInferenceEngine(
         model_type="llava",
         model_args={"pretrained": "liuhaotian/llava-v1.5-7b"},
         max_new_tokens=128,
     )
-<<<<<<< HEAD
-    # inference_model = VLLMInferenceEngine(
-    #     model="llava-hf/llava-1.5-7b-hf",
-    #     max_tokens=32,
-    # )
-    # dataset = load_dataset(
-    #     card="cards.ai2d",
-    #     # template="templates.qa.multiple_choice.with_context.lmms_eval",
-    #     #format="formats.models.llava_interleave", Format should include the instruction from the dataset.
-    #     format="formats.chat_api",
-    #     # system_prompt="system_prompts.models.llava1_5", # need to insert this into the format
-    #     # max_test_instances=20,
-    #     # loader_limit=20,
-    #     # augmentor="augmentors.image.grey_scale",
-    #     # augmentor="augmentors.image.to_rgb",
-    #     split="test",
-    #     # metrics=["metrics.exact_match_mm"]
-    # )
-    # dataset = load_dataset(
-    #     card="cards.doc_vqa.lmms_eval", # info_vqa_lmms_eval doc_vqa.lmms_eval
-    #     # template_card_index=0, # not needed in  newer version
-    #     # template="templates.qa.with_context.lmms_eval", # why do we need to define both the dataset and the template?
-    #     format="formats.chat_api",
-    #     # max_test_instances=20,
-    #     # loader_limit=20,
-    #     # augmentor="augmentors.image.to_rgb",
-    #     split="test"
-    #     # metrics=["metrics.anls"]
-    # )
-    # dataset = load_dataset(
-    #     card="cards.chart_qa_lmms_eval",
-    #     format="formats.chat_api",
-    #     # max_test_instances=20,
-    #     split="test",
-    # )
-=======
->>>>>>> fc5656c4
     dataset = load_dataset(
         card="cards.websrc",
         format="formats.chat_api",
