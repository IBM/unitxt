from unitxt.api import evaluate, load_dataset
from unitxt.inference import HFLlavaInferenceEngine
from unitxt.text_utils import print_dict
from cvar_pyutils.debugging_tools import set_remote_debugger
set_remote_debugger('9.61.126.161', 55557)

inference_model = HFLlavaInferenceEngine(
    model_name="llava-hf/llava-interleave-qwen-0.5b-hf", max_new_tokens=32
)

dataset = load_dataset(
    card="cards.doc_vqa.en",
    template="templates.qa.with_context.title",
    format="formats.models.llava_interleave",
    # format="formats.models.phi_3_MM",
    loader_limit=20,
<<<<<<< HEAD
    # augmentor="augmentors.white_space",
=======
    augmentor="augmentors.image.grey_scale",
>>>>>>> 2febc7f0
)

test_dataset = dataset["test"].select(range(5))

predictions = inference_model.infer(test_dataset)
evaluated_dataset = evaluate(predictions=predictions, data=test_dataset)

print_dict(
    evaluated_dataset[0],
    keys_to_print=["source", "media", "references", "processed_prediction", "score"],
)<|MERGE_RESOLUTION|>--- conflicted
+++ resolved
@@ -12,13 +12,8 @@
     card="cards.doc_vqa.en",
     template="templates.qa.with_context.title",
     format="formats.models.llava_interleave",
-    # format="formats.models.phi_3_MM",
     loader_limit=20,
-<<<<<<< HEAD
-    # augmentor="augmentors.white_space",
-=======
     augmentor="augmentors.image.grey_scale",
->>>>>>> 2febc7f0
 )
 
 test_dataset = dataset["test"].select(range(5))
