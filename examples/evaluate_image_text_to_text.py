--- conflicted
+++ resolved
@@ -1,15 +1,11 @@
 from unitxt import settings
 from unitxt.api import evaluate, load_dataset
-<<<<<<< HEAD
 from unitxt.inference import HFLlavaInferenceEngine, LMMSEvalInferenceEngine, VLLMInferenceEngine
 from unitxt.text_utils import print_dict
 from tqdm import tqdm
 
 from cvar_pyutils.debugging_tools import set_remote_debugger
 # set_remote_debugger('9.61.188.58', 55557)
-=======
-from unitxt.inference import HFLlavaInferenceEngine
->>>>>>> 9e1e10fb
 
 with settings.context(
     disable_hf_datasets_cache=False,
@@ -61,17 +57,8 @@
     # test_dataset = list(tqdm(dataset["test"], total=20))
     # test_dataset = list(tqdm(dataset["test"]))
 
-<<<<<<< HEAD
     predictions = inference_model.infer(dataset)
     evaluated_dataset = evaluate(predictions=predictions, data=dataset)
-=======
-    model = HFLlavaInferenceEngine(
-        model_name="llava-hf/llava-interleave-qwen-0.5b-hf", max_new_tokens=32
-    )
-
-    predictions = model(dataset)
-    results = evaluate(predictions=predictions, data=dataset)
->>>>>>> 9e1e10fb
 
     print("Global Results:")
     print(results.global_scores.summary)
