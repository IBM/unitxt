--- conflicted
+++ resolved
@@ -7,7 +7,6 @@
 with settings.context(
     disable_hf_datasets_cache=False,
 ):
-<<<<<<< HEAD
     # inference_model = HFLlavaInferenceEngine(
     #     model_name="llava-hf/llava-interleave-qwen-0.5b-hf", max_new_tokens=32
     # )
@@ -33,7 +32,7 @@
         # template="templates.qa.with_context.lmms_eval", # why do we need to define both the dataset and the template?
         format="formats.models.llava_interleave",
         loader_limit=20,
-        augmentor="augmentors.image.to_rgb",
+        # augmentor="augmentors.image.to_rgb",
         streaming=True,
         metrics=["metrics.anls"]
     )
@@ -49,20 +48,6 @@
     # )
     test_dataset = list(tqdm(dataset["test"], total=20))
     # test_dataset = list(tqdm(dataset["test"]))
-=======
-    dataset = load_dataset(
-        card="cards.doc_vqa.lmms_eval",
-        template="templates.qa.with_context.title",
-        format="formats.chat_api",
-        loader_limit=10,
-        augmentor="augmentors.image.grey_scale",
-        split="test",
-    )
-
-    engine = HFLlavaInferenceEngine(
-        model_name="llava-hf/llava-interleave-qwen-0.5b-hf", max_new_tokens=32
-    )
->>>>>>> 579b0473
 
     predictions = engine.infer(dataset)
     evaluated_dataset = evaluate(predictions=predictions, data=dataset)
