<<<<<<< HEAD
# this python script shows an example of running speech recognition benchmark evaluation for Granite Speech
# using the Hugging Face ESB datasets (English) and the multilingial CommonVoice datasets

# to run on a single test set use subset=... below; the list of subsets is:
# voxpopuli, ami, librispeech, spgispeech, tedlium, earnings22,
# commonvoice_en, commonvoice_de, commonvoice_es, commonvoice_fr, commonvoice_pt
=======
import os
>>>>>>> 95f6f755

from unitxt import evaluate, load_dataset
from unitxt.inference import (
    HFGraniteSpeechInferenceEngine,
)
from unitxt.system_prompts import TextualSystemPrompt

dataset = load_dataset(
    "benchmarks.speech_recognition",
    max_samples_per_subset=5,  # while this is commented out, the entire test set is used
    # subset="ami",   #to tun only a single dataset
    system_prompt=TextualSystemPrompt(
        text="Knowledge Cutoff Date: April 2024.\nToday's Date: April 9, 2025.\nYou are Granite, developed by IBM. You are a helpful AI assistant"
    ),
    split="test",
)


if os.environ.get("SKIP_HEAVY_LOCAL", False):
    exit()

model = HFGraniteSpeechInferenceEngine(
<<<<<<< HEAD
    model_name="ibm-granite/granite-speech-3.3-2b",  # two options for Granite Speech 3.3:  2b  and  8b
    max_new_tokens=200,  # 200 for 2b,  120 for 8b
=======
    model_name="ibm-granite/granite-speech-3.3-2b",
    revision="granite-speech-3.3.2-2b",
    max_new_tokens=200,
>>>>>>> 95f6f755
)

predictions = model(dataset)
results = evaluate(predictions=predictions, data=dataset)

print("Global scores:")
print(results.global_scores.summary)

print("Subsets scores:")
print(results.subsets_scores.summary)<|MERGE_RESOLUTION|>--- conflicted
+++ resolved
@@ -1,13 +1,11 @@
-<<<<<<< HEAD
 # this python script shows an example of running speech recognition benchmark evaluation for Granite Speech
 # using the Hugging Face ESB datasets (English) and the multilingial CommonVoice datasets
 
 # to run on a single test set use subset=... below; the list of subsets is:
 # voxpopuli, ami, librispeech, spgispeech, tedlium, earnings22,
 # commonvoice_en, commonvoice_de, commonvoice_es, commonvoice_fr, commonvoice_pt
-=======
+
 import os
->>>>>>> 95f6f755
 
 from unitxt import evaluate, load_dataset
 from unitxt.inference import (
@@ -30,14 +28,9 @@
     exit()
 
 model = HFGraniteSpeechInferenceEngine(
-<<<<<<< HEAD
     model_name="ibm-granite/granite-speech-3.3-2b",  # two options for Granite Speech 3.3:  2b  and  8b
+    revision="granite-speech-3.3.2-2b",
     max_new_tokens=200,  # 200 for 2b,  120 for 8b
-=======
-    model_name="ibm-granite/granite-speech-3.3-2b",
-    revision="granite-speech-3.3.2-2b",
-    max_new_tokens=200,
->>>>>>> 95f6f755
 )
 
 predictions = model(dataset)
