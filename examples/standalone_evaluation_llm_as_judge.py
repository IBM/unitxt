from unitxt import get_logger
from unitxt.api import evaluate, load_dataset
from unitxt.blocks import Task, TaskCard
from unitxt.inference import (
    HFPipelineBasedInferenceEngine,
)
from unitxt.llm_as_judge import LLMAsJudge
from unitxt.loaders import LoadFromDictionary
from unitxt.templates import InputOutputTemplate, TemplatesDict
from unitxt.text_utils import print_dict

logger = get_logger()

# First, we define the examples data.
data = {
    "test": [
        {"question": "What is the capital of Texas?", "answer": ""},
        {"question": "What is the color of the sky?", "answer": ""},
    ]
}
# Second, We define the prompt we show to the judge.
judge_correctness_template = InputOutputTemplate(
    instruction="Please act as an impartial judge and evaluate if the assistant's answer is correct."
    ' Answer "[[10]]" if the answer is accurate, and "[[0]]" if the answer is wrong. '
    'Please use the exact format of the verdict as "[[rate]]". '
    "You can explain your answer after the verdict"
    ".\n\n",
    input_format="[Question]\n{question}\n\n" "[Assistant's Answer]\n{answer}\n",
    output_format="[[{rating}]]",
    postprocessors=[
        r"processors.extract_mt_bench_rating_judgment",
    ],
)

platform = "hf"
model_name = "google/flan-t5-large"
inference_model = HFPipelineBasedInferenceEngine(
    model_name=model_name, max_new_tokens=256, use_fp16=True
)
# change to this to infer with IbmGenAI APIs:
#
# platform = 'ibm_gen_ai'
# model_name = 'meta-llama/llama-3-70b-instruct'
# inference_model = IbmGenAiInferenceEngine(model_name="meta-llama/llama-3-70b-instruct", max_new_tokens=32)


# Third, We define the metric as LLM as a judge, with the desired platform and model.
llm_judge_metric = LLMAsJudge(
    inference_model=inference_model,
    template=judge_correctness_template,
    task="rating.single_turn",
    main_score=f"llm_judge_{model_name.split('/')[1].replace('-', '_')}_{platform}",
    strip_system_prompt_and_format_from_inputs=False,
)
# we wrapped all ingredients in a task card.
card = TaskCard(
    loader=LoadFromDictionary(data=data),
    task=Task(
<<<<<<< HEAD
        inputs={"question": str},
        outputs={"answer": str},
        prediction_type=str,
=======
        input_fields={"question": "str"},
        reference_fields={"answer": "str"},
        prediction_type="str",
>>>>>>> db595ccc
        metrics=[llm_judge_metric],
    ),
    templates=TemplatesDict(
        {
            "simple": InputOutputTemplate(
                instruction="Answer the following question.",
                input_format="{question}",
                output_format="{answer}",
                postprocessors=["processors.lower_case"],
            )
        }
    ),
)

# Convert card to a dataset
dataset = load_dataset(card=card, template_card_index="simple")
test_dataset = dataset["test"]

# Infer a model to get predictions.
model_name = "google/flan-t5-base"
inference_model = HFPipelineBasedInferenceEngine(
    model_name=model_name, max_new_tokens=32
)
predictions = inference_model.infer(test_dataset)

# Evaluate the predictions using the defined metric.
evaluated_dataset = evaluate(predictions=predictions, data=test_dataset)

# Print results
for instance in evaluated_dataset:
    print_dict(
        instance,
        keys_to_print=[
            "source",
            "prediction",
            "processed_prediction",
            "references",
            "score",
        ],
    )<|MERGE_RESOLUTION|>--- conflicted
+++ resolved
@@ -56,15 +56,9 @@
 card = TaskCard(
     loader=LoadFromDictionary(data=data),
     task=Task(
-<<<<<<< HEAD
-        inputs={"question": str},
-        outputs={"answer": str},
+        input_fields={"question": str},
+        reference_fields={"answer": str},
         prediction_type=str,
-=======
-        input_fields={"question": "str"},
-        reference_fields={"answer": "str"},
-        prediction_type="str",
->>>>>>> db595ccc
         metrics=[llm_judge_metric],
     ),
     templates=TemplatesDict(
