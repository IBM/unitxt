[build-system]
requires = ["setuptools", "wheel"]
build-backend = "setuptools.build_meta"

[project]
name = "unitxt"
dynamic = ["version"]
description = "Load any mixture of text to text data in one line of code"
authors = [
    { name = "IBM Research", email = "elron.bandel@ibm.com" }
]
requires-python = ">=3.8"
license = { file = "LICENSE" }
readme = "README.md"
classifiers = [
    "Programming Language :: Python :: 3",
    "Operating System :: OS Independent"
]
dependencies = [
    "datasets>=2.16.0",
    "evaluate",
    "absl-py",
    "ipadic",
    "scipy"
]

[project.urls]
Homepage = "https://www.unitxt.ai"
Documentation = "https://www.unitxt.ai/en/latest/documentation.html"
Repository = "https://github.com/ibm/unitxt"

# [tool.setuptools.dynamic]
# version = {attr = "src.unitxt.version.version"}

[tool.setuptools]
package-dir = {"" = "src"}
packages = {find = {where = ["src"]}}
include-package-data = true

[tool.setuptools.package-data]
unitxt = ["catalog/**/*.json", "ui/banner.png"]

[tool.setuptools.dynamic]
version = {attr = "unitxt.version.version"}

[project.optional-dependencies]
dev = [
    "ruff",
    "pre-commit",
    "detect-secrets",
    "tomli",
    "codespell",
    "fuzzywuzzy",
    "httpretty"
]
docs = [
    "sphinx_rtd_theme",
    "piccolo_theme",
    "sphinxext-opengraph",
    "datasets",
    "evaluate",
    "nltk",
    "sacrebleu",
    "absl-py",
    "rouge_score",
    "scikit-learn",
    "jiwer",
    "editdistance",
    "fuzzywuzzy"
]
helm = [
    "crfm-helm[unitxt]>=0.5.3"
]
service = [
    "torch==1.12.1",
    "fastapi==0.109.0",
    "uvicorn[standard]==0.27.0.post1",
    "python-jose[cryptography]==3.3.0",
    "transformers"
]
tests = [
    "bert_score",
    "transformers",
    "sentence_transformers",
    "ibm-cos-sdk",
    "kaggle==1.6.14",
    "opendatasets",
    "httpretty~=1.1.4",
    "editdistance",
    "rouge-score",
    "nltk",
    "mecab-python3",
    "sacrebleu[ko]",
    "scikit-learn<=1.5.2",
    "jiwer",
    "conllu",
    "llama-index-core",
    "llama-index-llms-openai",
    "pytrec-eval",
    "SentencePiece",
    "fuzzywuzzy",
    "openai",
    "ibm-generative-ai",
    "bs4",
    "tenacity==8.3.0",
    "accelerate",
<<<<<<< HEAD
    "spacy", 
    "func_timeout==4.3.5",
=======
    "spacy",
    "Wikipedia-API"
>>>>>>> 21b732c6
]
ui = [
    "gradio",
    "transformers"
]
watsonx = [
    "ibm-watsonx-ai==1.1.14"
]
inference-tests = [
  "litellm==v1.52.9",
  "tenacity",
  "diskcache",
  "numpy==1.26.4"
]

# Combine all extras by referencing other groups
all = [
    "unitxt[base]",
    "unitxt[dev]",
    "unitxt[docs]",
    "unitxt[helm]",
    "unitxt[service]",
    "unitxt[tests]",
    "unitxt[ui]",
    "unitxt[watsonx]"
]

[project.scripts]
unitxt-explore = "unitxt.ui:launch"
unitxt-metrics-service = "unitxt.service.metrics.main:start_metrics_http_service"

[tool.ruff]
exclude = [
    ".bzr",
    ".direnv",
    ".eggs",
    ".git",
    ".git-rewrite",
    ".hg",
    ".mypy_cache",
    ".nox",
    ".pants.d",
    ".pytype",
    ".ruff_cache",
    ".svn",
    ".tox",
    ".venv",
    "__pypackages__",
    "_build",
    "buck-out",
    "build",
    "dist",
    "node_modules",
    "venv",
]

line-length = 88
indent-width = 4
target-version = "py38"

[tool.ruff.lint.pyupgrade]
keep-runtime-typing = true

[tool.ruff.lint.per-file-ignores]
"src/*" = ["TID252"]
".github/*" = ["TID251"]
".vscode/*" = ["TID251"]
"tests/*" = ["TID251"]
"utils/*" = ["TID251"]
"src/unitxt/__init__.py" = ["F811", "F401"]
"src/unitxt/metric.py" = ["F811", "F401"]
"src/unitxt/dataset.py" = ["F811", "F401"]
"src/unitxt/blocks.py" = ["F811", "F401"]
"tests/library/test_loaders.py" = ["N802", "N803"]
"tests/library/test_dataclass.py" = ["F811", "E731"]
"src/unitxt/validate.py" = ["B024"]
"src/unitxt/standard.py" = ["C901"]
"src/unitxt/type_utils.py" = ["C901"]
"src/unitxt/metric_utils.py" = ["C901"]
"src/unitxt/dataclass.py" = ["C901"]
"src/unitxt/operators.py" = ["C901"]
"docs/conf.py" = ["E402"]
"prepare/cards/attaq_500.py" = ["RUF001"]
"prepare/instructions/models/llama.py" = ["RUF001"]
"utils/hf/prepare_dataset.py" = ["T201"]
"utils/hf/prepare_metric.py" = ["T201"]
"utils/compare_unitxt_datasets_between_versions.py" = ["C901"]
"performance/*.py" = ["T201"]
"src/unitxt/llm_as_judge.py" = ["F401", "C901"]
"examples/*.py" = ["T201"]

[tool.ruff.lint]
extend-select = [
  "UP",
  "D",
  "F",
  "E",
  "B",
  "C",
  "R",
  "T",
  "TID25",
  "W",
  "RUF100",
  "I",
  "G",
  "N",
  "Q",
  "RUF",
]
ignore = ["E501", "E203", "E722", "D101", "D102", "D103", "D100", "D104", "D105", "D106", "D107", "RUF012", "G004"]
fixable = ["ALL"]
unfixable = []
dummy-variable-rgx = "^(_+|(_+[a-zA-Z0-9_]*[a-zA-Z0-9]+?))$"

[tool.ruff.format]
quote-style = "double"
indent-style = "space"
skip-magic-trailing-comma = false
line-ending = "auto"

[tool.ruff.lint.pydocstyle]
convention = "google"

[tool.ruff.lint.flake8-bugbear]
extend-immutable-calls = ["fastapi.Depends", "fastapi.params.Depends", "fastapi.Query", "fastapi.params.Query"]

[tool.ruff.lint.flake8-tidy-imports.banned-api]
"src".msg = "Use unitxt outside src/ and relative imports inside src/ and install unitxt from source with `pip install -e '.[dev]'`."

[tool.codespell]
ignore-words-list = 'rouge,ot,ans,nd,cann,som,tha,vie,ment,criterias,atleast'
check-filenames = true
check-hidden = false
regex = "(?<![a-z])[a-z'`]+|[A-Z][a-z'`]*|[a-z]+'[a-z]*|[a-z]+(?=[_-])|[a-z]+(?=[A-Z])|\\d+"
skip = '*cards/mt/flores101*,*cards/trec*,*cards/belebele*,*cards/amazon_mass*,*cards/reuters21578*,*cards/attaq_500*,*cards/cohere_for_ai*,*egg-info*,*/logs/*'

[tool.coverage.run]
branch = true
source = ["src"]

[tool.coverage.report]
omit = [
    "src/unitxt/inference.py",
    "src/unitxt/ui/*",
    "src/unitxt/service/*",
    "src/unitxt/test_utils/*",
    "src/unitxt/dataset.py",
    "src/unitxt/metric.py",
    "src/unitxt/blocks.py",
]

[tool.coverage.xml]
output = "coverage.xml"<|MERGE_RESOLUTION|>--- conflicted
+++ resolved
@@ -104,13 +104,9 @@
     "bs4",
     "tenacity==8.3.0",
     "accelerate",
-<<<<<<< HEAD
     "spacy", 
     "func_timeout==4.3.5",
-=======
-    "spacy",
     "Wikipedia-API"
->>>>>>> 21b732c6
 ]
 ui = [
     "gradio",
