[build-system]
requires = ["setuptools", "wheel"]
build-backend = "setuptools.build_meta"

[project]
name = "unitxt"
dynamic = ["version"]
description = "Load any mixture of text to text data in one line of code"
authors = [
    { name = "IBM Research", email = "elron.bandel@ibm.com" }
]
requires-python = ">=3.8"
license = { file = "LICENSE" }
readme = "README.md"
classifiers = [
    "Programming Language :: Python :: 3",
    "Operating System :: OS Independent"
]
dependencies = [
    "datasets>=2.16.0",
    "evaluate",
    "absl-py",
    "ipadic",
<<<<<<< HEAD
    "scipy>=1.10.1"
=======
    "scipy",
    "diskcache"
>>>>>>> 3d683795
]

[project.urls]
Homepage = "https://www.unitxt.ai"
Documentation = "https://www.unitxt.ai/en/latest/documentation.html"
Repository = "https://github.com/ibm/unitxt"

# [tool.setuptools.dynamic]
# version = {attr = "src.unitxt.version.version"}

[tool.setuptools]
package-dir = {"" = "src"}
packages = {find = {where = ["src"]}}
include-package-data = true

[tool.setuptools.package-data]
unitxt = ["catalog/**/*.json", "ui/banner.png", "assistant/embeddings.npz", "assistant/metadata.parquet"]

[tool.setuptools.dynamic]
version = {attr = "unitxt.version.version"}

[project.optional-dependencies]
dev = [
    "ruff",
    "pre-commit",
    "detect-secrets",
    "tomli",
    "codespell",
    "fuzzywuzzy",
    "httpretty",
    "psutil"
]
docs = [
    "sphinx_rtd_theme",
    "piccolo_theme",
    "sphinxext-opengraph",
    "datasets",
    "evaluate",
    "nltk",
    "sacrebleu",
    "absl-py",
    "rouge_score",
    "scikit-learn",
    "jiwer",
    "editdistance",
    "fuzzywuzzy"
]
helm = [
    "crfm-helm[unitxt]>=0.5.3"
]
service = [
    "torch==1.12.1",
    "fastapi==0.109.0",
    "uvicorn[standard]==0.27.0.post1",
    "python-jose[cryptography]==3.3.0",
    "transformers"
]
tests = [
    "bert_score",
    "transformers",
    "sentence_transformers",
    "ibm-cos-sdk",
    "kaggle==1.6.14",
    "opendatasets",
    "httpretty~=1.1.4",
    "editdistance",
    "rouge-score",
    "nltk",
    "mecab-python3",
    "sacrebleu[ko]",
    "scikit-learn<=1.5.2",
    "jiwer",
    "conllu",
    "llama-index-core",
    "llama-index-llms-openai",
    "pytrec-eval",
    "SentencePiece",
    "fuzzywuzzy",
    "openai",
    "ibm-generative-ai",
    "bs4",
    "tenacity==8.3.0",
    "accelerate",
    "spacy",
    "func_timeout==4.3.5",
    "Wikipedia-API",
    "sqlglot",
    "sqlparse",
]
ui = [
    "gradio",
    "transformers"
]
watsonx = [
    "ibm-watsonx-ai==1.1.14"
]
inference-tests = [
  "litellm==v1.52.9",
  "tenacity",
  "diskcache",
  "numpy==1.26.4",
  "ollama"
]
assistant = [
    "streamlit",
    "watchdog",
    "litellm"
]

# Combine all extras by referencing other groups
all = [
    "unitxt[base]",
    "unitxt[dev]",
    "unitxt[docs]",
    "unitxt[helm]",
    "unitxt[service]",
    "unitxt[tests]",
    "unitxt[ui]",
    "unitxt[watsonx]",
    "unitxt[assistant]"
]

[project.scripts]
unitxt-explore = "unitxt.ui:launch"
unitxt-assistant = "unitxt.assistant:launch"
unitxt-metrics-service = "unitxt.service.metrics.main:start_metrics_http_service"

[tool.ruff]
exclude = [
    ".bzr",
    ".direnv",
    ".eggs",
    ".git",
    ".git-rewrite",
    ".hg",
    ".mypy_cache",
    ".nox",
    ".pants.d",
    ".pytype",
    ".ruff_cache",
    ".svn",
    ".tox",
    ".venv",
    "__pypackages__",
    "_build",
    "buck-out",
    "build",
    "dist",
    "node_modules",
    "venv",
]

line-length = 88
indent-width = 4
target-version = "py38"

[tool.ruff.lint.pyupgrade]
keep-runtime-typing = true

[tool.ruff.lint.per-file-ignores]
"src/*" = ["TID252"]
".github/*" = ["TID251"]
".vscode/*" = ["TID251"]
"tests/*" = ["TID251"]
"utils/*" = ["TID251"]
"src/unitxt/api.py" = ["B904"]
"src/unitxt/metrics.py" = ["C901"]
"src/unitxt/__init__.py" = ["F811", "F401"]
"src/unitxt/metric.py" = ["F811", "F401"]
"src/unitxt/dataset.py" = ["F811", "F401"]
"src/unitxt/blocks.py" = ["F811", "F401"]
"tests/library/test_loaders.py" = ["N802", "N803", "RUF015"]
"tests/library/test_dataclass.py" = ["F811", "E731"]
"src/unitxt/validate.py" = ["B024"]
"src/unitxt/standard.py" = ["C901"]
"src/unitxt/type_utils.py" = ["C901"]
"src/unitxt/metric_utils.py" = ["C901"]
"src/unitxt/dataclass.py" = ["C901"]
"src/unitxt/operators.py" = ["C901"]
"docs/conf.py" = ["E402"]
"prepare/cards/attaq_500.py" = ["RUF001"]
"prepare/instructions/models/llama.py" = ["RUF001"]
"utils/hf/prepare_dataset.py" = ["T201"]
"utils/hf/prepare_metric.py" = ["T201"]
"utils/compare_unitxt_datasets_between_versions.py" = ["C901"]
"performance/*.py" = ["T201"]
"src/unitxt/llm_as_judge.py" = ["F401", "C901"]
"examples/*.py" = ["T201"]

[tool.ruff.lint]
extend-select = [
  "UP",
  "D",
  "F",
  "E",
  "B",
  "C",
  "R",
  "T",
  "TID25",
  "W",
  "RUF100",
  "I",
  "G",
  "N",
  "Q",
  "RUF",
]
ignore = ["E501", "E203", "E722", "D101", "D102", "D103", "D100", "D104", "D105", "D106", "D107", "RUF012", "G004"]
fixable = ["ALL"]
unfixable = []
dummy-variable-rgx = "^(_+|(_+[a-zA-Z0-9_]*[a-zA-Z0-9]+?))$"

[tool.ruff.format]
quote-style = "double"
indent-style = "space"
skip-magic-trailing-comma = false
line-ending = "auto"

[tool.ruff.lint.pydocstyle]
convention = "google"

[tool.ruff.lint.flake8-bugbear]
extend-immutable-calls = ["fastapi.Depends", "fastapi.params.Depends", "fastapi.Query", "fastapi.params.Query"]

[tool.ruff.lint.flake8-tidy-imports.banned-api]
"src".msg = "Use unitxt outside src/ and relative imports inside src/ and install unitxt from source with `pip install -e '.[dev]'`."

[tool.codespell]
ignore-words-list = 'rouge,ot,ans,nd,cann,som,tha,vie,ment,criterias,atleast,te'
check-filenames = true
check-hidden = false
regex = "(?<![a-z])[a-z'`]+|[A-Z][a-z'`]*|[a-z]+'[a-z]*|[a-z]+(?=[_-])|[a-z]+(?=[A-Z])|\\d+"
skip = '*cards/mt/flores101*,*cards/trec*,*cards/belebele*,*cards/amazon_mass*,*cards/reuters21578*,*cards/attaq_500*,*cards/cohere_for_ai*,*egg-info*,*/logs/*'

[tool.coverage.run]
branch = true
source = ["src"]

[tool.coverage.report]
omit = [
    "src/unitxt/inference.py",
    "src/unitxt/ui/*",
    "src/unitxt/service/*",
    "src/unitxt/assistant/*",
    "src/unitxt/test_utils/*",
    "src/unitxt/dataset.py",
    "src/unitxt/metric.py",
    "src/unitxt/blocks.py",
]

[tool.coverage.xml]
output = "coverage.xml"<|MERGE_RESOLUTION|>--- conflicted
+++ resolved
@@ -21,12 +21,8 @@
     "evaluate",
     "absl-py",
     "ipadic",
-<<<<<<< HEAD
-    "scipy>=1.10.1"
-=======
-    "scipy",
+    "scipy>=1.10.1",
     "diskcache"
->>>>>>> 3d683795
 ]
 
 [project.urls]
