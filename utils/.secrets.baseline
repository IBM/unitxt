--- conflicted
+++ resolved
@@ -131,23 +131,9 @@
       {
         "type": "Secret Keyword",
         "filename": "src/unitxt/inference.py",
-<<<<<<< HEAD
         "hashed_secret": "c8f16a194efc59559549c7bd69f7bea038742e79",
         "is_verified": false,
-        "line_number": 1496,
-=======
-        "hashed_secret": "aa6cd2a77de22303be80e1f632195d62d211a729",
-        "is_verified": false,
-        "line_number": 1281,
-        "is_secret": false
-      },
-      {
-        "type": "Secret Keyword",
-        "filename": "src/unitxt/inference.py",
-        "hashed_secret": "c8f16a194efc59559549c7bd69f7bea038742e79",
-        "is_verified": false,
-        "line_number": 1766,
->>>>>>> 97777996
+        "line_number": 1519,
         "is_secret": false
       }
     ],
@@ -190,9 +176,5 @@
       }
     ]
   },
-<<<<<<< HEAD
-  "generated_at": "2025-01-14T12:24:09Z"
-=======
-  "generated_at": "2025-01-15T12:35:17Z"
->>>>>>> 97777996
+  "generated_at": "2025-01-15T15:10:08Z"
 }