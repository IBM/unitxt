{
  "version": "1.5.0",
  "plugins_used": [
    {
      "name": "ArtifactoryDetector"
    },
    {
      "name": "AWSKeyDetector"
    },
    {
      "name": "AzureStorageKeyDetector"
    },
    {
      "name": "Base64HighEntropyString",
      "limit": 4.5
    },
    {
      "name": "BasicAuthDetector"
    },
    {
      "name": "CloudantDetector"
    },
    {
      "name": "DiscordBotTokenDetector"
    },
    {
      "name": "GitHubTokenDetector"
    },
    {
      "name": "GitLabTokenDetector"
    },
    {
      "name": "HexHighEntropyString",
      "limit": 3.0
    },
    {
      "name": "IbmCloudIamDetector"
    },
    {
      "name": "IbmCosHmacDetector"
    },
    {
      "name": "IPPublicDetector"
    },
    {
      "name": "JwtTokenDetector"
    },
    {
      "name": "KeywordDetector",
      "keyword_exclude": ""
    },
    {
      "name": "MailchimpDetector"
    },
    {
      "name": "NpmDetector"
    },
    {
      "name": "OpenAIDetector"
    },
    {
      "name": "PrivateKeyDetector"
    },
    {
      "name": "PypiTokenDetector"
    },
    {
      "name": "SendGridDetector"
    },
    {
      "name": "SlackDetector"
    },
    {
      "name": "SoftlayerDetector"
    },
    {
      "name": "SquareOAuthDetector"
    },
    {
      "name": "StripeDetector"
    },
    {
      "name": "TelegramBotTokenDetector"
    },
    {
      "name": "TwilioKeyDetector"
    }
  ],
  "filters_used": [
    {
      "path": "detect_secrets.filters.allowlist.is_line_allowlisted"
    },
    {
      "path": "detect_secrets.filters.common.is_baseline_file",
      "filename": "utils/.secrets.baseline"
    },
    {
      "path": "detect_secrets.filters.common.is_ignored_due_to_verification_policies",
      "min_level": 2
    },
    {
      "path": "detect_secrets.filters.heuristic.is_indirect_reference"
    },
    {
      "path": "detect_secrets.filters.heuristic.is_likely_id_string"
    },
    {
      "path": "detect_secrets.filters.heuristic.is_lock_file"
    },
    {
      "path": "detect_secrets.filters.heuristic.is_not_alphanumeric_string"
    },
    {
      "path": "detect_secrets.filters.heuristic.is_potential_uuid"
    },
    {
      "path": "detect_secrets.filters.heuristic.is_prefixed_with_dollar_sign"
    },
    {
      "path": "detect_secrets.filters.heuristic.is_sequential_string"
    },
    {
      "path": "detect_secrets.filters.heuristic.is_swagger_file"
    },
    {
      "path": "detect_secrets.filters.heuristic.is_templated_secret"
    }
  ],
  "results": {
    "src/unitxt/inference.py": [
      {
        "type": "Secret Keyword",
        "filename": "src/unitxt/inference.py",
        "hashed_secret": "aa6cd2a77de22303be80e1f632195d62d211a729",
        "is_verified": false,
        "line_number": 1293
      },
      {
        "type": "Secret Keyword",
        "filename": "src/unitxt/inference.py",
        "hashed_secret": "c8f16a194efc59559549c7bd69f7bea038742e79",
        "is_verified": false,
<<<<<<< HEAD
        "line_number": 1797,
        "is_secret": false
=======
        "line_number": 1778
>>>>>>> 39710791
      }
    ],
    "src/unitxt/loaders.py": [
      {
        "type": "Secret Keyword",
        "filename": "src/unitxt/loaders.py",
        "hashed_secret": "840268f77a57d5553add023cfa8a4d1535f49742",
        "is_verified": false,
        "line_number": 593
      }
    ],
    "src/unitxt/metrics.py": [
      {
        "type": "Hex High Entropy String",
        "filename": "src/unitxt/metrics.py",
        "hashed_secret": "fa172616e9af3d2a24b5597f264eab963fe76889",
        "is_verified": false,
        "line_number": 70
      }
    ],
    "tests/library/test_loaders.py": [
      {
        "type": "Secret Keyword",
        "filename": "tests/library/test_loaders.py",
        "hashed_secret": "8d814baafe5d8412572dc520dcab83f60ce1375c",
        "is_verified": false,
        "line_number": 125
      },
      {
        "type": "Secret Keyword",
        "filename": "tests/library/test_loaders.py",
        "hashed_secret": "42a472ac88cd8d43a2c5ae0bd0bdf4626cdaba31",
        "is_verified": false,
        "line_number": 135
      }
    ]
  },
<<<<<<< HEAD
  "generated_at": "2025-02-16T15:35:05Z"
=======
  "generated_at": "2025-02-17T19:31:06Z"
>>>>>>> 39710791
}<|MERGE_RESOLUTION|>--- conflicted
+++ resolved
@@ -140,12 +140,7 @@
         "filename": "src/unitxt/inference.py",
         "hashed_secret": "c8f16a194efc59559549c7bd69f7bea038742e79",
         "is_verified": false,
-<<<<<<< HEAD
-        "line_number": 1797,
-        "is_secret": false
-=======
-        "line_number": 1778
->>>>>>> 39710791
+        "line_number": 1796
       }
     ],
     "src/unitxt/loaders.py": [
@@ -183,9 +178,5 @@
       }
     ]
   },
-<<<<<<< HEAD
-  "generated_at": "2025-02-16T15:35:05Z"
-=======
-  "generated_at": "2025-02-17T19:31:06Z"
->>>>>>> 39710791
+  "generated_at": "2025-02-18T12:20:16Z"
 }