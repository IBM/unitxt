--- conflicted
+++ resolved
@@ -140,12 +140,7 @@
         "filename": "src/unitxt/inference.py",
         "hashed_secret": "c8f16a194efc59559549c7bd69f7bea038742e79",
         "is_verified": false,
-<<<<<<< HEAD
         "line_number": 1795,
-        "is_secret": false
-=======
-        "line_number": 1779
->>>>>>> 5dcba170
       }
     ],
     "src/unitxt/loaders.py": [
@@ -183,9 +178,5 @@
       }
     ]
   },
-<<<<<<< HEAD
-  "generated_at": "2025-02-16T09:03:00Z"
-=======
   "generated_at": "2025-02-13T14:45:34Z"
->>>>>>> 5dcba170
 }