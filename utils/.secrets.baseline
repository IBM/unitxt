--- conflicted
+++ resolved
@@ -151,11 +151,7 @@
         "filename": "src/unitxt/loaders.py",
         "hashed_secret": "840268f77a57d5553add023cfa8a4d1535f49742",
         "is_verified": false,
-<<<<<<< HEAD
         "line_number": 559,
-=======
-        "line_number": 538,
->>>>>>> 6549320b
         "is_secret": false
       }
     ],
@@ -188,9 +184,5 @@
       }
     ]
   },
-<<<<<<< HEAD
   "generated_at": "2025-02-04T19:25:47Z"
-=======
-  "generated_at": "2025-02-06T16:07:45Z"
->>>>>>> 6549320b
 }