{
  "version": "1.5.0",
  "plugins_used": [
    {
      "name": "ArtifactoryDetector"
    },
    {
      "name": "AWSKeyDetector"
    },
    {
      "name": "AzureStorageKeyDetector"
    },
    {
      "name": "Base64HighEntropyString",
      "limit": 4.5
    },
    {
      "name": "BasicAuthDetector"
    },
    {
      "name": "CloudantDetector"
    },
    {
      "name": "DiscordBotTokenDetector"
    },
    {
      "name": "GitHubTokenDetector"
    },
    {
      "name": "GitLabTokenDetector"
    },
    {
      "name": "HexHighEntropyString",
      "limit": 3.0
    },
    {
      "name": "IbmCloudIamDetector"
    },
    {
      "name": "IbmCosHmacDetector"
    },
    {
      "name": "IPPublicDetector"
    },
    {
      "name": "JwtTokenDetector"
    },
    {
      "name": "KeywordDetector",
      "keyword_exclude": ""
    },
    {
      "name": "MailchimpDetector"
    },
    {
      "name": "NpmDetector"
    },
    {
      "name": "OpenAIDetector"
    },
    {
      "name": "PrivateKeyDetector"
    },
    {
      "name": "PypiTokenDetector"
    },
    {
      "name": "SendGridDetector"
    },
    {
      "name": "SlackDetector"
    },
    {
      "name": "SoftlayerDetector"
    },
    {
      "name": "SquareOAuthDetector"
    },
    {
      "name": "StripeDetector"
    },
    {
      "name": "TelegramBotTokenDetector"
    },
    {
      "name": "TwilioKeyDetector"
    }
  ],
  "filters_used": [
    {
      "path": "detect_secrets.filters.allowlist.is_line_allowlisted"
    },
    {
      "path": "detect_secrets.filters.common.is_baseline_file",
      "filename": "utils/.secrets.baseline"
    },
    {
      "path": "detect_secrets.filters.common.is_ignored_due_to_verification_policies",
      "min_level": 2
    },
    {
      "path": "detect_secrets.filters.heuristic.is_indirect_reference"
    },
    {
      "path": "detect_secrets.filters.heuristic.is_likely_id_string"
    },
    {
      "path": "detect_secrets.filters.heuristic.is_lock_file"
    },
    {
      "path": "detect_secrets.filters.heuristic.is_not_alphanumeric_string"
    },
    {
      "path": "detect_secrets.filters.heuristic.is_potential_uuid"
    },
    {
      "path": "detect_secrets.filters.heuristic.is_prefixed_with_dollar_sign"
    },
    {
      "path": "detect_secrets.filters.heuristic.is_sequential_string"
    },
    {
      "path": "detect_secrets.filters.heuristic.is_swagger_file"
    },
    {
      "path": "detect_secrets.filters.heuristic.is_templated_secret"
    }
  ],
  "results": {
    "src/unitxt/inference.py": [
      {
        "type": "Secret Keyword",
        "filename": "src/unitxt/inference.py",
        "hashed_secret": "aa6cd2a77de22303be80e1f632195d62d211a729",
        "is_verified": false,
<<<<<<< HEAD
<<<<<<< HEAD
        "line_number": 1258,
=======
        "line_number": 1263,
>>>>>>> 8a241ab49 (Add updated secrets.baseline)
=======
        "line_number": 1235,
>>>>>>> 1c9a1331
        "is_secret": false
      },
      {
        "type": "Secret Keyword",
        "filename": "src/unitxt/inference.py",
        "hashed_secret": "c8f16a194efc59559549c7bd69f7bea038742e79",
        "is_verified": false,
<<<<<<< HEAD
<<<<<<< HEAD
        "line_number": 1733,
=======
        "line_number": 1738,
>>>>>>> 8a241ab49 (Add updated secrets.baseline)
=======
        "line_number": 1635,
>>>>>>> 1c9a1331
        "is_secret": false
      }
    ],
    "src/unitxt/loaders.py": [
      {
        "type": "Secret Keyword",
        "filename": "src/unitxt/loaders.py",
        "hashed_secret": "840268f77a57d5553add023cfa8a4d1535f49742",
        "is_verified": false,
        "line_number": 493,
        "is_secret": false
      }
    ],
    "src/unitxt/metrics.py": [
      {
        "type": "Hex High Entropy String",
        "filename": "src/unitxt/metrics.py",
        "hashed_secret": "fa172616e9af3d2a24b5597f264eab963fe76889",
        "is_verified": false,
        "line_number": 2099,
        "is_secret": false
      }
    ],
    "tests/library/test_loaders.py": [
      {
        "type": "Secret Keyword",
        "filename": "tests/library/test_loaders.py",
        "hashed_secret": "8d814baafe5d8412572dc520dcab83f60ce1375c",
        "is_verified": false,
        "line_number": 113,
        "is_secret": false
      },
      {
        "type": "Secret Keyword",
        "filename": "tests/library/test_loaders.py",
        "hashed_secret": "42a472ac88cd8d43a2c5ae0bd0bdf4626cdaba31",
        "is_verified": false,
        "line_number": 123,
        "is_secret": false
      }
    ]
  },
<<<<<<< HEAD
  "generated_at": "2024-12-10T17:31:17Z"
=======
  "generated_at": "2024-12-09T15:45:50Z"
>>>>>>> 1c9a1331
}<|MERGE_RESOLUTION|>--- conflicted
+++ resolved
@@ -133,15 +133,7 @@
         "filename": "src/unitxt/inference.py",
         "hashed_secret": "aa6cd2a77de22303be80e1f632195d62d211a729",
         "is_verified": false,
-<<<<<<< HEAD
-<<<<<<< HEAD
-        "line_number": 1258,
-=======
         "line_number": 1263,
->>>>>>> 8a241ab49 (Add updated secrets.baseline)
-=======
-        "line_number": 1235,
->>>>>>> 1c9a1331
         "is_secret": false
       },
       {
@@ -149,15 +141,7 @@
         "filename": "src/unitxt/inference.py",
         "hashed_secret": "c8f16a194efc59559549c7bd69f7bea038742e79",
         "is_verified": false,
-<<<<<<< HEAD
-<<<<<<< HEAD
-        "line_number": 1733,
-=======
         "line_number": 1738,
->>>>>>> 8a241ab49 (Add updated secrets.baseline)
-=======
-        "line_number": 1635,
->>>>>>> 1c9a1331
         "is_secret": false
       }
     ],
@@ -200,9 +184,5 @@
       }
     ]
   },
-<<<<<<< HEAD
-  "generated_at": "2024-12-10T17:31:17Z"
-=======
   "generated_at": "2024-12-09T15:45:50Z"
->>>>>>> 1c9a1331
 }