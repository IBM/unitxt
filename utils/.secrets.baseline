--- conflicted
+++ resolved
@@ -161,11 +161,7 @@
         "filename": "src/unitxt/metrics.py",
         "hashed_secret": "fa172616e9af3d2a24b5597f264eab963fe76889",
         "is_verified": false,
-<<<<<<< HEAD
-        "line_number": 2094,
-=======
         "line_number": 2102,
->>>>>>> 1057cd50
         "is_secret": false
       }
     ],
@@ -188,9 +184,5 @@
       }
     ]
   },
-<<<<<<< HEAD
-  "generated_at": "2024-12-08T13:47:36Z"
-=======
   "generated_at": "2024-12-08T13:32:16Z"
->>>>>>> 1057cd50
 }