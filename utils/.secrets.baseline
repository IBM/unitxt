{
  "version": "1.5.0",
  "plugins_used": [
    {
      "name": "ArtifactoryDetector"
    },
    {
      "name": "AWSKeyDetector"
    },
    {
      "name": "AzureStorageKeyDetector"
    },
    {
      "name": "Base64HighEntropyString",
      "limit": 4.5
    },
    {
      "name": "BasicAuthDetector"
    },
    {
      "name": "CloudantDetector"
    },
    {
      "name": "DiscordBotTokenDetector"
    },
    {
      "name": "GitHubTokenDetector"
    },
    {
      "name": "GitLabTokenDetector"
    },
    {
      "name": "HexHighEntropyString",
      "limit": 3.0
    },
    {
      "name": "IbmCloudIamDetector"
    },
    {
      "name": "IbmCosHmacDetector"
    },
    {
      "name": "IPPublicDetector"
    },
    {
      "name": "JwtTokenDetector"
    },
    {
      "name": "KeywordDetector",
      "keyword_exclude": ""
    },
    {
      "name": "MailchimpDetector"
    },
    {
      "name": "NpmDetector"
    },
    {
      "name": "OpenAIDetector"
    },
    {
      "name": "PrivateKeyDetector"
    },
    {
      "name": "PypiTokenDetector"
    },
    {
      "name": "SendGridDetector"
    },
    {
      "name": "SlackDetector"
    },
    {
      "name": "SoftlayerDetector"
    },
    {
      "name": "SquareOAuthDetector"
    },
    {
      "name": "StripeDetector"
    },
    {
      "name": "TelegramBotTokenDetector"
    },
    {
      "name": "TwilioKeyDetector"
    }
  ],
  "filters_used": [
    {
      "path": "detect_secrets.filters.allowlist.is_line_allowlisted"
    },
    {
      "path": "detect_secrets.filters.common.is_baseline_file",
      "filename": "utils/.secrets.baseline"
    },
    {
      "path": "detect_secrets.filters.common.is_ignored_due_to_verification_policies",
      "min_level": 2
    },
    {
      "path": "detect_secrets.filters.heuristic.is_indirect_reference"
    },
    {
      "path": "detect_secrets.filters.heuristic.is_likely_id_string"
    },
    {
      "path": "detect_secrets.filters.heuristic.is_lock_file"
    },
    {
      "path": "detect_secrets.filters.heuristic.is_not_alphanumeric_string"
    },
    {
      "path": "detect_secrets.filters.heuristic.is_potential_uuid"
    },
    {
      "path": "detect_secrets.filters.heuristic.is_prefixed_with_dollar_sign"
    },
    {
      "path": "detect_secrets.filters.heuristic.is_sequential_string"
    },
    {
      "path": "detect_secrets.filters.heuristic.is_swagger_file"
    },
    {
      "path": "detect_secrets.filters.heuristic.is_templated_secret"
    }
  ],
  "results": {
    "src/unitxt/inference.py": [
      {
        "type": "Secret Keyword",
        "filename": "src/unitxt/inference.py",
        "hashed_secret": "aa6cd2a77de22303be80e1f632195d62d211a729",
        "is_verified": false,
        "line_number": 1281,
        "is_secret": false
      },
      {
        "type": "Secret Keyword",
        "filename": "src/unitxt/inference.py",
        "hashed_secret": "c8f16a194efc59559549c7bd69f7bea038742e79",
        "is_verified": false,
        "line_number": 1766,
        "is_secret": false
      }
    ],
    "src/unitxt/loaders.py": [
      {
        "type": "Secret Keyword",
        "filename": "src/unitxt/loaders.py",
        "hashed_secret": "840268f77a57d5553add023cfa8a4d1535f49742",
        "is_verified": false,
<<<<<<< HEAD
        "line_number": 599,
=======
        "line_number": 533,
>>>>>>> de938b30
        "is_secret": false
      }
    ],
    "src/unitxt/metrics.py": [
      {
        "type": "Hex High Entropy String",
        "filename": "src/unitxt/metrics.py",
        "hashed_secret": "fa172616e9af3d2a24b5597f264eab963fe76889",
        "is_verified": false,
        "line_number": 1,
        "is_secret": false
      }
    ],
    "tests/library/test_loaders.py": [
      {
        "type": "Secret Keyword",
        "filename": "tests/library/test_loaders.py",
        "hashed_secret": "8d814baafe5d8412572dc520dcab83f60ce1375c",
        "is_verified": false,
        "line_number": 113,
        "is_secret": false
      },
      {
        "type": "Secret Keyword",
        "filename": "tests/library/test_loaders.py",
        "hashed_secret": "42a472ac88cd8d43a2c5ae0bd0bdf4626cdaba31",
        "is_verified": false,
        "line_number": 123,
        "is_secret": false
      }
    ]
  },
  "generated_at": "2025-02-02T11:11:41Z"
}<|MERGE_RESOLUTION|>--- conflicted
+++ resolved
@@ -151,11 +151,7 @@
         "filename": "src/unitxt/loaders.py",
         "hashed_secret": "840268f77a57d5553add023cfa8a4d1535f49742",
         "is_verified": false,
-<<<<<<< HEAD
-        "line_number": 599,
-=======
-        "line_number": 533,
->>>>>>> de938b30
+        "line_number": 603,
         "is_secret": false
       }
     ],
@@ -188,5 +184,5 @@
       }
     ]
   },
-  "generated_at": "2025-02-02T11:11:41Z"
+  "generated_at": "2025-02-03T08:16:28Z"
 }