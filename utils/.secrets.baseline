{
  "version": "1.5.0",
  "plugins_used": [
    {
      "name": "ArtifactoryDetector"
    },
    {
      "name": "AWSKeyDetector"
    },
    {
      "name": "AzureStorageKeyDetector"
    },
    {
      "name": "Base64HighEntropyString",
      "limit": 4.5
    },
    {
      "name": "BasicAuthDetector"
    },
    {
      "name": "CloudantDetector"
    },
    {
      "name": "DiscordBotTokenDetector"
    },
    {
      "name": "GitHubTokenDetector"
    },
    {
      "name": "GitLabTokenDetector"
    },
    {
      "name": "HexHighEntropyString",
      "limit": 3.0
    },
    {
      "name": "IbmCloudIamDetector"
    },
    {
      "name": "IbmCosHmacDetector"
    },
    {
      "name": "IPPublicDetector"
    },
    {
      "name": "JwtTokenDetector"
    },
    {
      "name": "KeywordDetector",
      "keyword_exclude": ""
    },
    {
      "name": "MailchimpDetector"
    },
    {
      "name": "NpmDetector"
    },
    {
      "name": "OpenAIDetector"
    },
    {
      "name": "PrivateKeyDetector"
    },
    {
      "name": "PypiTokenDetector"
    },
    {
      "name": "SendGridDetector"
    },
    {
      "name": "SlackDetector"
    },
    {
      "name": "SoftlayerDetector"
    },
    {
      "name": "SquareOAuthDetector"
    },
    {
      "name": "StripeDetector"
    },
    {
      "name": "TelegramBotTokenDetector"
    },
    {
      "name": "TwilioKeyDetector"
    }
  ],
  "filters_used": [
    {
      "path": "detect_secrets.filters.allowlist.is_line_allowlisted"
    },
    {
      "path": "detect_secrets.filters.common.is_baseline_file",
      "filename": "utils/.secrets.baseline"
    },
    {
      "path": "detect_secrets.filters.common.is_ignored_due_to_verification_policies",
      "min_level": 2
    },
    {
      "path": "detect_secrets.filters.heuristic.is_indirect_reference"
    },
    {
      "path": "detect_secrets.filters.heuristic.is_likely_id_string"
    },
    {
      "path": "detect_secrets.filters.heuristic.is_lock_file"
    },
    {
      "path": "detect_secrets.filters.heuristic.is_not_alphanumeric_string"
    },
    {
      "path": "detect_secrets.filters.heuristic.is_potential_uuid"
    },
    {
      "path": "detect_secrets.filters.heuristic.is_prefixed_with_dollar_sign"
    },
    {
      "path": "detect_secrets.filters.heuristic.is_sequential_string"
    },
    {
      "path": "detect_secrets.filters.heuristic.is_swagger_file"
    },
    {
      "path": "detect_secrets.filters.heuristic.is_templated_secret"
    }
  ],
  "results": {
    "src/unitxt/inference.py": [
      {
        "type": "Secret Keyword",
        "filename": "src/unitxt/inference.py",
        "hashed_secret": "aa6cd2a77de22303be80e1f632195d62d211a729",
        "is_verified": false,
        "line_number": 1293
      },
      {
        "type": "Secret Keyword",
        "filename": "src/unitxt/inference.py",
        "hashed_secret": "c8f16a194efc59559549c7bd69f7bea038742e79",
        "is_verified": false,
        "line_number": 1778
      }
    ],
    "src/unitxt/loaders.py": [
      {
        "type": "Secret Keyword",
        "filename": "src/unitxt/loaders.py",
        "hashed_secret": "840268f77a57d5553add023cfa8a4d1535f49742",
        "is_verified": false,
        "line_number": 593
      }
    ],
    "src/unitxt/metrics.py": [
      {
        "type": "Hex High Entropy String",
        "filename": "src/unitxt/metrics.py",
        "hashed_secret": "fa172616e9af3d2a24b5597f264eab963fe76889",
        "is_verified": false,
        "line_number": 70
      }
    ],
    "tests/library/test_loaders.py": [
      {
        "type": "Secret Keyword",
        "filename": "tests/library/test_loaders.py",
        "hashed_secret": "8d814baafe5d8412572dc520dcab83f60ce1375c",
        "is_verified": false,
        "line_number": 125
      },
      {
        "type": "Secret Keyword",
        "filename": "tests/library/test_loaders.py",
        "hashed_secret": "42a472ac88cd8d43a2c5ae0bd0bdf4626cdaba31",
        "is_verified": false,
        "line_number": 135
      }
    ]
  },
<<<<<<< HEAD
  "generated_at": "2025-02-18T11:59:05Z"
=======
  "generated_at": "2025-02-17T19:31:06Z"
>>>>>>> fbd03a65
}<|MERGE_RESOLUTION|>--- conflicted
+++ resolved
@@ -178,9 +178,5 @@
       }
     ]
   },
-<<<<<<< HEAD
-  "generated_at": "2025-02-18T11:59:05Z"
-=======
   "generated_at": "2025-02-17T19:31:06Z"
->>>>>>> fbd03a65
 }