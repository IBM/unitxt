{
  "version": "1.5.0",
  "plugins_used": [
    {
      "name": "ArtifactoryDetector"
    },
    {
      "name": "AWSKeyDetector"
    },
    {
      "name": "AzureStorageKeyDetector"
    },
    {
      "name": "Base64HighEntropyString",
      "limit": 4.5
    },
    {
      "name": "BasicAuthDetector"
    },
    {
      "name": "CloudantDetector"
    },
    {
      "name": "DiscordBotTokenDetector"
    },
    {
      "name": "GitHubTokenDetector"
    },
    {
      "name": "GitLabTokenDetector"
    },
    {
      "name": "HexHighEntropyString",
      "limit": 3.0
    },
    {
      "name": "IbmCloudIamDetector"
    },
    {
      "name": "IbmCosHmacDetector"
    },
    {
      "name": "IPPublicDetector"
    },
    {
      "name": "JwtTokenDetector"
    },
    {
      "name": "KeywordDetector",
      "keyword_exclude": ""
    },
    {
      "name": "MailchimpDetector"
    },
    {
      "name": "NpmDetector"
    },
    {
      "name": "OpenAIDetector"
    },
    {
      "name": "PrivateKeyDetector"
    },
    {
      "name": "PypiTokenDetector"
    },
    {
      "name": "SendGridDetector"
    },
    {
      "name": "SlackDetector"
    },
    {
      "name": "SoftlayerDetector"
    },
    {
      "name": "SquareOAuthDetector"
    },
    {
      "name": "StripeDetector"
    },
    {
      "name": "TelegramBotTokenDetector"
    },
    {
      "name": "TwilioKeyDetector"
    }
  ],
  "filters_used": [
    {
      "path": "detect_secrets.filters.allowlist.is_line_allowlisted"
    },
    {
      "path": "detect_secrets.filters.common.is_baseline_file",
      "filename": "utils/.secrets.baseline"
    },
    {
      "path": "detect_secrets.filters.common.is_ignored_due_to_verification_policies",
      "min_level": 2
    },
    {
      "path": "detect_secrets.filters.heuristic.is_indirect_reference"
    },
    {
      "path": "detect_secrets.filters.heuristic.is_likely_id_string"
    },
    {
      "path": "detect_secrets.filters.heuristic.is_lock_file"
    },
    {
      "path": "detect_secrets.filters.heuristic.is_not_alphanumeric_string"
    },
    {
      "path": "detect_secrets.filters.heuristic.is_potential_uuid"
    },
    {
      "path": "detect_secrets.filters.heuristic.is_prefixed_with_dollar_sign"
    },
    {
      "path": "detect_secrets.filters.heuristic.is_sequential_string"
    },
    {
      "path": "detect_secrets.filters.heuristic.is_swagger_file"
    },
    {
      "path": "detect_secrets.filters.heuristic.is_templated_secret"
    }
  ],
  "results": {
    "src/unitxt/inference.py": [
      {
        "type": "Secret Keyword",
        "filename": "src/unitxt/inference.py",
        "hashed_secret": "aa6cd2a77de22303be80e1f632195d62d211a729",
        "is_verified": false,
<<<<<<< HEAD
        "line_number": 1208,
=======
        "line_number": 579,
>>>>>>> e667c964
        "is_secret": false
      },
      {
        "type": "Secret Keyword",
        "filename": "src/unitxt/inference.py",
        "hashed_secret": "c8f16a194efc59559549c7bd69f7bea038742e79",
        "is_verified": false,
<<<<<<< HEAD
        "line_number": 1572,
=======
        "line_number": 910,
>>>>>>> e667c964
        "is_secret": false
      }
    ],
    "src/unitxt/loaders.py": [
      {
        "type": "Secret Keyword",
        "filename": "src/unitxt/loaders.py",
        "hashed_secret": "840268f77a57d5553add023cfa8a4d1535f49742",
        "is_verified": false,
        "line_number": 483,
        "is_secret": false
      }
    ],
    "src/unitxt/metrics.py": [
      {
        "type": "Hex High Entropy String",
        "filename": "src/unitxt/metrics.py",
        "hashed_secret": "fa172616e9af3d2a24b5597f264eab963fe76889",
        "is_verified": false,
        "line_number": 2090,
        "is_secret": false
      }
    ],
    "tests/library/test_loaders.py": [
      {
        "type": "Secret Keyword",
        "filename": "tests/library/test_loaders.py",
        "hashed_secret": "8d814baafe5d8412572dc520dcab83f60ce1375c",
        "is_verified": false,
        "line_number": 113,
        "is_secret": false
      },
      {
        "type": "Secret Keyword",
        "filename": "tests/library/test_loaders.py",
        "hashed_secret": "42a472ac88cd8d43a2c5ae0bd0bdf4626cdaba31",
        "is_verified": false,
        "line_number": 123,
        "is_secret": false
      }
    ]
  },
  "generated_at": "2024-11-20T11:15:48Z"
}<|MERGE_RESOLUTION|>--- conflicted
+++ resolved
@@ -133,11 +133,7 @@
         "filename": "src/unitxt/inference.py",
         "hashed_secret": "aa6cd2a77de22303be80e1f632195d62d211a729",
         "is_verified": false,
-<<<<<<< HEAD
-        "line_number": 1208,
-=======
         "line_number": 579,
->>>>>>> e667c964
         "is_secret": false
       },
       {
@@ -145,11 +141,7 @@
         "filename": "src/unitxt/inference.py",
         "hashed_secret": "c8f16a194efc59559549c7bd69f7bea038742e79",
         "is_verified": false,
-<<<<<<< HEAD
-        "line_number": 1572,
-=======
         "line_number": 910,
->>>>>>> e667c964
         "is_secret": false
       }
     ],
