--- conflicted
+++ resolved
@@ -141,11 +141,7 @@
         "filename": "src/unitxt/inference.py",
         "hashed_secret": "c8f16a194efc59559549c7bd69f7bea038742e79",
         "is_verified": false,
-<<<<<<< HEAD
-        "line_number": 1702,
-=======
         "line_number": 1704,
->>>>>>> 32e563ca
         "is_secret": false
       }
     ],
@@ -165,11 +161,7 @@
         "filename": "src/unitxt/metrics.py",
         "hashed_secret": "fa172616e9af3d2a24b5597f264eab963fe76889",
         "is_verified": false,
-<<<<<<< HEAD
-        "line_number": 2120,
-=======
         "line_number": 2752,
->>>>>>> 32e563ca
         "is_secret": false
       }
     ],
@@ -192,9 +184,6 @@
       }
     ]
   },
-<<<<<<< HEAD
-  "generated_at": "2025-01-05T09:51:13Z"
-=======
   "generated_at": "2025-01-12T13:54:55Z"
->>>>>>> 32e563ca
+
 }