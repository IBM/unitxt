{
  "version": "1.5.0",
  "plugins_used": [
    {
      "name": "ArtifactoryDetector"
    },
    {
      "name": "AWSKeyDetector"
    },
    {
      "name": "AzureStorageKeyDetector"
    },
    {
      "name": "Base64HighEntropyString",
      "limit": 4.5
    },
    {
      "name": "BasicAuthDetector"
    },
    {
      "name": "CloudantDetector"
    },
    {
      "name": "DiscordBotTokenDetector"
    },
    {
      "name": "GitHubTokenDetector"
    },
    {
      "name": "GitLabTokenDetector"
    },
    {
      "name": "HexHighEntropyString",
      "limit": 3.0
    },
    {
      "name": "IbmCloudIamDetector"
    },
    {
      "name": "IbmCosHmacDetector"
    },
    {
      "name": "IPPublicDetector"
    },
    {
      "name": "JwtTokenDetector"
    },
    {
      "name": "KeywordDetector",
      "keyword_exclude": ""
    },
    {
      "name": "MailchimpDetector"
    },
    {
      "name": "NpmDetector"
    },
    {
      "name": "OpenAIDetector"
    },
    {
      "name": "PrivateKeyDetector"
    },
    {
      "name": "PypiTokenDetector"
    },
    {
      "name": "SendGridDetector"
    },
    {
      "name": "SlackDetector"
    },
    {
      "name": "SoftlayerDetector"
    },
    {
      "name": "SquareOAuthDetector"
    },
    {
      "name": "StripeDetector"
    },
    {
      "name": "TelegramBotTokenDetector"
    },
    {
      "name": "TwilioKeyDetector"
    }
  ],
  "filters_used": [
    {
      "path": "detect_secrets.filters.allowlist.is_line_allowlisted"
    },
    {
      "path": "detect_secrets.filters.common.is_baseline_file",
      "filename": "utils/.secrets.baseline"
    },
    {
      "path": "detect_secrets.filters.common.is_ignored_due_to_verification_policies",
      "min_level": 2
    },
    {
      "path": "detect_secrets.filters.heuristic.is_indirect_reference"
    },
    {
      "path": "detect_secrets.filters.heuristic.is_likely_id_string"
    },
    {
      "path": "detect_secrets.filters.heuristic.is_lock_file"
    },
    {
      "path": "detect_secrets.filters.heuristic.is_not_alphanumeric_string"
    },
    {
      "path": "detect_secrets.filters.heuristic.is_potential_uuid"
    },
    {
      "path": "detect_secrets.filters.heuristic.is_prefixed_with_dollar_sign"
    },
    {
      "path": "detect_secrets.filters.heuristic.is_sequential_string"
    },
    {
      "path": "detect_secrets.filters.heuristic.is_swagger_file"
    },
    {
      "path": "detect_secrets.filters.heuristic.is_templated_secret"
    }
  ],
  "results": {
    "src/unitxt/inference.py": [
      {
        "type": "Secret Keyword",
        "filename": "src/unitxt/inference.py",
        "hashed_secret": "aa6cd2a77de22303be80e1f632195d62d211a729",
        "is_verified": false,
<<<<<<< HEAD
        "line_number": 1298,
        "is_secret": false
=======
        "line_number": 1294
>>>>>>> 5dcba170
      },
      {
        "type": "Secret Keyword",
        "filename": "src/unitxt/inference.py",
        "hashed_secret": "c8f16a194efc59559549c7bd69f7bea038742e79",
        "is_verified": false,
<<<<<<< HEAD
        "line_number": 1783,
        "is_secret": false
=======
        "line_number": 1779
>>>>>>> 5dcba170
      }
    ],
    "src/unitxt/loaders.py": [
      {
        "type": "Secret Keyword",
        "filename": "src/unitxt/loaders.py",
        "hashed_secret": "840268f77a57d5553add023cfa8a4d1535f49742",
        "is_verified": false,
<<<<<<< HEAD
        "line_number": 594,
        "is_secret": false
=======
        "line_number": 595
>>>>>>> 5dcba170
      }
    ],
    "src/unitxt/metrics.py": [
      {
        "type": "Hex High Entropy String",
        "filename": "src/unitxt/metrics.py",
        "hashed_secret": "fa172616e9af3d2a24b5597f264eab963fe76889",
        "is_verified": false,
<<<<<<< HEAD
        "line_number": 71,
        "is_secret": false
=======
        "line_number": 70
>>>>>>> 5dcba170
      }
    ],
    "tests/library/test_loaders.py": [
      {
        "type": "Secret Keyword",
        "filename": "tests/library/test_loaders.py",
        "hashed_secret": "8d814baafe5d8412572dc520dcab83f60ce1375c",
        "is_verified": false,
        "line_number": 125
      },
      {
        "type": "Secret Keyword",
        "filename": "tests/library/test_loaders.py",
        "hashed_secret": "42a472ac88cd8d43a2c5ae0bd0bdf4626cdaba31",
        "is_verified": false,
        "line_number": 135
      }
    ]
  },
<<<<<<< HEAD
  "generated_at": "2025-02-13T15:28:32Z"
=======
  "generated_at": "2025-02-13T14:45:34Z"
>>>>>>> 5dcba170
}<|MERGE_RESOLUTION|>--- conflicted
+++ resolved
@@ -133,24 +133,14 @@
         "filename": "src/unitxt/inference.py",
         "hashed_secret": "aa6cd2a77de22303be80e1f632195d62d211a729",
         "is_verified": false,
-<<<<<<< HEAD
-        "line_number": 1298,
-        "is_secret": false
-=======
         "line_number": 1294
->>>>>>> 5dcba170
       },
       {
         "type": "Secret Keyword",
         "filename": "src/unitxt/inference.py",
         "hashed_secret": "c8f16a194efc59559549c7bd69f7bea038742e79",
         "is_verified": false,
-<<<<<<< HEAD
-        "line_number": 1783,
-        "is_secret": false
-=======
         "line_number": 1779
->>>>>>> 5dcba170
       }
     ],
     "src/unitxt/loaders.py": [
@@ -159,12 +149,7 @@
         "filename": "src/unitxt/loaders.py",
         "hashed_secret": "840268f77a57d5553add023cfa8a4d1535f49742",
         "is_verified": false,
-<<<<<<< HEAD
-        "line_number": 594,
-        "is_secret": false
-=======
         "line_number": 595
->>>>>>> 5dcba170
       }
     ],
     "src/unitxt/metrics.py": [
@@ -173,12 +158,7 @@
         "filename": "src/unitxt/metrics.py",
         "hashed_secret": "fa172616e9af3d2a24b5597f264eab963fe76889",
         "is_verified": false,
-<<<<<<< HEAD
-        "line_number": 71,
-        "is_secret": false
-=======
         "line_number": 70
->>>>>>> 5dcba170
       }
     ],
     "tests/library/test_loaders.py": [
@@ -198,9 +178,5 @@
       }
     ]
   },
-<<<<<<< HEAD
-  "generated_at": "2025-02-13T15:28:32Z"
-=======
   "generated_at": "2025-02-13T14:45:34Z"
->>>>>>> 5dcba170
 }