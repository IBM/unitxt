--- conflicted
+++ resolved
@@ -133,11 +133,7 @@
         "filename": "src/unitxt/inference.py",
         "hashed_secret": "aa6cd2a77de22303be80e1f632195d62d211a729",
         "is_verified": false,
-<<<<<<< HEAD
-        "line_number": 1236,
-=======
-        "line_number": 1249,
->>>>>>> 511e2784
+        "line_number": 1250,
         "is_secret": false
       },
       {
@@ -145,11 +141,7 @@
         "filename": "src/unitxt/inference.py",
         "hashed_secret": "c8f16a194efc59559549c7bd69f7bea038742e79",
         "is_verified": false,
-<<<<<<< HEAD
-        "line_number": 1668,
-=======
-        "line_number": 1663,
->>>>>>> 511e2784
+        "line_number": 1696,
         "is_secret": false
       }
     ],
@@ -192,9 +184,5 @@
       }
     ]
   },
-<<<<<<< HEAD
-  "generated_at": "2024-12-16T14:27:10Z"
-=======
-  "generated_at": "2024-12-24T18:00:14Z"
->>>>>>> 511e2784
+  "generated_at": "2025-01-05T08:58:59Z"
 }