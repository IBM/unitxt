{
  "version": "1.5.0",
  "plugins_used": [
    {
      "name": "ArtifactoryDetector"
    },
    {
      "name": "AWSKeyDetector"
    },
    {
      "name": "AzureStorageKeyDetector"
    },
    {
      "name": "Base64HighEntropyString",
      "limit": 4.5
    },
    {
      "name": "BasicAuthDetector"
    },
    {
      "name": "CloudantDetector"
    },
    {
      "name": "DiscordBotTokenDetector"
    },
    {
      "name": "GitHubTokenDetector"
    },
    {
      "name": "GitLabTokenDetector"
    },
    {
      "name": "HexHighEntropyString",
      "limit": 3.0
    },
    {
      "name": "IbmCloudIamDetector"
    },
    {
      "name": "IbmCosHmacDetector"
    },
    {
      "name": "IPPublicDetector"
    },
    {
      "name": "JwtTokenDetector"
    },
    {
      "name": "KeywordDetector",
      "keyword_exclude": ""
    },
    {
      "name": "MailchimpDetector"
    },
    {
      "name": "NpmDetector"
    },
    {
      "name": "OpenAIDetector"
    },
    {
      "name": "PrivateKeyDetector"
    },
    {
      "name": "PypiTokenDetector"
    },
    {
      "name": "SendGridDetector"
    },
    {
      "name": "SlackDetector"
    },
    {
      "name": "SoftlayerDetector"
    },
    {
      "name": "SquareOAuthDetector"
    },
    {
      "name": "StripeDetector"
    },
    {
      "name": "TelegramBotTokenDetector"
    },
    {
      "name": "TwilioKeyDetector"
    }
  ],
  "filters_used": [
    {
      "path": "detect_secrets.filters.allowlist.is_line_allowlisted"
    },
    {
      "path": "detect_secrets.filters.common.is_baseline_file",
      "filename": "utils/.secrets.baseline"
    },
    {
      "path": "detect_secrets.filters.common.is_ignored_due_to_verification_policies",
      "min_level": 2
    },
    {
      "path": "detect_secrets.filters.heuristic.is_indirect_reference"
    },
    {
      "path": "detect_secrets.filters.heuristic.is_likely_id_string"
    },
    {
      "path": "detect_secrets.filters.heuristic.is_lock_file"
    },
    {
      "path": "detect_secrets.filters.heuristic.is_not_alphanumeric_string"
    },
    {
      "path": "detect_secrets.filters.heuristic.is_potential_uuid"
    },
    {
      "path": "detect_secrets.filters.heuristic.is_prefixed_with_dollar_sign"
    },
    {
      "path": "detect_secrets.filters.heuristic.is_sequential_string"
    },
    {
      "path": "detect_secrets.filters.heuristic.is_swagger_file"
    },
    {
      "path": "detect_secrets.filters.heuristic.is_templated_secret"
    }
  ],
  "results": {
    "src/unitxt/inference.py": [
      {
        "type": "Secret Keyword",
        "filename": "src/unitxt/inference.py",
        "hashed_secret": "aa6cd2a77de22303be80e1f632195d62d211a729",
        "is_verified": false,
<<<<<<< HEAD
        "line_number": 1237,
=======
        "line_number": 1247,
>>>>>>> c0d14b9c
        "is_secret": false
      },
      {
        "type": "Secret Keyword",
        "filename": "src/unitxt/inference.py",
        "hashed_secret": "c8f16a194efc59559549c7bd69f7bea038742e79",
        "is_verified": false,
<<<<<<< HEAD
        "line_number": 1651,
=======
        "line_number": 1647,
>>>>>>> c0d14b9c
        "is_secret": false
      }
    ],
    "src/unitxt/loaders.py": [
      {
        "type": "Secret Keyword",
        "filename": "src/unitxt/loaders.py",
        "hashed_secret": "840268f77a57d5553add023cfa8a4d1535f49742",
        "is_verified": false,
        "line_number": 495,
        "is_secret": false
      }
    ],
    "src/unitxt/metrics.py": [
      {
        "type": "Hex High Entropy String",
        "filename": "src/unitxt/metrics.py",
        "hashed_secret": "fa172616e9af3d2a24b5597f264eab963fe76889",
        "is_verified": false,
        "line_number": 2099,
        "is_secret": false
      }
    ],
    "tests/library/test_loaders.py": [
      {
        "type": "Secret Keyword",
        "filename": "tests/library/test_loaders.py",
        "hashed_secret": "8d814baafe5d8412572dc520dcab83f60ce1375c",
        "is_verified": false,
        "line_number": 113,
        "is_secret": false
      },
      {
        "type": "Secret Keyword",
        "filename": "tests/library/test_loaders.py",
        "hashed_secret": "42a472ac88cd8d43a2c5ae0bd0bdf4626cdaba31",
        "is_verified": false,
        "line_number": 123,
        "is_secret": false
      }
    ]
  },
<<<<<<< HEAD
  "generated_at": "2024-12-19T15:13:35Z"
=======
  "generated_at": "2024-12-22T12:49:05Z"
>>>>>>> c0d14b9c
}<|MERGE_RESOLUTION|>--- conflicted
+++ resolved
@@ -133,11 +133,7 @@
         "filename": "src/unitxt/inference.py",
         "hashed_secret": "aa6cd2a77de22303be80e1f632195d62d211a729",
         "is_verified": false,
-<<<<<<< HEAD
-        "line_number": 1237,
-=======
-        "line_number": 1247,
->>>>>>> c0d14b9c
+        "line_number": 1249,
         "is_secret": false
       },
       {
@@ -145,11 +141,7 @@
         "filename": "src/unitxt/inference.py",
         "hashed_secret": "c8f16a194efc59559549c7bd69f7bea038742e79",
         "is_verified": false,
-<<<<<<< HEAD
-        "line_number": 1651,
-=======
-        "line_number": 1647,
->>>>>>> c0d14b9c
+        "line_number": 1663,
         "is_secret": false
       }
     ],
@@ -192,9 +184,5 @@
       }
     ]
   },
-<<<<<<< HEAD
-  "generated_at": "2024-12-19T15:13:35Z"
-=======
-  "generated_at": "2024-12-22T12:49:05Z"
->>>>>>> c0d14b9c
+  "generated_at": "2024-12-22T14:36:52Z"
 }