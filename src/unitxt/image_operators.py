import base64
import io
import re
from abc import abstractmethod
from typing import Any, Dict

import numpy as np

from .dict_utils import dict_get
from .operators import FieldOperator, InstanceFieldOperator, PackageRequirementsMixin


class PillowMixin(PackageRequirementsMixin):
    _requirements_list = {"PIL": "pip install pillow"}

    def prepare(self):
        super().prepare()
        import PIL
        from PIL import Image

        self.pil = PIL
        self.image = Image


def extract_images(text, instance):
    regex = r'<img\s+src=["\'](.*?)["\']'
    image_sources = re.findall(regex, text)
    images = []
    for image_source in image_sources:
        image = dict_get(instance, image_source)
        images.append(image)
    return images


class DecodeImage(FieldOperator, PillowMixin):
    def decode_base64_to_image(self, base64_string):
        image_data = base64.b64decode(base64_string)
        return self.image.open(io.BytesIO(image_data))

    def process_value(self, value: Any) -> Any:
        return {"image": self.decode_base64_to_image(value)}


class ToImage(InstanceFieldOperator):
    def process_instance_value(self, value: Any, instance: Dict[str, Any]):
        return {"image": value}


class ImageFieldOperator(FieldOperator, PillowMixin):
    @abstractmethod
    def process_image(self, image):
        pass

    def process_value(self, value: Any) -> Any:
        if not isinstance(value, self.image.Image):
            raise ValueError(f"ImageFieldOperator requires image, got {type(value)}.")
        return self.process_image(value)


class GrayScale(ImageFieldOperator):
    def process_image(self, image):
        # Convert the image to grayscale
        grayscale_image = image.convert("L")

        # Convert the grayscale image to a NumPy array
        grayscale_array = np.array(grayscale_image)

        # Add a dummy channel dimension to make it (height, width, 1)
        grayscale_array = np.expand_dims(grayscale_array, axis=-1)

        # Repeat the channel to have (height, width, 3) if needed for compatibility
        grayscale_array = np.repeat(grayscale_array, 3, axis=-1)

        # Convert back to a PIL image with 3 channels
        return self.image.fromarray(grayscale_array)


<<<<<<< HEAD
class RGB(ImageFieldOperator):
    def process_image(self, image):
        # Convert the image to grayscale
        rgb_image = image.convert("RGB")
        return rgb_image
=======
class ToRGB(ImageFieldOperator):
    def process_image(self, image):
        return image.convert("RGB")
>>>>>>> 3adcc547
<|MERGE_RESOLUTION|>--- conflicted
+++ resolved
@@ -75,14 +75,6 @@
         return self.image.fromarray(grayscale_array)
 
 
-<<<<<<< HEAD
-class RGB(ImageFieldOperator):
-    def process_image(self, image):
-        # Convert the image to grayscale
-        rgb_image = image.convert("RGB")
-        return rgb_image
-=======
 class ToRGB(ImageFieldOperator):
     def process_image(self, image):
-        return image.convert("RGB")
->>>>>>> 3adcc547
+        return image.convert("RGB")