--- conflicted
+++ resolved
@@ -41,13 +41,9 @@
     https://developer.mozilla.org/en-US/docs/Web/URI/Schemes/data
     """
     image_format = image["format"] if image["format"] else default_format
-<<<<<<< HEAD
-    base64_image = _image_to_bytes(image["image"].convert("RGB"), format=image_format.upper())
-=======
     base64_image = _image_to_bytes(
         image["image"].convert("RGB"), format=image_format.upper()
     )
->>>>>>> d6c0c506
     return ImageDataString(f"data:image/{image_format.lower()};base64,{base64_image}")
 
 
