--- conflicted
+++ resolved
@@ -1,6 +1,5 @@
-<<<<<<< HEAD
 from queue import Queue
-
+from typing import Dict, Any
 
 def is_done(query):
     return query is None or len(query) == 0 or query == '/'
@@ -13,17 +12,12 @@
 def is_int(query):
     return query.isdigit()
 
-=======
-from typing import Dict, Any
->>>>>>> 87b8f4c7
-
 class Singleton(type):
     _instances = {}
     def __call__(cls, *args, **kwargs):
         if cls not in cls._instances:
             cls._instances[cls] = super(Singleton, cls).__call__(*args, **kwargs)
         return cls._instances[cls]
-<<<<<<< HEAD
 
 
 def dict_query(dic, query_path):
@@ -65,7 +59,6 @@
         raise ValueError(f'query "{query_path}" did not match any item in dict: {dic}')
 
     return results if len(results) > 1 else results[0]
-=======
     
 def flatten_dict(d: Dict[str, Any], parent_key: str = "", sep: str = "_") -> Dict[str, Any]:
     items = []
@@ -76,4 +69,3 @@
         else:
             items.append((new_key, v))
     return dict(items)
->>>>>>> 87b8f4c7
