--- conflicted
+++ resolved
@@ -81,13 +81,9 @@
     results = _compute(predictions=predictions, references=examples)
     if not exact_match_score == None and not math.isclose(results[0]["score"]["global"]["groups_mean_score"], exact_match_score):
         message = (
-<<<<<<< HEAD
-            f"Metric when predictions equal references is not {exact_match_score}, but {results[0]['score']['global']['groups_mean_score']}"
-=======
-            f"Metric on examples equal predicions is no 1.0, but {results[0]['score']['global']['groups_mean_score']}."
-            f" If you are using matthews_correlation, it is possible that this is because all your examples come from "
+            f"Metric when predictions equal references is not {exact_match_score}, but {results[0]['score']['global']['groups_mean_score']}."
+            f"If you are using matthews_correlation, it is possible that this is because all your examples come from "
             f"one class. Consider setting strict=False"
->>>>>>> 8cb26373
         )
         if strict:
             raise AssertionError(message)
