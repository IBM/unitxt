import json
<<<<<<< HEAD
from typing import Any, List, Optional, Union

import requests
=======
import os
from typing import Any, List, Optional
>>>>>>> d88953f4

from ..logging_utils import get_logger
from ..metrics import GlobalMetric, Metric
from ..stream import MultiStream
from ..type_utils import isoftype

logger = get_logger()


class RemoteMetric(Metric):
    endpoint: str
    metric_name: str
    api_key: str = None

    @property
    def main_score(self):
        return None

    def get_metric_url(self) -> str:
        return f"{self.endpoint}/{self.metric_name}"


def round_floats(obj, precision=2, recursive=True):
    if isinstance(obj, float):
        return round(obj, precision)
    if isinstance(obj, dict) and recursive:
        return {k: round_floats(v) for k, v in obj.items()}
    if isinstance(obj, (list, tuple)) and recursive:
        return [round_floats(x) for x in obj]
    return obj


def dict_equal(dict1, dict2):
    return json.dumps(dict1, sort_keys=True, ensure_ascii=False) == json.dumps(
        dict2, sort_keys=True, ensure_ascii=False
    )


def apply_metric(
    metric: Metric | RemoteMetric,
    predictions: List[Any],
    references: List[List[Any]],
    additional_inputs: Optional[List[dict]] = None,
):
    assert isoftype(metric, Union[Metric, RemoteMetric]), "metric must be a Metric"
    assert isoftype(predictions, List[Any]), "predictions must be a list"
    assert isoftype(references, List[List[Any]]), "references must be a list of lists"
    assert additional_inputs is None or isoftype(
        additional_inputs, List[Any]
    ), "additional_inputs must be a list"
    if additional_inputs is not None:
        test_iterable = [
            {
                "prediction": prediction,
                "references": reference,
                "additional_inputs": additional_input,
            }
            for prediction, reference, additional_input in zip(
                predictions, references, additional_inputs
            )
        ]
    else:
        test_iterable = [
            {"prediction": prediction, "references": reference}
            for prediction, reference in zip(predictions, references)
        ]
    multi_stream = MultiStream.from_iterables({"test": test_iterable}, copying=True)
    if isinstance(metric, RemoteMetric):
        response = requests.post(
            url=metric.get_metric_url(),
            json=test_iterable,
            headers={"Authorization": f"Bearer {metric.api_key}"},
        )
        response.raise_for_status()
        result = response.json()
    else:
        output_multi_stream = metric(multi_stream)
        output_stream = output_multi_stream["test"]
        result = list(output_stream)
    return result


def test_metric(
    metric: Metric | RemoteMetric,
    predictions: List[Any],
    references: List[List[Any]],
    instance_targets: List[dict],
    global_target: dict,
    additional_inputs: Optional[List[dict]] = None,
):
<<<<<<< HEAD
    assert isoftype(metric, Union[Metric, RemoteMetric]), "operator must be an Operator"
=======
    disable = os.getenv("UNITXT_TEST_METRIC_DISABLE", None)
    if disable is not None:
        logger.info(
            "test_metric() functionality is disabled because UNITXT_TEST_METRIC_DISABLE environment variable is set"
        )
        return None

    assert isoftype(metric, Metric), "operator must be an Operator"
>>>>>>> d88953f4
    assert isoftype(predictions, List[Any]), "predictions must be a list"
    assert isoftype(references, List[Any]), "references must be a list"

    if isinstance(metric, GlobalMetric) and metric.n_resamples:
        metric.n_resamples = 3  # Use a low number of resamples in testing for GlobalMetric, to save runtime
    outputs = apply_metric(
        metric,
        predictions,
        references,
        additional_inputs,
    )

    errors = []
    global_score = round_floats(outputs[0]["score"]["global"])
    if not dict_equal(global_score, global_target):
        errors.append(
            f"global score must be equal, got {json.dumps(global_score, sort_keys=True, ensure_ascii=False)} =/= "
            f"{json.dumps(global_target, sort_keys=True, ensure_ascii=False)}"
        )

    if len(outputs) == len(instance_targets):
        for output, instance_target in zip(outputs, instance_targets):
            instance_score = round_floats(output["score"]["instance"])
            if not dict_equal(instance_score, instance_target):
                errors.append(
                    f"instance score must be equal, "
                    f"got {json.dumps(instance_score, sort_keys=True, ensure_ascii=False)} =/= "
                    f"{json.dumps(instance_target, sort_keys=True, ensure_ascii=False)}"
                )
    else:
        errors.append(
            f"Metric outputs count does not match instance targets count, got {len(outputs)} =/= "
            f"{len(instance_targets)}"
        )

    if len(errors) > 0:
        raise AssertionError("\n".join(errors))

    logger.info("Metric tested successfully!")
    return True<|MERGE_RESOLUTION|>--- conflicted
+++ resolved
@@ -1,12 +1,8 @@
 import json
-<<<<<<< HEAD
+import os
 from typing import Any, List, Optional, Union
 
 import requests
-=======
-import os
-from typing import Any, List, Optional
->>>>>>> d88953f4
 
 from ..logging_utils import get_logger
 from ..metrics import GlobalMetric, Metric
@@ -97,9 +93,6 @@
     global_target: dict,
     additional_inputs: Optional[List[dict]] = None,
 ):
-<<<<<<< HEAD
-    assert isoftype(metric, Union[Metric, RemoteMetric]), "operator must be an Operator"
-=======
     disable = os.getenv("UNITXT_TEST_METRIC_DISABLE", None)
     if disable is not None:
         logger.info(
@@ -107,8 +100,7 @@
         )
         return None
 
-    assert isoftype(metric, Metric), "operator must be an Operator"
->>>>>>> d88953f4
+    assert isoftype(metric, Union[Metric, RemoteMetric]), "operator must be an Operator"
     assert isoftype(predictions, List[Any]), "predictions must be a list"
     assert isoftype(references, List[Any]), "references must be a list"
 
