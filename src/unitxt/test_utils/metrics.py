--- conflicted
+++ resolved
@@ -152,10 +152,7 @@
             "test_evaluate() functionality is disabled because unitxt.settings.test_metric_disable=True or UNITXT_TEST_METRIC_DISABLE environment variable is set"
         )
         return
-<<<<<<< HEAD
-=======
 
->>>>>>> db595ccc
     evaluation_result, global_outputs = evaluate(
         task_data, metric_names=[metric_name], compute_conf_intervals=True
     )
