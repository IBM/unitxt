import json
import os
from typing import Any, List, Optional

from ..logging_utils import get_logger
from ..metrics import GlobalMetric, Metric
from ..stream import MultiStream
from ..type_utils import isoftype

logger = get_logger()


def round_floats(obj, precision=2, recursive=True):
    if isinstance(obj, float):
        return round(obj, precision)
    if isinstance(obj, dict) and recursive:
        return {k: round_floats(v) for k, v in obj.items()}
    if isinstance(obj, (list, tuple)) and recursive:
        return [round_floats(x) for x in obj]
    return obj


def dict_equal(dict1, dict2):
    return json.dumps(dict1, sort_keys=True, ensure_ascii=False) == json.dumps(
        dict2, sort_keys=True, ensure_ascii=False
    )


def apply_metric(
    metric: Metric,
    predictions: List[Any],
    references: List[List[Any]],
    task_data: Optional[List[dict]] = None,
):
    assert isoftype(metric, Metric), "metric must be a Metric"
    assert isoftype(predictions, List[Any]), "predictions must be a list"
    assert isoftype(references, List[List[Any]]), "references must be a list of lists"
    assert task_data is None or isoftype(
        task_data, List[Any]
    ), "task_data must be a list"
    if task_data is not None:
        test_iterable = [
            {
                "prediction": prediction,
                "references": reference,
                "task_data": additional_input,
            }
            for prediction, reference, additional_input in zip(
                predictions, references, task_data
            )
        ]
    else:
        test_iterable = [
            {"prediction": prediction, "references": reference}
            for prediction, reference in zip(predictions, references)
        ]
    multi_stream = MultiStream.from_iterables({"test": test_iterable}, copying=True)

    output_multi_stream = metric(multi_stream)
    output_stream = output_multi_stream["test"]
    return list(output_stream)


def test_metric(
    metric: Metric,
    predictions: List[Any],
    references: List[List[Any]],
    instance_targets: List[dict],
    global_target: dict,
    task_data: Optional[List[dict]] = None,
):
    disable = os.getenv("UNITXT_TEST_METRIC_DISABLE", None)
    if disable is not None:
        logger.info(
            "test_metric() functionality is disabled because UNITXT_TEST_METRIC_DISABLE environment variable is set"
        )
        return None

    assert isoftype(metric, Metric), "operator must be an Operator"
    assert isoftype(predictions, List[Any]), "predictions must be a list"
    assert isoftype(references, List[Any]), "references must be a list"

    if isinstance(metric, GlobalMetric) and metric.n_resamples:
        metric.n_resamples = 3  # Use a low number of resamples in testing for GlobalMetric, to save runtime
<<<<<<< HEAD
    outputs = apply_metric(
        metric,
        predictions,
        references,
        additional_inputs,
    )
=======
    outputs = apply_metric(metric, predictions, references, task_data)
>>>>>>> 586ee896

    errors = []
    global_score = round_floats(outputs[0]["score"]["global"])
    if not dict_equal(global_score, global_target):
        errors.append(
            f"global score must be equal, got {json.dumps(global_score, sort_keys=True, ensure_ascii=False)} =/= "
            f"{json.dumps(global_target, sort_keys=True, ensure_ascii=False)}"
        )

    if len(outputs) == len(instance_targets):
        for output, instance_target in zip(outputs, instance_targets):
            instance_score = round_floats(output["score"]["instance"])
            if not dict_equal(instance_score, instance_target):
                errors.append(
                    f"instance score must be equal, "
                    f"got {json.dumps(instance_score, sort_keys=True, ensure_ascii=False)} =/= "
                    f"{json.dumps(instance_target, sort_keys=True, ensure_ascii=False)}"
                )
    else:
        errors.append(
            f"Metric outputs count does not match instance targets count, got {len(outputs)} =/= "
            f"{len(instance_targets)}"
        )

    if len(errors) > 0:
        raise AssertionError("\n".join(errors))

    logger.info("Metric tested successfully!")
    return True<|MERGE_RESOLUTION|>--- conflicted
+++ resolved
@@ -82,16 +82,7 @@
 
     if isinstance(metric, GlobalMetric) and metric.n_resamples:
         metric.n_resamples = 3  # Use a low number of resamples in testing for GlobalMetric, to save runtime
-<<<<<<< HEAD
-    outputs = apply_metric(
-        metric,
-        predictions,
-        references,
-        additional_inputs,
-    )
-=======
     outputs = apply_metric(metric, predictions, references, task_data)
->>>>>>> 586ee896
 
     errors = []
     global_score = round_floats(outputs[0]["score"]["global"])
