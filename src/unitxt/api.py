--- conflicted
+++ resolved
@@ -7,16 +7,11 @@
 from .artifact import fetch_artifact
 from .card import TaskCard
 from .dataset_utils import get_dataset_artifact
-<<<<<<< HEAD
 from .inference import (
     InferenceEngine,
     LogProbInferenceEngine,
     OptionSelectingByLogProbsInferenceEngine,
 )
-=======
-from .inference import InferenceEngine, LogProbInferenceEngine
-from .loaders import LoadFromDictionary
->>>>>>> 1c9a1331
 from .logging_utils import get_logger
 from .metric_utils import _compute, _inference_post_process
 from .operator import SourceOperator
