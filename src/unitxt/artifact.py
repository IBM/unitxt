import difflib
import inspect
import json
import os
import pkgutil
from abc import abstractmethod
from copy import deepcopy
from functools import lru_cache
from typing import Dict, List, Union, final

from .dataclass import Dataclass, Field, InternalField, fields
from .logging_utils import get_logger
from .text_utils import camel_to_snake_case, is_camel_case
from .type_utils import issubtype
from .utils import load_json, save_json

logger = get_logger()


class Artifactories:
    def __new__(cls):
        if not hasattr(cls, "instance"):
            cls.instance = super().__new__(cls)
            cls.instance.artifactories = []

        return cls.instance

    def __iter__(self):
        return iter(self.artifactories)

    def __next__(self):
        return next(self.artifactories)

    def register(self, artifactory):
        assert isinstance(
            artifactory, Artifactory
        ), "Artifactory must be an instance of Artifactory"
        assert hasattr(
            artifactory, "__contains__"
        ), "Artifactory must have __contains__ method"
        assert hasattr(
            artifactory, "__getitem__"
        ), "Artifactory must have __getitem__ method"
        self.artifactories = [artifactory, *self.artifactories]

    def unregister(self, artifactory):
        assert isinstance(
            artifactory, Artifactory
        ), "Artifactory must be an instance of Artifactory"
        assert hasattr(
            artifactory, "__contains__"
        ), "Artifactory must have __contains__ method"
        assert hasattr(
            artifactory, "__getitem__"
        ), "Artifactory must have __getitem__ method"
        self.artifactories.remove(artifactory)

    def reset(self):
        self.artifactories = []


def map_values_in_place(object, mapper):
    if isinstance(object, dict):
        for key, value in object.items():
            object[key] = mapper(value)
        return object
    if isinstance(object, list):
        for i in range(len(object)):
            object[i] = mapper(object[i])
        return object
    return mapper(object)


def get_closest_artifact_type(type):
    artifact_type_options = list(Artifact._class_register.keys())
    matches = difflib.get_close_matches(type, artifact_type_options)
    if matches:
        return matches[0]  # Return the closest match
    return None


class UnrecognizedArtifactTypeError(ValueError):
    def __init__(self, type) -> None:
        maybe_class = "".join(word.capitalize() for word in type.split("_"))
        message = f"'{type}' is not a recognized artifact 'type'. Make sure a the class defined this type (Probably called '{maybe_class}' or similar) is defined and/or imported anywhere in the code executed."
        closest_artifact_type = get_closest_artifact_type(type)
        if closest_artifact_type is not None:
            message += "\n\n" f"Did you mean '{closest_artifact_type}'?"
        super().__init__(message)


class MissingArtifactTypeError(ValueError):
    def __init__(self, dic) -> None:
        message = (
            f"Missing 'type' parameter. Expected 'type' in artifact dict, got {dic}"
        )
        super().__init__(message)


class Artifact(Dataclass):
    type: str = Field(default=None, final=True, init=False)

    _class_register = {}

    artifact_identifier: str = InternalField(default=None, required=False)

<<<<<<< HEAD
    def set_artifact_identifier(self, value):
        self.artifact_identifier = value

=======
>>>>>>> 1f25cacf
    @classmethod
    def is_artifact_dict(cls, d):
        return isinstance(d, dict) and "type" in d

    @classmethod
    def verify_artifact_dict(cls, d):
        if not isinstance(d, dict):
            raise ValueError(
                f"Artifact dict <{d}> must be of type 'dict', got '{type(d)}'."
            )
        if "type" not in d:
            raise MissingArtifactTypeError(d)
        if not cls.is_registered_type(d["type"]):
            raise UnrecognizedArtifactTypeError(d["type"])

    @classmethod
    def get_artifact_type(cls):
        return camel_to_snake_case(cls.__name__)

    @classmethod
    def register_class(cls, artifact_class):
        assert issubclass(
            artifact_class, Artifact
        ), f"Artifact class must be a subclass of Artifact, got '{artifact_class}'"
        assert is_camel_case(
            artifact_class.__name__
        ), f"Artifact class name must be legal camel case, got '{artifact_class.__name__}'"

        snake_case_key = camel_to_snake_case(artifact_class.__name__)

        if cls.is_registered_type(snake_case_key):
            assert (
                str(cls._class_register[snake_case_key]) == str(artifact_class)
            ), f"Artifact class name must be unique, '{snake_case_key}' already exists for {cls._class_register[snake_case_key]}. Cannot be overriden by {artifact_class}."

            return snake_case_key

        cls._class_register[snake_case_key] = artifact_class

        return snake_case_key

    def __init_subclass__(cls, **kwargs):
        super().__init_subclass__(**kwargs)
        cls.register_class(cls)

    @classmethod
    def is_artifact_file(cls, path):
        if not os.path.exists(path) or not os.path.isfile(path):
            return False
        with open(path) as f:
            d = json.load(f)
        return cls.is_artifact_dict(d)

    @classmethod
    def is_registered_type(cls, type: str):
        return type in cls._class_register

    @classmethod
    def is_registered_class_name(cls, class_name: str):
        snake_case_key = camel_to_snake_case(class_name)
        return cls.is_registered_type(snake_case_key)

    @classmethod
    def is_registered_class(cls, clz: object):
        return clz in set(cls._class_register.values())

    @classmethod
    def _recursive_load(cls, d):
        if isinstance(d, dict):
            new_d = {}
            for key, value in d.items():
                new_d[key] = cls._recursive_load(value)
            d = new_d
        elif isinstance(d, list):
            d = [cls._recursive_load(value) for value in d]
        else:
            pass
        if cls.is_artifact_dict(d):
            cls.verify_artifact_dict(d)
            return cls._class_register[d.pop("type")](**d)

        return d

    @classmethod
    def from_dict(cls, d):
        cls.verify_artifact_dict(d)
        return cls._recursive_load(d)

    @classmethod
    def load(cls, path, artifact_identifier=None):
        d = load_json(path)
        new_artifact = cls.from_dict(d)
<<<<<<< HEAD
        new_artifact.set_artifact_identifier(artifact_identifier)
=======
        new_artifact.artifact_identifier = artifact_identifier
>>>>>>> 1f25cacf
        return new_artifact

    def prepare(self):
        pass

    def verify(self):
        pass

    @final
    def __pre_init__(self, **kwargs):
        self._init_dict = get_raw(kwargs)

    @final
    def __post_init__(self):
        self.type = self.register_class(self.__class__)

        for field in fields(self):
            if issubtype(
                field.type, Union[Artifact, List[Artifact], Dict[str, Artifact]]
            ):
                value = getattr(self, field.name)
                value = map_values_in_place(value, maybe_recover_artifact)
                setattr(self, field.name, value)

        self.prepare()
        self.verify()

    def _to_raw_dict(self):
        return {"type": self.type, **self._init_dict}

    def save(self, path):
        data = self.to_dict()
        save_json(path, data)


def get_raw(obj):
    if isinstance(obj, Artifact):
        return obj._to_raw_dict()

    if isinstance(obj, tuple) and hasattr(obj, "_fields"):  # named tuple
        return type(obj)(*[get_raw(v) for v in obj])

    if isinstance(obj, (list, tuple)):
        return type(obj)([get_raw(v) for v in obj])

    if isinstance(obj, dict):
        return type(obj)({get_raw(k): get_raw(v) for k, v in obj.items()})

    return deepcopy(obj)


class ArtifactList(list, Artifact):
    def prepare(self):
        for artifact in self:
            artifact.prepare()


class Artifactory(Artifact):
    @abstractmethod
    def __contains__(self, name: str) -> bool:
        pass

    @abstractmethod
    def __getitem__(self, name) -> Artifact:
        pass


class UnitxtArtifactNotFoundError(Exception):
    def __init__(self, name, artifactories):
        self.name = name
        self.artifactories = artifactories

    def __str__(self):
        return f"Artifact {self.name} does not exist, in artifactories:{self.artifactories}"


@lru_cache(maxsize=None)
def fetch_artifact(name):
    if Artifact.is_artifact_file(name):
        return Artifact.load(name), None

    for artifactory in Artifactories():
        if name in artifactory:
            return artifactory[name], artifactory

    raise UnitxtArtifactNotFoundError(name, Artifactories().artifactories)


@lru_cache(maxsize=None)
def verbosed_fetch_artifact(identifer):
    artifact, artifactory = fetch_artifact(identifer)
    logger.info(f"Artifact {identifer} is fetched from {artifactory}")
    return artifact


def reset_artifacts_cache():
    fetch_artifact.cache_clear()
    verbosed_fetch_artifact.cache_clear()


def maybe_recover_artifact(artifact):
    if isinstance(artifact, str):
        return verbosed_fetch_artifact(artifact)

    return artifact


def register_all_artifacts(path):
    for loader, module_name, _is_pkg in pkgutil.walk_packages(path):
        logger.info(__name__)
        if module_name == __name__:
            continue
        logger.info(f"Loading {module_name}")
        # Import the module
        module = loader.find_module(module_name).load_module(module_name)

        # Iterate over every object in the module
        for _name, obj in inspect.getmembers(module):
            # Make sure the object is a class
            if inspect.isclass(obj):
                # Make sure the class is a subclass of Artifact (but not Artifact itself)
                if issubclass(obj, Artifact) and obj is not Artifact:
                    logger.info(obj)<|MERGE_RESOLUTION|>--- conflicted
+++ resolved
@@ -104,12 +104,6 @@
 
     artifact_identifier: str = InternalField(default=None, required=False)
 
-<<<<<<< HEAD
-    def set_artifact_identifier(self, value):
-        self.artifact_identifier = value
-
-=======
->>>>>>> 1f25cacf
     @classmethod
     def is_artifact_dict(cls, d):
         return isinstance(d, dict) and "type" in d
@@ -202,11 +196,7 @@
     def load(cls, path, artifact_identifier=None):
         d = load_json(path)
         new_artifact = cls.from_dict(d)
-<<<<<<< HEAD
-        new_artifact.set_artifact_identifier(artifact_identifier)
-=======
         new_artifact.artifact_identifier = artifact_identifier
->>>>>>> 1f25cacf
         return new_artifact
 
     def prepare(self):
