--- conflicted
+++ resolved
@@ -13,13 +13,8 @@
 )
 
 
-<<<<<<< HEAD
 class Task(InstanceOperator):
-    """FormTask packs the different instance fields into dictionaries by their roles in the task.
-=======
-class Task(StreamInstanceOperator):
     """Task packs the different instance fields into dictionaries by their roles in the task.
->>>>>>> ccc0f957
 
     Attributes:
         inputs (Union[Dict[str, str], List[str]]):
