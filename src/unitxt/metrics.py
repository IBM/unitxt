import re
import string
import uuid
import warnings
from abc import ABC, abstractmethod
from collections import Counter
from copy import deepcopy
from dataclasses import field
from statistics import mean
from typing import Any, Dict, Generator, List, Optional, Tuple

import evaluate
import numpy
import numpy as np
from scipy.stats import bootstrap
from scipy.stats._warnings_errors import DegenerateDataWarning

from .artifact import Artifact
from .dataclass import InternalField, OptionalField
from .logging_utils import get_logger
from .metric_utils import InstanceInput, MetricRequest, MetricResponse
from .operator import (
    MultiStreamOperator,
    SingleStreamOperator,
    StreamingOperator,
    StreamInstanceOperator,
)
from .operators import CopyFields
from .random_utils import get_seed
from .settings_utils import get_settings
from .stream import MultiStream, Stream
from .type_utils import isoftype, to_float_or_default

logger = get_logger()
settings = get_settings()

warnings.filterwarnings("ignore", category=DegenerateDataWarning)


warnings.filterwarnings("ignore", category=DegenerateDataWarning)


def abstract_factory():
    return {}


def abstract_field():
    return field(default_factory=abstract_factory)


def nan_mean(x):
    import warnings

    with warnings.catch_warnings():
        # final mean should be mean of scores, ignoring NaN, hence nanmean
        # but if the group function values is NaN for ALL values, nanmean throws a
        # RuntimeWarning that it is calculating the mean of an empty slice (with no non-Nans)
        # this is the desired behavior, but we want to avoid the warning here
        warnings.simplefilter("ignore", category=RuntimeWarning)
        return np.nanmean(x)


class UpdateStream(StreamInstanceOperator):
    update: dict

    def process(
        self, instance: Dict[str, Any], stream_name: Optional[str] = None
    ) -> Dict[str, Any]:
        instance.update(self.update)
        return instance


# TODO: currently we have two classes with this name. metric.Metric and matrics.Metric...
class Metric(Artifact):
    @property
    @abstractmethod
    def main_score(self):
        pass

<<<<<<< HEAD
    def consume_stream(self, stream: Stream):
        references = []
        predictions = []
        additional_inputs = []
        instances = []
        for instance in stream:
            references.append(instance["references"])
            predictions.append(instance["prediction"])
            additional_inputs.append(
                instance["additional_inputs"] if "additional_inputs" in instance else {}
            )
            instances.append(instance)
        return predictions, references, additional_inputs, instances

    @staticmethod
    def update_instance_scores(instances, instances_scores: List[Dict[str, Any]]):
        for instance, new_scores in zip(instances, instances_scores):
            if "score" not in instance:
                instance["score"] = {}
            scores = instance["score"]
            if "instance" not in scores:
                scores["instance"] = {}
            scores["instance"].update(new_scores)

    @staticmethod
    def set_global_score(instances, global_score: Dict[str, Any]):
        for instance in instances:
            if "score" not in instance:
                instance["score"] = {}
            scores = instance["score"]
            if "global" not in scores:
                scores["global"] = {}
            scores["global"] = global_score
=======
    @abstractmethod
    def disable_confidence_interval_calculation(self):
        pass

    @abstractmethod
    def set_n_resamples(self, n_resample):
        pass
>>>>>>> 586ee896


class MetricWithConfidenceInterval(Metric):
    # The number of resamples used to estimate the confidence intervals of this metric.
    # Use None to disable confidence interval computation.
    n_resamples: int = None
    confidence_level: float = 0.95
    ci_scores: List[str] = None

    @staticmethod
    def new_random_generator():
        # The np.random.default_rng expects a 32-bit int, while hash(..) can return a 64-bit integer.
        # So use '& MAX_32BIT' to get a 32-bit seed.
        _max_32bit = 2**32 - 1
        return np.random.default_rng(hash(get_seed()) & _max_32bit)

    def disable_confidence_interval_calculation(self):
        n = self.n_resamples
        self.n_resamples = None
        return n

    def set_n_resamples(self, n_resamples):
        self.n_resamples = n_resamples

    def _can_compute_confidence_intervals(self, num_predictions):
        return (
            self.n_resamples is not None
            and self.n_resamples > 1
            and num_predictions > 1
        )

    @staticmethod
    def average_item_scores(instances: List[dict], score_name: str):
        """Calculate mean of a set of instance scores (given by score_name), omitting NaN values.

        Args:
            instances: list of dicts of each instance's instance scores.
            score_name: score field names to compute the mean for.
        """
        return nan_mean(
            [instance["score"]["instance"][score_name] for instance in instances]
        )

    def score_based_confidence_interval(
        self,
        instances: List[dict],
        score_names: List[str],
        aggregation_func=None,
        ci_score_prefix="",
    ):
        """Compute confidence intervals based on existing scores, already computed on the input instances.

        Unlike GlobalMetric, this is simply a function of the instance scores (possibly taking into account task_data field),
         so they don't need to be recomputed after every bootstrap draw.

        Args:
            instances: The instances for which the confidence intervals are computed; should already have the relevant instance scores calculated.
            score_names: List of instance score field names to compute a confidence interval for.
            aggregation_func: A function with arguments instances, field_name; is applied on list of instances (which may include task_data
                field, as well as the prediction and references), and the field_name; default is simply to take the mean field_name from
                instances after resampling, if argument is None.
            ci_score_prefix: An optional string prefix to the score_name in the CI.  Useful in cases where the
                aggregation_func is something other than the mean

        Returns:
            Dict of confidence interval values
        """
        result = {}

        if not self._can_compute_confidence_intervals(num_predictions=len(instances)):
            return result

        ci_score_prefix = str(ci_score_prefix)
        if aggregation_func is None:
            # if aggregation_func is None, we simply take the mean of the resampled instance scores
            # otherwise, the aggregation_func needs to be applied AFTER resampling the instances;
            #   that is, re-form the groups, calculate the function, and take the mean of the group scores
            aggregation_func = self.average_item_scores
        for score_name in score_names:
            # need to redefine the statistic function within the loop because score_name is a loop variable
            def statistic(arr, axis, score_name=score_name):
                # arr is a 2d array where each row is a resampling, so we
                # iterate over the rows and compute the metric on each resampling
                scores = numpy.apply_along_axis(
                    lambda resampled_instances: aggregation_func(
                        resampled_instances, score_name
                    ),
                    axis=axis,
                    arr=arr,
                )
                return self.resample_from_non_nan(scores)

            # apply bootstrap only on the relevant field
            ci = bootstrap(
                (instances,),
                statistic=statistic,
                n_resamples=self.n_resamples,
                confidence_level=self.confidence_level,
                random_state=self.new_random_generator(),
            ).confidence_interval
            full_score_name = ci_score_prefix + score_name
            result[f"{full_score_name}_ci_low"] = ci.low
            result[f"{full_score_name}_ci_high"] = ci.high
            if score_name == self.main_score:
                result["score_ci_low"] = ci.low
                result["score_ci_high"] = ci.high
        return result

    def resample_from_non_nan(self, values):
        """Given an array values, will replace any NaN values with elements resampled with replacement from the non-NaN ones.

        here we deal with samples on which the metric could not be computed. These are
        edge cases - for example, when the sample contains only empty strings.
        CI is about the distribution around the statistic (e.g. mean), it doesn't deal with
        cases in which the metric is not computable. Therefore, we ignore these edge cases
        as part of the computation of CI.

        In theory there would be several ways to deal with this:
        1. skip the errors and return a shorter array => this fails because Scipy requires
        this callback (i.e. the statistic() callback) to return an array of the same size
        as the number of resamples
        2. Put np.nan for the errors => this fails because in such case the ci itself
        becomes np.nan. So one edge case can fail the whole CI computation.
        3. Replace the errors with a sampling from the successful cases => this is what is implemented.

        This resampling makes it so that, if possible, the bca confidence interval returned by bootstrap will not be NaN, since
        bootstrap does not ignore NaNs.  However, if there are 0 or 1 non-NaN values, or all non-NaN values are equal,
        the resulting distribution will be degenerate (only one unique value) so the CI will still be NaN since there is
        no variability.  In this case, the CI is essentially an interval of length 0 equaling the mean itself.
        """
        if values.size > 1:
            error_indices = numpy.isnan(values)
            n_errors = sum(error_indices)
            if 0 < n_errors < values.size:
                # replace NaN aggregate scores with random draws from non-NaN scores, so that confidence interval isn't NaN itself
                values[error_indices] = self.new_random_generator().choice(
                    values[~error_indices], n_errors, replace=True
                )
        return values

    def compute_global_confidence_intervals(
        self, references, predictions, task_data, score_name
    ):
        """Computed confidence intervals for a set of references and predictions."""
        random_gen = self.new_random_generator()

        def statistic(arr, axis):
            # arr is a 2d array where each row is a resampling, so we
            # iterate over the rows and compute the metric on each resampling
            def metric(sample_refs, sample_preds, sample_task_data):
                try:
                    return self._compute(
                        references=sample_refs,
                        predictions=sample_preds,
                        task_data=sample_task_data,
                    )["score"]
                except Exception as e:
                    # this happens in edge cases, for example, when the sampling creates a
                    # sample where all strings are empty and this fails bleu.
                    logger.info(f"Warning in {self.__class__.__name__}", e)
                    return np.nan

            # resample the instance scores, and then return the global score each time
            scores = numpy.apply_along_axis(
                lambda x: metric(
                    sample_refs=[references[i] for i in x],
                    sample_preds=[predictions[i] for i in x],
                    sample_task_data=[task_data[i] for i in x],
                ),
                axis=axis,
                arr=arr,
            )

            # in some resamplings of instances, the global score may be NaN since it cannot be computed;
            # in these cases, the bca confidence interval will be NaN because it does not ignore these values,
            # so we replace any NaN values with those resampled from the non-NaN ones.
            return self.resample_from_non_nan(scores)

        result = {}
        num_predictions = len(predictions)
        if self._can_compute_confidence_intervals(num_predictions=num_predictions):
            identifiers = list(range(num_predictions))
            ci = bootstrap(
                (identifiers,),
                statistic=statistic,
                n_resamples=self.n_resamples,
                confidence_level=self.confidence_level,
                random_state=random_gen,
            ).confidence_interval
            result["score_ci_low"] = ci.low
            result["score_ci_high"] = ci.high
            result[f"{score_name}_ci_low"] = ci.low
            result[f"{score_name}_ci_high"] = ci.high
        return result


class GlobalMetric(SingleStreamOperator, MetricWithConfidenceInterval):
    """A class for computing metrics that require joint calculations over all instances and are not just aggregation of scores of individuals instances.

    For example, macro_F1 requires
    calculation requires calculation of recall and precision per class, so all instances of the class
    need to be considered.  Accuracy, on the other hand, is just an average of the accuracy of all the instances.
    """

    n_resamples: int = OptionalField(
        default_factory=lambda: settings.num_resamples_for_global_metrics
    )
    process_single_instances = True

    def process(self, stream: Stream, stream_name: Optional[str] = None) -> Generator:
        references = []
        predictions = []
        task_data = []
        global_score = {}

        instances = []

        for instance in stream:
            if "score" not in instance:
                instance["score"] = {"global": global_score, "instance": {}}
            else:
                global_score = instance["score"]["global"]

            instance_references, instance_prediction = (
                instance["references"],
                instance["prediction"],
            )
            references.append(instance_references)
            predictions.append(instance_prediction)
            instances.append(instance)

            instance_task_data = (
                instance["task_data"] if "task_data" in instance else {}
            )
            task_data.append(instance_task_data)
            instance_score = None
            # for backward compatibility
            no_score_value = np.nan
            if self.process_single_instances:
                try:
                    instance_score = self._compute(
                        [instance_references],
                        [instance_prediction],
                        [instance_task_data],
                    )
                except:
                    no_score_value = None
            if not instance_score:
                instance_score = {
                    "score": no_score_value,
                    "score_name": self.main_score,
                }

                if isinstance(self.main_score, str):
                    instance_score[self.main_score] = no_score_value

            instance["score"]["instance"].update(instance_score)

        result = self._compute(references, predictions, task_data)

        global_score.update(result)

        score_name = global_score["score_name"]
        confidence_interval = self.compute_global_confidence_intervals(
            references, predictions, task_data, score_name
        )
        global_score.update(confidence_interval)

        for instance in instances:
            instance["score"]["global"] = global_score
            yield instance

    def _compute(
        self,
        references: List[List[str]],
        predictions: List[str],
        task_data: List[Any],
    ) -> dict:
        result = self.compute(references, predictions, task_data)
        result["score"] = result[self.main_score]
        result["score_name"] = self.main_score
        return result

    @abstractmethod
    def compute(
        self,
        references: List[List[Any]],
        predictions: List[Any],
        task_data: List[Any],
    ) -> dict:
        """Computes a scores dictionary on a list of references, predictions and input.

        This function is called once per instance, and then another time
        over all data instances.

        Returns:
            a dictionary of scores that is set as:
              the instance scores when called on a single data instance
              the global score when called on the all data instances
        """
        pass


class BulkInstanceMetric(SingleStreamOperator, MetricWithConfidenceInterval):
    n_resamples: int = OptionalField(
        default_factory=lambda: settings.num_resamples_for_instance_metrics
    )
    main_score: str
    reduction_map: Dict[str, List[str]]

    implemented_reductions: List[str] = field(default_factory=lambda: ["mean"])

    def process(self, stream: Stream, stream_name: Optional[str] = None) -> Generator:
        global_score = {}
        instances = []

        # consume the stream
        references, predictions = map(
            list,
            zip(
                *[
                    (instance["references"], instance["prediction"])
                    for instance in stream
                ]
            ),
        )

        task_data = [
            instance["task_data"] if "task_data" in instance else {}
            for instance in stream
        ]

        # compute the metric over all refs and preds
        instance_scores = self.compute(
            references=references,
            predictions=predictions,
            task_data=task_data,
        )

        # add the score and score_name fields
        for instance_score in instance_scores:
            instance_score["score"] = instance_score[self.main_score]
            instance_score["score_name"] = self.main_score

        for instance, score in zip(stream, instance_scores):
            if "score" not in instance:
                instance["score"] = {"global": global_score, "instance": {}}
            else:
                global_score = instance["score"]["global"]

            instance["score"]["instance"].update(score)

            instances.append(instance)

        for reduction, fields in self.reduction_map.items():
            assert (
                reduction in self.implemented_reductions
            ), f"Reduction {reduction} is not implemented, use one of {self.implemented_reductions}"

            if reduction == "mean":
                for field_name in fields:
                    global_score[field_name] = mean(
                        [
                            instance["score"]["instance"][field_name]
                            for instance in instances
                        ]
                    )
                    if field_name == self.main_score:
                        global_score["score"] = global_score[field_name]
                        global_score["score_name"] = self.main_score

                ci_fields = (
                    list(set(self.ci_scores))
                    if self.ci_scores is not None
                    else [self.main_score]
                )
                confidence_interval = self.score_based_confidence_interval(
                    instances=instances, score_names=ci_fields
                )
                global_score.update(confidence_interval)

        for instance in instances:
            yield instance

    @abstractmethod
    def compute(
        self,
        references: List[List[Any]],
        predictions: List[Any],
        task_data: List[Dict],
    ) -> List[Dict[str, Any]]:
        pass


class InstanceMetric(SingleStreamOperator, MetricWithConfidenceInterval):
    """Class for metrics for which a global score can be calculated by aggregating the instance scores (possibly with additional instance inputs).

    InstanceMetric currently allows two reductions:
    1. 'mean', which calculates the mean of instance scores,
    2. 'group_mean', which first applies an aggregation function specified in the reduction_map
        to instance scores grouped by the field grouping_field (which must not be None), and returns the mean
        of the group scores; if grouping_field is None, grouping is disabled.
        See _validate_group_mean_reduction for formatting instructions.
    """

    n_resamples: int = OptionalField(
        default_factory=lambda: settings.num_resamples_for_instance_metrics
    )

    # some group_mean aggregation functions (3rd element of "agg_func" list in the reduction)
    # only require a list of instance scores (e.g., mean, median, etc.).  Others aggregation functions
    # require an additional column (e.g., a subgroup identifier) by which the instance scores will be grouped
    # if subgroup_column is not None, a column by the specified name will be required in task_data
    subgroup_column = None
    implemented_reductions: List[str] = field(
        default_factory=lambda: ["mean", "group_mean"]
    )

    @property
    @abstractmethod
    def reduction_map(self) -> dict:
        pass

    def _validate_group_mean_reduction(self, instances: List[dict]):
        """Ensure that group_mean reduction_map is properly formatted.

        Example: Apply the variance (np.var) to group Accuracy instance scores.  This class would be specified as follows:

        class GroupVarianceAccuracy(Accuracy):
            reduction_map = {'group_mean': {'agg_func': ['variance', np.var, True]}}

        reduction_map must be a dict with values containing
        - an 'agg_func' field with value being a 3-element list where
            - 1st element is a string name of the aggregation function (used in naming the CI report)
            - 2nd element is the callable aggregation function
            - 3rd element is a Boolean indicator of whether, during boostrap CI calculation, the groups are to be sampled as single units.
                If True, the group scores are calculated and then resampled.  This treats the group units as the unit of
                interest for which the CI is being compared.
                If False, the instances are resampled individually, and the groups determined
                (meaning the groups may be of slightly different size or composition from the original
                depending on the resampling of the instances).
        - Optional: 'score_fields' key with list value containing the string names of fields to apply the aggregation to
            - If not present, the parent class main_score is used.

        The aggregation function (2nd element of agg_func) can be one of two types:
        1. simple: calculate a summary statistic from a single group of values (e.g. mean, median, etc.).
            This is best suited for cases where the instances are independent of each other, other than belonging to the same group
        2. comparison: requires subgroup_column to be specified.  This function conducts
            a comparison between scores for differing values of subgroup_column (e.g., 'original' vs 'paraphrase').
            An example is where the original instance is a question, and the others are various paraphrases
            or perturbations of this question.  Here, the function would return, say, a comparison of the instance accuracies
            rather than, say, the average instance accuracy.
            In these cases, we recommend setting the 3rd parameter to be True so that the groups are resampled together.

        Example:
            class GroupVsBaselineDiffAccuracy(Accuracy):
                subgroup_column = 'variant_type'
                reduction_map = {'group_mean': {'agg_func': ['accuracy_diff', accuracy_diff, True],}}

            # where the function is defined as
            def accuracy_diff(subgroup_scores_dict, expected_subgroup_types=['original', 'paraphrase']):
                validate_subgroup_types(subgroup_scores_dict, expected_subgroup_types)
                from statistics import mean
                return mean(subgroup_scores_dict['paraphrase']) - mean(subgroup_scores_dict['original'])
            The input dataset should look like:

            'group_id'  'question'                                   'variant_type'
            1           'How do you fix a car engine?'               'original'
            1           'What is the best way to fix an engine?'     'paraphrase'
            1           'How do you repair a car engine?'            'paraphrase'
            1           'How do I repair my engine?'                 'paraphrase'
            2           'Why are ants eating my food?'               'original'
        """
        # instances need to all have task_data field with field group_id
        assert all(
            "task_data" in instance for instance in instances
        ), "each instance must have an task_data field"
        assert all(
            isinstance(instance["task_data"], dict) for instance in instances
        ), "each instance must have an task_data field that is a dict"
        assert all(
            "group_id" in instance["task_data"] for instance in instances
        ), "each instance task_data dict must have a key group_id"

        # validate the reduction_map
        assert (
            "group_mean" in self.reduction_map
        ), "reduction_map must have a 'group_mean' key"
        fields = self.reduction_map["group_mean"]
        # for group_mean, expects a dict
        assert isinstance(fields, dict)
        assert (
            "agg_func" in fields
        ), "fields should have a key 'agg_func' whose value is a 3-element list of a function name, function definition, and a boolean indicator"
        assert isinstance(
            fields["agg_func"], list
        ), "fields['agg_func'] should be a list"
        assert (
            len(fields["agg_func"]) == 3
        ), "fields['agg_func'] should be a 3-element list"
        assert isinstance(
            fields["agg_func"][0], str
        ), "first item in fields['agg_func'] should be a string name of a function"
        assert callable(
            fields["agg_func"][1]
        ), "second item in fields['agg_func'] should be a callable function"
        assert isinstance(
            fields["agg_func"][2], bool
        ), "third item in fields['agg_func'] should be a boolean value"
        if "score_fields" in fields:
            assert isinstance(fields["score_fields"], list)

        # for aggregation functions that use the subgroup_column (expect a dict of lists), check that
        # this field exists
        if self.subgroup_column is not None:
            assert all(
                self.subgroup_column in instance["task_data"] for instance in instances
            ), f"each instance task_data dict must have a key {self.subgroup_column}"

    def process(self, stream: Stream, stream_name: Optional[str] = None) -> Generator:
        instances, global_score = self.compute_instance_scores(stream)

        for reduction_type, reduction_params in self.reduction_map.items():
            assert (
                reduction_type in self.implemented_reductions
            ), f"Reduction {reduction_type} is not implemented, use one of {self.implemented_reductions}"

            field_name_full_prefix = ""
            # used for passing to the bootstrapping, depends on whether the groups are fixed or not
            aggregation_function = self.average_item_scores
            if reduction_type == "mean":
                reduction_fields = list(set(reduction_params))
                # no group reduction, so resample instances individually
                scores_to_resample = instances
            elif reduction_type == "group_mean":
                self._validate_group_mean_reduction(instances=instances)
                reduction_fields = (
                    [self.main_score]
                    if "score_fields" not in reduction_params
                    else list(set(reduction_params["score_fields"]))
                )
                aggregation_function_name = str(reduction_params["agg_func"][0])
                field_name_full_prefix = "group_" + aggregation_function_name + "_"
                do_resample_as_group = reduction_params["agg_func"][2]
                if do_resample_as_group:
                    # append fixed_ to name because resamples the groups as fixed units
                    field_name_full_prefix = "fixed_" + field_name_full_prefix
                (
                    scores_to_resample,
                    aggregation_function,
                ) = self._set_up_group_mean_aggregation(
                    instances, reduction_params, reduction_fields
                )
            else:
                raise ValueError(
                    f"Reduction {reduction_type} is not supported, please specify a valid reduction method in reduction_map {self.reduction_map}."
                )

            # calculate global scores for each reduction field
            for field_name in reduction_fields:
                field_name_full = field_name_full_prefix + field_name
                # if group resampling (3rd element of agg_func parameter) is True, then
                #   1. scores_to_resample are the group scores, and
                #   2. aggregation_function is to take the raw mean
                # if no group resampling (3rd element of agg_func parameter) is False, then
                #   1. scores_to_resample are the original instance scores, and
                #   2. aggregation_function is to apply the group aggregation from the instance scores
                # either way, the application of aggregation_function to scores_to_resample yields the global score
                global_score[field_name_full] = aggregation_function(
                    scores_to_resample, field_name
                )
                if field_name == self.main_score:
                    global_score["score"] = global_score[field_name_full]
                    global_score["score_name"] = field_name_full

            # need to specify which fields should have CIs calculated for them through ci_scores
            # (will not automatically calculate CIs for fields in reduction map)
            if self.ci_scores is not None:
                confidence_interval = self.score_based_confidence_interval(
                    instances=scores_to_resample,
                    score_names=list(set(self.ci_scores)),
                    ci_score_prefix=field_name_full_prefix,
                    aggregation_func=aggregation_function,
                )
                global_score.update(confidence_interval)

        yield from instances

    def compute_instance_scores(
        self, stream: Stream, stream_name: Optional[str] = None
    ):
        global_score = {}
        instances = []

        for instance in stream:
            refs, pred = instance["references"], instance["prediction"]
            task_data = instance["task_data"] if "task_data" in instance else {}

            instance_score = self.compute(
                references=refs, prediction=pred, task_data=task_data
            )
            instance_score["score"] = instance_score[self.main_score]
            instance_score["score_name"] = self.main_score
            if "score" not in instance:
                instance["score"] = {"global": global_score, "instance": {}}
            else:
                global_score = instance["score"]["global"]

            instance["score"]["instance"].update(instance_score)

            instances.append(instance)

        return instances, global_score

    def get_group_scores(
        self, instances: List[dict], score_names: List[str], group_aggregation_func
    ):
        """Group scores by the group_id and subgroup_type fields of each instance, and compute group_aggregation_func by group.

        Args:
            instances: List of observation instances with instance-level scores (fields) computed.
            score_names: List of instance score names in each instance to apply the aggregation function.
            group_aggregation_func: Callable aggregation function accepting a list of numeric scores;
                or, if self.subgroup_column is not None, a dict of subgroup types scores by subgroup_column value.
                callable function returns a single score for the group

        Returns:
            List of dicts, each corresponding to a group of instances (defined by 'group_id'),
                with an aggregate group score for each score_name
        """
        from collections import defaultdict

        # three-level defaultdict:
        # first is the grouping, second is the field name, the third is the subgroup_type (by default 'default')
        group_to_instance_scores = defaultdict(
            lambda: defaultdict(lambda: defaultdict(list))
        )

        # check if function has fields for subgroup_column
        uses_subgroups = self.subgroup_column is not None
        default_subgroup_name = "default"
        # loop through the instances and group the scores
        for instance in instances:
            task_data = instance["task_data"]
            group_key = task_data["group_id"]
            # for functions that do comparisons between subgroup_column groups
            # if function doesn't use subgroup_column, or none is present, set "default" as default value, and pass all scores
            subgroup_type = (
                task_data[self.subgroup_column]
                if uses_subgroups
                else default_subgroup_name
            )
            for score_name in score_names:
                group_to_instance_scores[group_key][score_name][subgroup_type].append(
                    instance["score"]["instance"][score_name]
                )

        # if group_aggregation_func expects a subgroup-types score dict, pass it; otherwise pass the default type list of scores
        return [
            {
                "score": {
                    "instance": {
                        score_name: group_aggregation_func(
                            score_dict
                            if uses_subgroups
                            else score_dict[default_subgroup_name]
                        )
                        for score_name, score_dict in group_scores.items()
                    }
                }
            }
            for group_scores in group_to_instance_scores.values()
        ]

    def _set_up_group_mean_aggregation(
        self, instances, reduction_params, reduction_fields
    ):
        group_aggregation_func = reduction_params["agg_func"][1]
        # if treat groups as units
        do_resample_as_group = reduction_params["agg_func"][2]
        if do_resample_as_group:
            # pass the group aggregate---not instance---scores to resample as usual
            aggregation_function = self.average_item_scores
            scores_to_resample = self.get_group_scores(
                instances, reduction_fields, group_aggregation_func
            )
        else:
            # pass the instance scores to resample, and calculate the group aggregation on the resamplings
            scores_to_resample = instances

            def aggregation_function(
                instances,
                field_name,
                group_aggregation_func=group_aggregation_func,
            ):
                group_scores = self.get_group_scores(
                    instances, [field_name], group_aggregation_func
                )
                return nan_mean(
                    [group["score"]["instance"][field_name] for group in group_scores]
                )

        return scores_to_resample, aggregation_function

    @abstractmethod
    def compute(self, references: List[Any], prediction: Any, task_data: Dict) -> dict:
        pass


class Squad(GlobalMetric):
    _metric = None
    main_score = "f1"
    metric = "squad"

    def prepare(self):
        super().prepare()
        self._metric = evaluate.load(self.metric)

    def compute(
        self,
        references: List[List[str]],
        predictions: List[str],
        task_data: List[Dict],
    ) -> dict:
        ids = [str(uuid.uuid4()).replace("-", "") for _ in range(len(predictions))]
        formatted_predictions = [
            {"prediction_text": prediction, "id": ids[i]}
            for i, prediction in enumerate(predictions)
        ]
        formatted_references = [
            {"answers": {"answer_start": [-1], "text": reference}, "id": ids[i]}
            for i, reference in enumerate(references)
        ]

        return self._metric.compute(
            predictions=formatted_predictions,
            references=formatted_references,
        )


class Accuracy(InstanceMetric):
    reduction_map = {"mean": ["accuracy"]}
    main_score = "accuracy"
    ci_scores = ["accuracy"]

    def compute(
        self, references: List[Any], prediction: Any, task_data: List[Dict]
    ) -> dict:
        result = {
            self.main_score: float(
                str(prediction) in [str(reference) for reference in references]
            )
        }
        result["score"] = result[self.main_score]
        result["score_name"] = self.main_score
        return result


class StringContainment(InstanceMetric):
    reduction_map = {"mean": ["string_containment"]}
    main_score = "string_containment"
    ci_scores = ["string_containment"]

    def compute(
        self, references: List[Any], prediction: Any, task_data: List[Dict]
    ) -> dict:
        result = {
            self.main_score: float(
                any(str(reference) in str(prediction) for reference in references)
            )
        }
        result["score"] = result[self.main_score]
        result["score_name"] = self.main_score
        return result


class MetricPipeline(MultiStreamOperator, Metric):
    main_score: str = None
    preprocess_steps: Optional[List[StreamingOperator]] = field(default_factory=list)
    postpreprocess_steps: Optional[List[StreamingOperator]] = field(
        default_factory=list
    )
    metric: Metric = None

    def disable_confidence_interval_calculation(self):
        return self.metric.disable_confidence_interval_calculation()

    def set_n_resamples(self, n_resample):
        if isinstance(self.metric, MetricWithConfidenceInterval):
            self.metric.set_n_resamples(n_resample)

    def verify(self):
        assert self.main_score is not None, "main_score is not set"

    def prepare(self):
        super().prepare()
        self.prepare_score = CopyFields(
            field_to_field=[
                [f"score/instance/{self.main_score}", "score/instance/score"],
                [f"score/global/{self.main_score}", "score/global/score"],
            ],
            use_query=True,
        )

    def process(self, multi_stream: MultiStream) -> MultiStream:
        for step in self.preprocess_steps:
            multi_stream = step(multi_stream)
        multi_stream = self.metric(multi_stream)
        for step in self.postpreprocess_steps:
            multi_stream = step(multi_stream)
        return self.prepare_score(multi_stream)


class HuggingfaceMetric(GlobalMetric):
    hf_metric_name: str = None
    main_score: str = None  # The main score returned from the metric
    hf_main_score: str = (
        None  # USed if HF returns uses a different score name for the main metric
    )

    scale: float = 1.0  # optional scaling of main results
    scaled_fields: list = None
    # This are fixed arguments  passed to compute method
    hf_compute_args: Dict[str, Any] = OptionalField(default_factory=dict)
    # These are additional input fields passed to HF compute method (a list with one value per instance)
    hf_additional_input_fields: List = OptionalField(default_factory=list)
    # These are additional input fields that are passed as one value
    hf_additional_input_fields_pass_one_value: List = OptionalField(
        default_factory=list
    )

    experiment_id: str = OptionalField(default_factory=lambda: str(uuid.uuid4()))

    def verify(self):
        assert (
            self.hf_additional_input_fields is None
            or isoftype(self.hf_additional_input_fields, List[str])
        ), f"Argument hf_additional_input_fields should be either None or List[str]. It is now: {self.hf_additional_input_fields}."
        assert (
            self.hf_additional_input_fields_pass_one_value is None
            or isoftype(self.hf_additional_input_fields_pass_one_value, List[str])
        ), f"Argument hf_additional_input_fields_pass_one_value should be either None or List[str]. It is now: {self.hf_additional_input_fields_pass_one_value}."

        return super().verify()

    def prepare(self):
        super().prepare()
        self.metric = evaluate.load(
            self.hf_metric_name, experiment_id=self.experiment_id
        )

    def compute(
        self,
        references: List[List[Any]],
        predictions: List[Any],
        task_data: List[Dict],
    ) -> dict:
        passed_task_data = {}
        for additional_input_field in self.hf_additional_input_fields:
            assert (
                additional_input_field in task_data[0]
            ), f"'{additional_input_field}' field required by {__class__.__name__} is not in passed in task_data: {task_data[0]}"
            passed_task_data[additional_input_field] = [
                additional_input[additional_input_field]
                for additional_input in task_data
            ]
        for additional_input_field in self.hf_additional_input_fields_pass_one_value:
            assert (
                additional_input_field in task_data[0]
            ), f"'{additional_input_field}' field required by {__class__.__name__} is not in passed in task_data: {task_data[0]}"

            values = {
                additional_input[additional_input_field]
                for additional_input in task_data
            }
            assert (
                len(values) == 1
            ), f"Values of '{additional_input_field}' field required by {__class__.__name__}  should all be the same, but have multiple values {values}"

            passed_task_data[additional_input_field] = next(iter(values))

        # add check that all required fields in self.metrics are in passed_task_data       print(passed_task_data)
        result = self.metric.compute(
            predictions=predictions,
            references=references,
            **passed_task_data,
            **self.hf_compute_args,
        )
        if self.hf_main_score:
            result[self.main_score] = result[self.hf_main_score]
            del result[self.hf_main_score]
        if self.scale != 1.0:
            assert (
                self.scaled_fields is not None
            ), f"Scaling factor was set to {self.scale}, but no fields specified"
            for key in self.scaled_fields:
                assert (
                    key in result
                ), f"Trying to scale field '{key}' which is not in results of metrics: {result}"
                if isinstance(result[key], list):
                    assert all(
                        isinstance(v, float) for v in result[key]
                    ), "Not all scaled field '{key}' values are floats: {result[key]}"
                    result[key] = [v / self.scale for v in result[key]]
                else:
                    assert isinstance(
                        result[key], float
                    ), "Scaled field '{key}' is not float: {result[key]}"
                    result[key] /= self.scale
        return result


class HuggingfaceBulkMetric(BulkInstanceMetric):
    hf_metric_name: str

    hf_metric_fields: List[str]
    hf_compute_args: dict = {}
    hf_additional_input_fields: List = OptionalField(default_factory=list)

    def prepare(self):
        super().prepare()
        self.metric = evaluate.load(self.hf_metric_name)

    def compute(
        self,
        references: List[List[str]],
        predictions: List[str],
        task_data: List[Any],
    ) -> List[Dict[str, Any]]:
        passed_task_data = {}
        for additional_input_field in self.hf_additional_input_fields:
            assert (
                additional_input_field in task_data[0]
            ), f"'{additional_input_field}' field required by {__class__.__name__} is not in passed in task_data: {task_data[0]}"
            passed_task_data[additional_input_field] = [
                additional_input[additional_input_field]
                for additional_input in task_data
            ]
        # add check that all required fields in self.metrics are in passed_task_data

        scores = self.metric.compute(
            predictions=predictions,
            references=references,
            **passed_task_data,
            **self.hf_compute_args,
        )

        # convert dict of lists to a list of dicts
        results = [{} for _ in range(len(scores[self.hf_metric_fields[0]]))]
        for key in self.hf_metric_fields:
            values = scores[key]
            for result_id, result in enumerate(results):
                result[key] = values[result_id]

        return results


class F1(GlobalMetric):
    _metric = None
    main_score = "f1_macro"
    average = None  # Report per class then aggregate by mean
    metric = "f1"

    def prepare(self):
        super().prepare()
        self._metric = evaluate.load(self.metric)

    def get_str_id(self, str):
        if str not in self.str_to_id:
            id = len(self.str_to_id)
            self.str_to_id[str] = id
            self.id_to_str[id] = str
        return self.str_to_id[str]

    def compute(
        self,
        references: List[List[str]],
        predictions: List[str],
        task_data: List[Dict],
    ) -> dict:
        assert all(
            len(reference) == 1 for reference in references
        ), "Only a single reference per prediction is allowed in F1 metric"
        self.str_to_id = {}
        self.id_to_str = {}
        formatted_references = [
            self.get_str_id(reference[0]) for reference in references
        ]
        self.str_to_id.keys()
        formatted_predictions = [
            self.get_str_id(prediction) for prediction in predictions
        ]
        labels = list(set(formatted_references))
        result = self._metric.compute(
            predictions=formatted_predictions,
            references=formatted_references,
            labels=labels,
            average=self.average,
        )
        if isinstance(result["f1"], numpy.ndarray):
            final_result = {self.main_score: mean(result["f1"])}
            for i, label in enumerate(labels):
                final_result["f1_" + self.id_to_str[label]] = result["f1"][i]
        else:
            final_result = {self.main_score: result["f1"]}
        return final_result


class F1Micro(F1):
    main_score = "f1_micro"
    average = "micro"


class F1Macro(F1):
    main_score = "f1_macro"


class F1Weighted(F1):
    main_score = "f1_weighted"
    average = "weighted"


class F1MultiLabel(GlobalMetric):
    _metric = None
    main_score = "f1_macro"
    average = None  # Report per class then aggregate by mean
    metric = "f1"

    def prepare(self):
        super().prepare()
        self._metric = evaluate.load(self.metric, "multilabel")

    def add_str_to_id(self, str):
        if str not in self.str_to_id:
            id = len(self.str_to_id)
            self.str_to_id[str] = id
            self.id_to_str[id] = str
        return

    def get_one_hot_vector(self, labels: List[str]):
        result = [0] * len(self.str_to_id)
        for label in labels:
            if label in self.str_to_id:
                result[self.str_to_id[label]] = 1
        return result

    def compute(
        self,
        references: List[List[str]],
        predictions: List[List[str]],
        task_data: List[Dict],
    ) -> dict:
        self.str_to_id = {}
        self.id_to_str = {}

        self._validate_references_and_prediction(references, predictions)
        references = [reference[0] for reference in references]

        labels = list({label for reference in references for label in reference})

        # if no classes are left then F1 is not defined
        if len(labels) == 0:
            return {self.main_score: float("nan")}

        for label in labels:
            self.add_str_to_id(label)
        formatted_references = [
            self.get_one_hot_vector(reference) for reference in references
        ]
        formatted_predictions = [
            self.get_one_hot_vector(prediction) for prediction in predictions
        ]

        # There is odd behavior in scikit-learn that when passing a one-hot vector with a single
        # element, it is treated a class identifier. Therefore, we add labels=[1] to limit to only
        # to this class.
        if len(labels) == 1:
            labels_param = [1]
        else:
            labels_param = None

        result = self._metric.compute(
            predictions=formatted_predictions,
            references=formatted_references,
            average=self.average,
            labels=labels_param,
        )
        if isinstance(result[self.metric], numpy.ndarray):
            assert (
                len(result[self.metric]) == len(labels)
            ), f"F1 result ({result[self.metric]}) has more entries than labels ({labels})"
            final_result = {self.main_score: mean(result[self.metric])}
            for i, label in enumerate(labels):
                final_result[self.metric + "_" + label] = result[self.metric][i]
        else:
            final_result = {self.main_score: result[self.metric]}
        return final_result

    def _validate_references_and_prediction(self, references, predictions):
        for reference in references:
            if not len(reference) == 1:
                raise ValueError(
                    f"Only a single reference per prediction is allowed in F1 multi label metric. Received reference: {reference}"
                )
            if not isoftype(reference[0], List[str]):
                raise ValueError(
                    f"Each reference is expected to be a list of strings in F1 multi label metric. Received reference: '{reference[0]}'"
                )

        for prediction in predictions:
            if not isoftype(prediction, List[str]):
                raise ValueError(
                    f"Each prediction is expected to be a list of strings in F1 multi label metric. Received prediction: '{prediction}'"
                )


class PrecisionMacroMultiLabel(F1MultiLabel):
    main_score = "precision_macro"
    metric = "precision"
    average = "macro"


class PrecisionMicroMultiLabel(F1MultiLabel):
    main_score = "precision_micro"
    metric = "precision"
    average = "micro"


class RecallMacroMultiLabel(F1MultiLabel):
    main_score = "recall_macro"
    metric = "recall"
    average = "macro"


class RecallMicroMultiLabel(F1MultiLabel):
    main_score = "recall_micro"
    metric = "recall"
    average = "micro"


class F1MicroMultiLabel(F1MultiLabel):
    main_score = "f1_micro"
    average = "micro"


class F1MacroMultiLabel(F1MultiLabel):
    main_score = "f1_macro"
    average = None


class Rouge(HuggingfaceMetric):
    hf_metric_name = "rouge"
    main_score = "rougeL"
    scale = 1.0

    use_aggregator: bool = True
    rouge_types: List[str] = ["rouge1", "rouge2", "rougeL", "rougeLsum"]

    sent_split_newline: bool = True

    _requirements_list: List[str] = ["nltk", "rouge_score"]

    def prepare(self):
        super().prepare()

        self.hf_compute_args.update(
            {"use_aggregator": self.use_aggregator, "rouge_types": self.rouge_types}
        )

        import nltk

        nltk.download("punkt")
        self.sent_tokenize = nltk.sent_tokenize

    def compute(self, references, predictions, task_data: List[Dict]):
        if self.sent_split_newline:
            predictions = [
                "\n".join(self.sent_tokenize(prediction.strip()))
                for prediction in predictions
            ]
            references = [
                ["\n".join(self.sent_tokenize(r.strip())) for r in reference]
                for reference in references
            ]
        return super().compute(references, predictions, task_data)


# Computes char edit distance, ignoring whitespace
class CharEditDistanceAccuracy(InstanceMetric):
    reduction_map = {"mean": ["char_edit_dist_accuracy"]}
    main_score = "char_edit_dist_accuracy"
    ci_scores = ["char_edit_dist_accuracy"]

    _requirements_list: List[str] = ["editdistance"]

    def prepare(self):
        super().prepare()
        import editdistance

        self.eval = editdistance.eval

    def compute(self, references, prediction: str, task_data: List[Dict]) -> dict:
        assert (
            len(references) == 1
        ), f"Expected only one reference , but received: {references}"

        formatted_prediction = "".join(prediction.split())
        formatted_reference = "".join(references[0].split())
        max_length = max(len(formatted_reference), len(formatted_prediction))
        if max_length == 0:
            return {"char_edit_dist_accuracy": 0.0}
        edit_dist = self.eval(formatted_reference, formatted_prediction)
        return {"char_edit_dist_accuracy": (1 - edit_dist / max_length)}


class Wer(HuggingfaceMetric):
    hf_metric_name = "wer"
    main_score = "wer"

    _requirements_list: List[str] = ["jiwer"]

    def compute(
        self,
        references: List[List[str]],
        predictions: List[str],
        task_data: List[Dict],
    ) -> dict:
        assert all(
            len(reference) == 1 for reference in references
        ), "Only single reference per prediction is allowed in wer metric"
        formatted_references = [reference[0] for reference in references]
        result = self.metric.compute(
            predictions=predictions, references=formatted_references
        )
        return {self.main_score: result}


class Spearmanr(HuggingfaceMetric):
    hf_metric_name = "spearmanr"
    main_score = "spearmanr"
    process_single_instances = False


class KendallTauMetric(GlobalMetric):
    main_score = "kendalltau_b"
    variant = "b"
    process_single_instances = False

    _requirements_list: List[str] = ["scipy"]

    def prepare(self):
        from scipy.stats import kendalltau

        self.kendalltau = kendalltau

    def compute(
        self,
        references: List[List[str]],
        predictions: List[str],
        task_data: List[Dict],
    ) -> dict:
        if isinstance(references[0], list):
            references = [reference[0] for reference in references]
        references = [to_float_or_default(r) for r in references]
        predictions = [to_float_or_default(p) for p in predictions]

        kendall_results = self.kendalltau(references, predictions, variant=self.variant)
        corr = kendall_results.correlation
        return {
            self.main_score: corr,
            f"{self.main_score}_p_val": kendall_results.pvalue,
        }


class MatthewsCorrelation(HuggingfaceMetric):
    hf_metric_name = "matthews_correlation"
    main_score = "matthews_correlation"
    str_to_id: dict = InternalField(default_factory=dict)

    def get_str_id(self, str):
        if str not in self.str_to_id:
            id = len(self.str_to_id)
            self.str_to_id[str] = id
        return self.str_to_id[str]

    def compute(
        self,
        references: List[List[str]],
        predictions: List[str],
        task_data: List[Dict],
    ) -> dict:
        formatted_references = [
            self.get_str_id(reference[0]) for reference in references
        ]
        formatted_predictions = [
            self.get_str_id(prediction) for prediction in predictions
        ]
        return self.metric.compute(
            predictions=formatted_predictions, references=formatted_references
        )


class RocAuc(GlobalMetric):
    main_score = "roc_auc"
    process_single_instances = False
    _requirements_list: List[str] = ["sklearn"]

    def prepare(self):
        from sklearn import metrics

        self.roc_curve = metrics.roc_curve
        self.auc = metrics.auc

    def compute(
        self,
        references: List[List[str]],
        predictions: List[str],
        task_data: List[Dict],
    ) -> dict:
        if isinstance(references[0], list):
            references = [reference[0] for reference in references]
        references = [to_float_or_default(r) for r in references]
        predictions = [to_float_or_default(p) for p in predictions]

        fpr, tpr, thrs = self.roc_curve(y_true=references, y_score=predictions)
        roc_auc = self.auc(fpr, tpr)
        return {self.main_score: roc_auc}


class CustomF1(GlobalMetric):
    main_score = "f1_micro"
    groups = None
    zero_division = 0.0

    @abstractmethod
    def get_element_group(self, element, additional_input):
        pass

    @abstractmethod
    def get_element_representation(self, element, additional_input):
        pass

    def should_ignore_element(self, element, additional_input):
        return False

    def group_elements(self, elements_list, additional_input):
        if not isinstance(elements_list, list):
            elements_list = [elements_list]
        return {
            k: Counter(
                [
                    self.get_element_representation(value, additional_input)
                    for value in elements_list
                    if self.get_element_group(value, additional_input) == k
                ]
            )
            for k in {
                self.get_element_group(e, additional_input)
                for e in elements_list
                if not self.should_ignore_element(e, additional_input)
            }
        }

    def calculate_groups_ratio(self, actual_group, total_group):
        return sum(
            [min(actual_group[k], total_group[k]) for k in actual_group.keys()]
        ), sum(actual_group.values())

    def precision(self, pn, pd, rn, rd):
        return self.zero_division if pn == 0 and pd == 0 else pn / pd

    def recall(self, pn, pd, rn, rd):
        return self.zero_division if rn == 0 and rd == 0 else rn / rd

    def f1(self, pn, pd, rn, rd):
        precision = self.precision(pn, pd, rn, rd)
        recall = self.recall(pn, pd, rn, rd)
        try:
            return 2 * precision * recall / (precision + recall)
        except ZeroDivisionError:
            return self.zero_division

    def get_groups(self, elements, task_data):
        groups = set()
        for sublist, additional_input in zip(elements, task_data):
            for e in sublist:
                if self.should_ignore_element(e, additional_input):
                    continue
                groups.add(self.get_element_group(e, additional_input))
        return groups

    def compute(
        self,
        references: List[List[Any]],
        predictions: List[Any],
        task_data: List[Dict],
    ) -> dict:
        # in case reference are List[List[List[Any]]] and predictions are List[List[Any]]:
        if (
            isinstance(references[0], list)
            and len(references[0]) > 0
            and isinstance(references[0][0], list)
        ):
            references = [element[0] for element in references]

        assert len(references) == len(predictions), (
            f"references size ({len(references)})"
            f" doesn't mach predictions sise ({len(references)})."
        )

        if self.groups is None:
            groups = self.get_groups(references, task_data)
        else:
            groups = self.groups
        groups_statistics = {}
        for references_batch, predictions_batch, additional_input in zip(
            references, predictions, task_data
        ):
            grouped_references = self.group_elements(references_batch, additional_input)
            grouped_predictions = self.group_elements(
                predictions_batch, additional_input
            )
            all_groups = set(grouped_references.keys()).union(
                grouped_predictions.keys()
            )
            for group in all_groups:
                if group not in groups_statistics:
                    groups_statistics[group] = {
                        "precision_numerator": 0,
                        "precision_denominator": 0,
                        "recall_numerator": 0,
                        "recall_denominator": 0,
                    }
                references_by_group = grouped_references.get(group, Counter([]))
                predictions_by_group = grouped_predictions.get(group, Counter([]))
                pn, pd = self.calculate_groups_ratio(
                    actual_group=predictions_by_group, total_group=references_by_group
                )
                rn, rd = self.calculate_groups_ratio(
                    actual_group=references_by_group, total_group=predictions_by_group
                )
                groups_statistics[group]["precision_numerator"] += pn
                groups_statistics[group]["precision_denominator"] += pd
                groups_statistics[group]["recall_numerator"] += rn
                groups_statistics[group]["recall_denominator"] += rd

        num_of_unknown_class_predictions = 0
        pn_total = pd_total = rn_total = rd_total = 0
        f1_result = {}
        recall_result = {}
        precision_result = {}
        for group in groups_statistics.keys():
            pn, pd, rn, rd = (
                groups_statistics[group]["precision_numerator"],
                groups_statistics[group]["precision_denominator"],
                groups_statistics[group]["recall_numerator"],
                groups_statistics[group]["recall_denominator"],
            )
            pn_total, pd_total, rn_total, rd_total = (
                pn_total + pn,
                pd_total + pd,
                rn_total + rn,
                rd_total + rd,
            )
            if group in groups:
                f1_result[f"f1_{group}"] = self.f1(pn, pd, rn, rd)
                recall_result[f"recall_{group}"] = self.recall(pn, pd, rn, rd)
                precision_result[f"precision_{group}"] = self.precision(pn, pd, rn, rd)
            else:
                num_of_unknown_class_predictions += pd

        result = f1_result
        try:
            result["f1_macro"] = sum(f1_result.values()) / len(result.keys())
            result["recall_macro"] = sum(recall_result.values()) / len(
                recall_result.keys()
            )
            result["precision_macro"] = sum(precision_result.values()) / len(
                precision_result.keys()
            )
        except ZeroDivisionError:
            result["f1_macro"] = self.zero_division
            result["recall_macro"] = self.zero_division
            result["precision_macro"] = self.zero_division

        amount_of_predictions = pd_total
        if amount_of_predictions == 0:
            result["in_classes_support"] = 1.0
        else:
            result["in_classes_support"] = (
                1.0 - num_of_unknown_class_predictions / amount_of_predictions
            )
        result["f1_micro"] = self.f1(pn_total, pd_total, rn_total, rd_total)
        result["recall_micro"] = self.recall(pn_total, pd_total, rn_total, rd_total)
        result["precision_micro"] = self.precision(
            pn_total, pd_total, rn_total, rd_total
        )
        return result


class NER(CustomF1):
    def get_element_group(self, element, additional_input):
        return element[1]

    def get_element_representation(self, element, additional_input):
        return str(element)


def normalize_answer(s):
    """Lower text and remove punctuation, articles and extra whitespace."""

    def remove_articles(text):
        return re.sub(r"\b(a|an|the)\b", " ", text)

    def white_space_fix(text):
        return " ".join(text.split())

    def remove_punc(text):
        exclude = set(string.punctuation)
        return "".join(ch for ch in text if ch not in exclude)

    def lower(text):
        return text.lower()

    return white_space_fix(remove_articles(remove_punc(lower(s))))


class TokenOverlap(InstanceMetric):
    reduction_map = {"mean": ["f1", "precision", "recall"]}
    main_score = "f1"
    ci_scores = ["f1", "precision", "recall"]

    def compute(
        self, references: List[Any], prediction: Any, task_data: List[Dict]
    ) -> dict:
        results = [
            self._compute_single_ref(str(reference), str(prediction))
            for reference in references
        ]
        return {
            measure: max(r[i] for r in results)
            for i, measure in enumerate(["precision", "recall", "f1"])
        }

    def _compute_single_ref(
        self, reference: Any, prediction: Any
    ) -> Tuple[float, float, float]:
        prediction_tokens = normalize_answer(str(prediction)).split()
        reference_tokens = normalize_answer(str(reference)).split()
        common = Counter(prediction_tokens) & Counter(reference_tokens)
        num_same = sum(common.values())
        if num_same == 0:
            pr, rc, f1 = 0, 0, 0
        else:
            pr = 1.0 * num_same / len(prediction_tokens)
            rc = 1.0 * num_same / len(reference_tokens)
            f1 = (2 * pr * rc) / (pr + rc)
        return pr, rc, f1


class BertScore(HuggingfaceBulkMetric):
    hf_metric_name = "bertscore"
    main_score = "f1"
    reduction_map = {"mean": ["f1", "precision", "recall"]}
    hf_metric_fields = ["f1", "precision", "recall"]
    ci_scores = ["f1", "precision", "recall"]
    model_name: str

    _requirements_list: List[str] = ["bert_score"]

    def prepare(self):
        super().prepare()
        self.hf_compute_args = {"model_type": self.model_name, "batch_size": 16}


class SentenceBert(BulkInstanceMetric):
    reduction_map = {"mean": ["score"]}
    main_score = "score"
    batch_size: int = 32

    model_name: str

    _requirements_list: List[str] = ["sentence_transformers"]

    def prepare(self):
        super().prepare()
        import torch
        from sentence_transformers import SentenceTransformer
        from sentence_transformers import util as sbert_util

        self.device = "cuda:0" if torch.cuda.is_available() else "cpu"
        self.model = SentenceTransformer(self.model_name, device=self.device)
        self.util = sbert_util

    def compute(
        self,
        references: List[List[Any]],
        predictions: List[Any],
        task_data: List[Dict],
    ) -> List[Dict[str, Any]]:
        scores = []

        # we are in a multi-reference case (each prediction may have multiple
        # references), so we need to flatten the refs in order to compute the
        # embeddings in one batch, but first we have to store the spans of
        # reference groups, so we can recover it later on.
        ref_group_boundaries = []
        count = 0
        for ref_group in references:
            ref_group_boundaries.append((count, count + len(ref_group)))
            count += len(ref_group)

        # compute s-bert embeddings
        preds_emb = self.model.encode(predictions, device=self.device)
        refs_emb = self.model.encode(
            [ref for ref_group in references for ref in ref_group], device=self.device
        )

        # for each candidate, pick the reference with the highest score
        for pred_emb, ref_group_bounds in zip(preds_emb, ref_group_boundaries):
            refs_group_emb = refs_emb[ref_group_bounds[0] : ref_group_bounds[1]]
            scores.append(self.util.cos_sim(pred_emb, refs_group_emb).max().item())

        return [{"score": score} for score in scores]


class Reward(BulkInstanceMetric):
    reduction_map = {"mean": ["score"]}
    main_score = "score"
    batch_size: int = 32

    model_name: str

    _requirements_list: List[str] = ["transformers"]

    def prepare(self):
        super().prepare()
        import torch
        from transformers import pipeline

        device = "cuda:0" if torch.cuda.is_available() else "cpu"
        self.pipe = pipeline(
            "text-classification", model=self.model_name, device=device
        )

    def compute(
        self,
        references: List[List[Any]],
        predictions: List[Any],
        task_data: List[Dict],
    ) -> List[Dict[str, Any]]:
        # treat the references as the questions and the predictions as answers
        # assume a single reference
        questions = [refs[0] for refs in references]
        answers = predictions

        # prepare for computation
        inputs = [{"text": q, "text_pair": a} for q, a in zip(questions, answers)]

        # compute the metric
        # add function_to_apply="none" to disable sigmoid
        return self.pipe(inputs, batch_size=self.batch_size)


class Perplexity(BulkInstanceMetric):
    """Computes the likelihood of generating text Y after text X - P(Y|X)."""

    main_score = "perplexity"
    reduction_map = {"mean": ["perplexity"]}

    perplexity_prompt: str

    batch_size: int = 32
    model_name: str

    _requirements_list: List[str] = ["transformers"]

    def compute(
        self,
        references: List[List[Any]],
        predictions: List[Any],
        task_data: List[Dict],
    ) -> List[Dict[str, Any]]:
        """Computes the likelihood of generating text Y after text X - P(Y|X).

        :param predictions: the list of Y texts = the targets of the generation
        :param references: the list of list of X texts = the sources of the generation

        :return: the likelihood of generating text Y_i after each text X_i_j = P(Y_i|X_i_1), ..., P(Y_i|X_i_n)  for every i.
        """
        sources = []
        targets = []
        for prediction, instance_references in zip(predictions, references):
            for instance_reference in instance_references:
                sources.append(f"{self.perplexity_prompt} {instance_reference}")
                targets.append(prediction)

        from transformers import AutoConfig

        config = AutoConfig.from_pretrained(self.model_name, trust_remote_code=True)
        lm = (
            self.EncoderDecoderLM(model_name=self.model_name)
            if config.is_encoder_decoder is True
            else self.DecoderOnlyLM(model_name=self.model_name)
        )

        # compute P(Q|P) and store in queue
        scores = lm.compute_lm(
            source=sources, target=targets, batch_size=self.batch_size
        )

        index = 0
        all_instances_scores = []
        for instance_references in references:
            instance_scores = {}
            instance_scores_list = []
            for _ in range(len(instance_references)):
                instance_scores_list.append(scores[index])
                index += 1
            instance_scores["reference_scores"] = instance_scores_list

            # max seems more useful than mean for common use cases like
            # context relevance, where what we want to know is if there
            # is at least one good result in the context. Using mean will
            # bring the score down due to bad contexts at the tail.
            instance_scores[self.main_score] = max(instance_scores_list)
            all_instances_scores.append(instance_scores)

        return all_instances_scores

    class AbstractLM(ABC):
        def __init__(self, model_name):
            import torch
            from transformers import AutoTokenizer

            self.model_name = model_name
            self.device = "cuda:0" if torch.cuda.is_available() else "cpu"
            self.model = (
                self.model_class().from_pretrained(self.model_name).to(self.device)
            )
            self.tokenizer = AutoTokenizer.from_pretrained(self.model_name)

        def compute_lm(
            self, source: List[str], target: List[str], batch_size: int
        ) -> List[float]:
            import torch

            scores = []

            with torch.no_grad():
                # break the documents to batches
                n_batches = int(len(source) / batch_size)
                batch_range = range(n_batches + 1)
                for batch in batch_range:
                    batch_source = source[batch * batch_size : (batch + 1) * batch_size]
                    batch_target = target[batch * batch_size : (batch + 1) * batch_size]
                    if len(batch_source) > 0:
                        # tokenize the source and target
                        tokens_source = self.tokenizer(
                            batch_source, padding=True, return_tensors="pt"
                        )
                        tokens_target = self.tokenizer(
                            batch_target, padding=True, return_tensors="pt"
                        )

                        # compute the logits
                        logits, labels = self.compute_batch(
                            tokens_source, tokens_target
                        )

                        # logits is a tensor of size: batch_size * len(target) * vocab_size
                        # because for each example in the batch, the model predicted the
                        # logit at every position in the target, for every vocab item.

                        # the model returns mean over all batch. We run the CE again without reduction
                        # and extract the mean for each document
                        loss_fct = torch.nn.CrossEntropyLoss(
                            ignore_index=-100, reduction="none"
                        )

                        # logits.size(-1) = the dimension of the vocabulary
                        # labels.view(-1) = flattens the labels tensor to 1d
                        loss = loss_fct(
                            logits.view(-1, logits.size(-1)), labels.view(-1)
                        )
                        loss = loss.view(len(batch_source), -1)

                        # for each document, do mean only over the non zero values (sum(labels>0))
                        batch_loss = torch.sum(loss, dim=1) / torch.sum(
                            labels > 0, dim=1
                        )

                        # e^-average(cross-entropy-loss(logits) == geometric mean of the probabilities
                        # proof:
                        # * CE-loss of logits is computed by transforming the logits to
                        #   probabilities by softmax, and then -log(p) is returned, where
                        #   p is the probability of the gold label.
                        # * Averaging the CE loss is computed by summing over -log(p) and
                        #   then dividing by the length of the gold labels.
                        # * Thus, pr_score = (-log(p_1) +  ... + -log(p_n)) / n
                        #                  = -log(p_1 * ... * p_n) * 1/n
                        # * Therefore,
                        #   e^(-pr_score) = e^(log(p_1 * ... * p_n) * 1/n)
                        #                 = (e^(log(p_1 * ... * p_n))) ^ 1/n
                        #                 = p_1 * ... * p_n) ^ 1/n
                        #                 = geometric mean of [p_1, ..., p_n]
                        #
                        # in principle we could have computed the geometric mean directly over the
                        # probabilities instead of e^(average cross entropy loss of the logits),
                        # but the current approach is more stable numerically.  See for example:
                        # https://stackoverflow.com/questions/59722983/how-to-calculate-geometric-mean-in-a-differentiable-way
                        geometric_mean = (-batch_loss).exp()

                        # append the batch scores to the list of all scores
                        scores.append(geometric_mean)

            return torch.cat(scores, dim=0).tolist()

        @abstractmethod
        def model_class(self):
            pass

        @abstractmethod
        def compute_batch(self, tokens_source, tokens_target):
            pass

    class EncoderDecoderLM(AbstractLM):
        def model_class(self):
            from transformers import AutoModelForSeq2SeqLM

            return AutoModelForSeq2SeqLM

        def compute_batch(self, tokens_source, tokens_target):
            tokens_docs_ids = tokens_source["input_ids"].to(self.device)
            attention = tokens_source["attention_mask"].to(self.device)
            labels = tokens_target["input_ids"].to(self.device)

            logits = self.model(
                input_ids=tokens_docs_ids.long(),
                attention_mask=attention.long(),
                labels=labels.long(),
            ).logits

            # replace the padding token in the labels by -100
            labels[labels == self.tokenizer.pad_token_id] = -100

            return logits, labels

    class DecoderOnlyLM(AbstractLM):
        def model_class(self):
            from transformers import AutoModelForCausalLM

            return AutoModelForCausalLM

        def compute_batch(self, tokens_source, tokens_target):
            import torch

            tokens = torch.cat(
                [tokens_source["input_ids"], tokens_target["input_ids"]], dim=1
            )
            attention = torch.cat(
                [tokens_source["attention_mask"], tokens_target["attention_mask"]],
                dim=1,
            )
            labels = torch.cat(
                [
                    torch.zeros_like(tokens_source["input_ids"]).fill_(-100),
                    tokens_target["input_ids"],
                ],
                dim=1,
            )

            # replace the padding token in the labels by -100
            labels[labels == self.tokenizer.pad_token_id] = -100

            tokens = tokens.to(self.device)
            attention = attention.to(self.device)
            labels = labels.to(self.device)

            # no need to pass labels as we calculate the loss below per document
            model_output = self.model(
                input_ids=tokens.long(), attention_mask=attention.long()
            )
            logits = model_output.logits

            # in decoder only, the first token is not being generated, it is taken from the input,
            # so the model is generating from token 2 to n+1. therefore, we need to skip the last
            # logit and the first label.
            shifted_logits = logits[..., :-1, :].contiguous()
            shifted_labels = labels[..., 1:].contiguous()

            return shifted_logits, shifted_labels


class NDCG(GlobalMetric):
    """Normalized Discounted Cumulative Gain: measures the quality of ranking with respect to ground truth ranking scores.

    As this measures ranking, it is a global metric that can only be calculated over groups of instances. In the
    common use case where the instances are grouped by different queries, i.e., where the task is to provide a
    relevance score for a search result w.r.t. a query, an nDCG score is calculated per each query (specified in the
    "query" input field of an instance) and the final score is the average across all queries.
    Note that the expected scores are relevance scores (i.e., higher is better) and not rank indices. The absolute
    value of the scores is only meaningful for the reference scores; for the predictions, only the ordering of the
    scores affects the outcome - for example, predicted scores of [80, 1, 2] and [0.8, 0.5, 0.6] will receive
    the same nDCG score w.r.t. a given set of reference scores.

    See also https://en.wikipedia.org/wiki/Discounted_cumulative_gain
    """

    main_score = "nDCG"

    _requirements_list: List[str] = ["sklearn"]

    def prepare(self):
        from sklearn.metrics import ndcg_score

        super().prepare()
        self.eval = ndcg_score

    def compute(
        self,
        references: List[List[Any]],
        predictions: List[Any],
        task_data: List[Any],
    ) -> dict:
        from collections import defaultdict

        query_to_predictions_and_references = defaultdict(lambda: [[], []])
        for reference, pred, inputs_dict in zip(references, predictions, task_data):
            query = inputs_dict.get("query")
            query_to_predictions_and_references[query][0].append(pred)
            query_to_predictions_and_references[query][1].append(reference)

        scores = []
        for q_predictions, q_references in query_to_predictions_and_references.values():
            if len(q_references) == 1:
                continue

            if (
                None in q_predictions
            ):  # model failed to predict numeric scores for some instances
                numeric_predictions = [
                    pred for pred in q_predictions if pred is not None
                ]
                if len(numeric_predictions) <= 1:  # no meaningful ranking
                    scores.append(0)
                    continue
                # consider non-numeric model predictions as ranked last
                min_value = min(numeric_predictions)
                q_predictions = [
                    1 + (pred - min_value) if pred is not None else 0
                    for pred in q_predictions
                ]
            scores.append(self.eval([q_references], [q_predictions]))
        return {self.main_score: mean(scores) if len(scores) > 0 else np.nan}


class RetrievalMetric(InstanceMetric):
    def compute(self, references: List[Any], prediction: Any, task_data: Dict) -> dict:
        # digest input
        pred_ids: List[Any] = prediction
        ref_ids: List[Any] = list(dict.fromkeys(references))

        # relevance_at_k: 1-based dictionary of indicators (0/1), telling whether
        # the doc id retrieved at position k (assuming it is 1-based, so k starts
        # from 1) is in the gold doc ids or not.
        # For example, assuming that in the retrieved docs we have correct predictions
        # at positions 2, 4 and 5 (1-based), the dict will look like:
        # {1: 0, 2: 1, 3: 0, 4: 1, 5: 1, ...}
        relevance_at_k = {
            k + 1: 1 if doc_id in ref_ids else 0 for k, doc_id in enumerate(pred_ids)
        }

        # relevance_sum_at_k: 1-based dictionary of counts, where the value at k determines
        # how many gold doc ids have been observed up to index k.
        relevance_sum_at_k = {}
        for k, value in relevance_at_k.items():
            relevance_sum_at_k[k] = relevance_sum_at_k.get(k - 1, 0) + value

        # precision_at_k: the precision of the top k retrieved documents. For example,
        # assuming that only 1 out of the first 4 retrieved documents is correct, the
        # value at 4 will be 1/4.
        precision_at_k = {k: value / k for k, value in relevance_sum_at_k.items()}

        # recall_at_k: the recall of the top k retrieved documents. For example,
        # assuming that only 2 out of the 3 gold documents are in the top 5 results,
        # the value at 5 will be 2/3.
        n_refs = len(ref_ids)
        recall_at_k = {
            k: value / n_refs if n_refs > 0 else 0
            for k, value in relevance_sum_at_k.items()
        }

        # rank - the 1-based index of the first hit of a gold doc id. So 1
        # means first position.
        rank = 0
        for k, relevance in relevance_at_k.items():
            if relevance == 1:
                rank = k
                break

        # match_at_k: whether we have a match at the top k retrieved documents
        match_at_k = {
            k: 1.0 if value > 0 else 0.0 for k, value in relevance_sum_at_k.items()
        }

        return self._compute(
            relevance_at_k,
            relevance_sum_at_k,
            precision_at_k,
            recall_at_k,
            match_at_k,
            rank,
        )

    @abstractmethod
    def _compute(
        self,
        relevance_at_k,
        relevance_sum_at_k,
        precision_at_k,
        recall_at_k,
        match_at_k,
        rank,
    ) -> dict:
        pass


class MRR(RetrievalMetric):
    reduction_map = {"mean": ["mrr"]}
    main_score = "mrr"
    ci_scores = ["mrr"]

    def _compute(
        self,
        relevance_at_k,
        relevance_sum_at_k,
        precision_at_k,
        recall_at_k,
        match_at_k,
        rank,
    ) -> dict:
        return {self.main_score: 1 / rank if rank > 0 else 0}


class MAP(RetrievalMetric):
    reduction_map = {"mean": ["map"]}
    main_score = "map"
    ci_scores = ["map"]

    def _compute(
        self,
        relevance_at_k,
        relevance_sum_at_k,
        precision_at_k,
        recall_at_k,
        match_at_k,
        rank,
    ) -> dict:
        result = 0
        if len(relevance_at_k) > 0:
            total = sum(relevance_at_k.values())
            if total > 0:
                dot = sum(relevance_at_k[k] * precision_at_k[k] for k in relevance_at_k)
                result = dot / total
        return {self.main_score: result}


class RetrievalAtK(RetrievalMetric):
    k_list: List[int]
    main_score: str = None
    reduction_map: Dict[str, List[str]] = None

    def prepare(self):
        super().prepare()
        self.main_score = self.score_name("match", self.k_list[0])
        self.ci_scores = [
            self.score_name(measure, k)
            for measure in ["precision", "recall", "match"]
            for k in self.k_list
        ]
        self.reduction_map = {"mean": self.ci_scores}

    @staticmethod
    def score_name(measure: str, k: int):
        return f"{measure}_at_{k}"

    def _compute(
        self,
        relevance_at_k,
        relevance_sum_at_k,
        precision_at_k,
        recall_at_k,
        match_at_k,
        rank,
    ) -> dict:
        result = {}
        for measure_array, measure_name in [
            (precision_at_k, "precision"),
            (recall_at_k, "recall"),
            (match_at_k, "match"),
        ]:
            max_k = max(measure_array.keys())
            for k in self.k_list:
                result[self.score_name(measure_name, k)] = measure_array[min(k, max_k)]
        return result


class KPA(CustomF1):
    def get_element_group(self, element, additional_input):
        return additional_input["keypoint"]

    def get_element_representation(self, element, additional_input):
        return additional_input["keypoint"]

    def should_ignore_element(self, element, additional_input):
        return element == "none"


<<<<<<< HEAD
class RemoteMetric(SingleStreamOperator, Metric):
    """A metric that runs another metric remotely.

    main_score: the score updated by this metric.
    endpoint: the remote host that supports the remote metric execution.
    metric_name: the name of the metric that is executed remotely.
    api_key: optional, passed to the remote metric with the input, allows secure authentication.
    """

    main_score: str = None
    endpoint: str
    metric_name: str
    api_key: str = None

    @staticmethod
    def wrap_inner_metric_pipeline_metric(
        metric_pipeline: MetricPipeline, remote_metrics_endpoint: str
    ) -> MetricPipeline:
        """Wrap the inner metric in a MetricPipeline with a RemoteMetric.

        When executing the returned MetricPipeline, the inner metric will be computed
        remotely (pre and post processing steps in the MetricPipeline will be computed locally).
        """
        local_inner_metric = metric_pipeline.metric
        metric_pipeline = deepcopy(
            metric_pipeline
        )  # To avoid unintentional changes to the catalog contents
        metric_pipeline.metric = RemoteMetric(
            main_score=local_inner_metric.main_score,
            metric_name=local_inner_metric.artifact_identifier,
            endpoint=remote_metrics_endpoint,
        )
        return metric_pipeline

    def get_metric_url(self) -> str:
        return f"{self.endpoint}/{self.metric_name}"

    def process(self, stream: Stream, stream_name: Optional[str] = None) -> Generator:
        predictions, references, additional_inputs, instances = self.consume_stream(
            stream
        )
        metric_request = self.create_metric_request(
            predictions, references, additional_inputs
        )
        metric_response = self.get_metric_response(metric_request)
        self.update_instance_scores(instances, metric_response.instances_scores)
        self.set_global_score(instances, metric_response.global_score)
        yield from instances

    @staticmethod
    def create_metric_request(predictions, references, additional_inputs):
        instance_inputs = [
            InstanceInput(
                prediction=prediction,
                references=reference,
                additional_inputs=additional_input,
            )
            for prediction, reference, additional_input in zip(
                predictions, references, additional_inputs
            )
        ]
        return MetricRequest(instance_inputs=instance_inputs)

    def get_metric_response(self, metric_request: MetricRequest) -> MetricResponse:
        import requests

        response = requests.post(
            url=self.get_metric_url(),
            json=metric_request.to_dict(),
            headers={"Authorization": f"Bearer {self.api_key}"},
        )
        response.raise_for_status()
        response_json = response.json()
        return MetricResponse(**response_json)
=======
def validate_subgroup_types(
    subgroup_scores_dict: Dict[str, List],
    control_subgroup_types: List[str],
    comparison_subgroup_types: List[str],
):
    """Validate a dict of subgroup type instance score lists, and subgroup type lists.

    Args:
        subgroup_scores_dict: dict where keys are subgroup types and values are lists of instance scores.
        control_subgroup_types: list of subgroup types (potential keys of subgroup_scores_dict) that are the control (baseline) group
        comparison_subgroup_types: list of subgroup types (potential keys of subgroup_scores_dict) that are the group
            to be compared to the control group.

    Returns:
        dict with all NaN scores removed; control_subgroup_types and comparison_subgroup_types will have non-unique elements removed
    """
    # note: subgroup_scores_dict is already a defaultdict of lists, so don't need to check that keys in control_ and comparison_subgroup_types exist in it
    # remove any NaNs
    subgroup_scores_dict.update(
        {
            subgroup_name: [score for score in score_list if not np.isnan(score)]
            for subgroup_name, score_list in subgroup_scores_dict.items()
        }
    )
    assert isinstance(
        control_subgroup_types, list
    ), "control_subgroup_types must be a list"
    assert isinstance(
        comparison_subgroup_types, list
    ), "comparison_subgroup_types must be a list"
    # make sure each list is unique, so that labels aren't double-counted
    control_subgroup_types = list(set(control_subgroup_types))
    comparison_subgroup_types = list(set(comparison_subgroup_types))

    return subgroup_scores_dict, control_subgroup_types, comparison_subgroup_types


def performance_drop_rate(
    subgroup_scores_dict: Dict[str, List],
    control_subgroup_types: List[str],
    comparison_subgroup_types: List[str],
):
    """Percentage decrease of mean performance on test elements relative to that on a baseline (control).

    from https://arxiv.org/pdf/2306.04528.pdf.

    Args:
        subgroup_scores_dict: dict where keys are subgroup types and values are lists of instance scores.
        control_subgroup_types: list of subgroup types (potential keys of subgroup_scores_dict) that are the control (baseline) group
        comparison_subgroup_types: list of subgroup types (potential keys of subgroup_scores_dict) that are the group
            to be compared to the control group.

    Returns:
        numeric PDR metric.
        If only one element (no test set) or the first is 0 (percentage change is undefined) return NaN
        otherwise, calculate PDR
    """
    (
        subgroup_scores_dict,
        control_subgroup_types,
        comparison_subgroup_types,
    ) = validate_subgroup_types(
        subgroup_scores_dict, control_subgroup_types, comparison_subgroup_types
    )

    # combine all scores from each label (if there are more than 1 in each group) into a list
    group_scores_list = [
        np.concatenate(
            [subgroup_scores_dict[subgroup_name] for subgroup_name in name_list]
        )
        for name_list in [control_subgroup_types, comparison_subgroup_types]
    ]
    if any(len(scores) == 0 for scores in group_scores_list):
        # no comparison can be made since there is not at least one score per type
        return np.nan
    control_mean = mean(group_scores_list[0])
    comparison_mean = mean(group_scores_list[1])
    if control_mean == 0:
        # return 0 if comparison is also 0
        if comparison_mean == 0:
            return 0
        return np.nan
    # otherwise, take the percentage change (which may also be 0)
    return 1 - comparison_mean / control_mean


def interpret_effect_size(x: float):
    """Return a string rule-of-thumb interpretation of an effect size value, as defined by Cohen/Sawilowsky.

    See https://en.wikipedia.org/wiki/Effect_size;
    Cohen, Jacob (1988). Statistical Power Analysis for the Behavioral Sciences; and
    Sawilowsky, S (2009). "New effect size rules of thumb". Journal of Modern Applied Statistical Methods. 8 (2): 467-474.

    Value has interpretation of
    - essentially 0 if |x| < 0.01
    - very small if 0.01 <= |x| < 0.2
    - small difference if 0.2 <= |x| < 0.5
    - a medium difference if 0.5 <= |x| < 0.8
    - a large difference if 0.8 <= |x| < 1.2
    - a very large difference if 1.2 <= |x| < 2.0
    - a huge difference if 2.0 <= |x|

    Args:
        x: float effect size value

    Returns:
        string interpretation
    """
    import pandas as pd

    # assign a label according to threshold of the absolute value
    return pd.cut(
        x=[np.abs(x)],
        right=False,
        bins=[-1, 0.01, 0.2, 0.5, 0.8, 1.2, 2.0, np.Inf],
        labels=[
            "essentially zero",
            "very small",
            "small",
            "medium",
            "large",
            "very large",
            "huge",
        ],
    )[0]


def normalized_cohens_h(
    subgroup_scores_dict: Dict[str, List],
    control_subgroup_types: List[str],
    comparison_subgroup_types: List[str],
    interpret=False,
):
    """Cohen's h effect size between two proportions, normalized to interval [-1,1].

    Allows for change-type metric when the baseline is 0 (percentage change, and thus PDR, is undefined)
    https://en.wikipedia.org/wiki/Cohen%27s_h

    Cohen's h effect size metric between two proportions p2 and p1 is 2 * (arcsin(sqrt(p2)) - arcsin(sqrt(p1))).
    h in -pi, pi, with +/-pi representing the largest increase/decrease (p1=0, p2=1), or (p1=1, p2=0).
    h=0 is no change. Unlike percentage change, h is defined even if the baseline (p1) is 0.
    Assumes the scores are in [0,1], either continuous or binary; hence taking the average of a group of scores yields a proportion..
    Calculates the change in the average of the other_scores relative to the average of the baseline_scores.    We rescale this to [-1,1] from [-pi,pi] for clarity, where +- 1 are the most extreme changes, and 0 is no change

    Interpretation: the original unscaled Cohen's h can be interpreted according to function interpret_effect_size

    Thus, the rule of interpreting the effect of the normalized value is to use the same thresholds divided by pi
        - essentially 0 if |norm h| < 0.0031831
        - very small if 0.0031831 <= |norm h| < 0.06366198
        - small difference if 0.06366198 <= |norm h| < 0.15915494
        - a medium difference if 0.15915494 <= |norm h| < 0.25464791
        - a large difference if 0.25464791 <= |norm h| < 0.38197186
        - a very large difference if 0.38197186 <= |norm h| < 0.63661977
        - a huge difference if 0.63661977 <= |norm h|
    Args:
        subgroup_scores_dict: dict where keys are subgroup types and values are lists of instance scores.
        control_subgroup_types: list of subgroup types (potential keys of subgroup_scores_dict) that are the control (baseline) group
        comparison_subgroup_types: list of subgroup types (potential keys of subgroup_scores_dict) that are the group
            to be compared to the control group.
        interpret: boolean, whether to interpret the significance of the score or not
    Returns:
        float score between -1 and 1, and a string interpretation if interpret=True
    """
    (
        subgroup_scores_dict,
        control_subgroup_types,
        comparison_subgroup_types,
    ) = validate_subgroup_types(
        subgroup_scores_dict, control_subgroup_types, comparison_subgroup_types
    )

    # requires scores to be in [0,1]
    for subgroup_name, score_list in subgroup_scores_dict.items():
        assert all(
            0 <= score <= 1 for score in score_list
        ), f"all {subgroup_name} scores must be in [0,1]"

    # combine all scores from each label (if there are more than 1 in each group) into a list
    group_scores_list = [
        np.concatenate(
            [subgroup_scores_dict[subgroup_name] for subgroup_name in name_list]
        )
        for name_list in [control_subgroup_types, comparison_subgroup_types]
    ]

    if any(len(scores) == 0 for scores in group_scores_list):
        # no comparison can be made since there is not at least one score per type
        h, norm_h = np.nan, np.nan
    else:
        control_mean = mean(group_scores_list[0])
        comparison_mean = mean(group_scores_list[1])
        h = 2 * (np.arcsin(np.sqrt(comparison_mean)) - np.arcsin(np.sqrt(control_mean)))
        norm_h = np.clip(a=h / np.pi, a_min=-1, a_max=1)

    if not interpret:
        return norm_h

    return norm_h, interpret_effect_size(h)


def normalized_hedges_g(
    subgroup_scores_dict: Dict[str, List[float]],
    control_subgroup_types: List[str],
    comparison_subgroup_types: List[str],
    interpret=False,
):
    """Hedge's g effect size between mean of two samples, normalized to interval [-1,1].  Better than Cohen's d for small sample sizes.

    Takes into account the variances within the samples, not just the means.

    Args:
        subgroup_scores_dict: dict where keys are subgroup types and values are lists of instance scores.
        control_subgroup_types: list of subgroup types (potential keys of subgroup_scores_dict) that are the control (baseline) group
        comparison_subgroup_types: list of subgroup types (potential keys of subgroup_scores_dict) that are the group
            to be compared to the control group.
        interpret: boolean, whether to interpret the significance of the score or not
    Returns:
        float score between -1 and 1, and a string interpretation if interpret=True
    """
    (
        subgroup_scores_dict,
        control_subgroup_types,
        comparison_subgroup_types,
    ) = validate_subgroup_types(
        subgroup_scores_dict, control_subgroup_types, comparison_subgroup_types
    )

    # combine all scores from each label (if there are more than 1 in each group) into a list
    group_scores_list = [
        np.concatenate(
            [subgroup_scores_dict[subgroup_name] for subgroup_name in name_list]
        )
        for name_list in [control_subgroup_types, comparison_subgroup_types]
    ]

    group_n = [len(scores) for scores in group_scores_list]
    if any(nn == 0 for nn in group_n) or all(nn <= 1 for nn in group_n):
        # if at least one sample size is 0 for one type, no comparison can be made at all
        # if both sample sizes are 1, then the denominator is undefined since divide by n1 + n2 - 2
        # so require at least one sample to have > 1 observation, and both to have >= 1.
        g, norm_g = np.nan, np.nan
    else:
        # otherwise, calculate the variances
        group_mean = [mean(scores) for scores in group_scores_list]
        # sample variance with 1 degree of freedom (denominator n-1); if n=1, return 0 since otherwise throws an error
        group_var = [
            0.0 if nn == 1 else np.var(scores, ddof=1)
            for scores, nn in zip(group_scores_list, group_n)
        ]
        var_total = sum([(nn - 1) * vv for vv, nn in zip(group_var, group_n)])
        pooled_sd = np.sqrt(var_total / (sum(group_n) - 2))

        max_absolute_value = 5
        gmd = float(group_mean[1] - group_mean[0])

        if gmd == 0:
            # if exactly the same, return 0
            g = 0.0
        else:
            try:
                g = gmd / pooled_sd
            except ZeroDivisionError:
                # return a large effect size to avoid explosion if there is zero variance
                g = np.sign(gmd) * max_absolute_value

        n = sum(group_n)
        if 3 < n < 50:
            # small sample adjustment see https://www.itl.nist.gov/div898/software/dataplot/refman2/auxillar/hedgeg.htm
            # the multiplier is 0 if n <= 3
            g *= ((n - 3) / (n - 2.25)) * np.sqrt((n - 2) / n)
        # clip it at a very large value so it doesn't become infinite if the variance (denominator) is very small or 0
        g = float(np.clip(a=g, a_min=-1 * max_absolute_value, a_max=max_absolute_value))
        norm_g = g / max_absolute_value

    if not interpret:
        return norm_g
    return norm_g, interpret_effect_size(g)


def mean_subgroup_score(
    subgroup_scores_dict: Dict[str, List], subgroup_types: List[str]
):
    """Return the mean instance score for a subset (possibly a single type) of variants (not a comparison).

    Args:
        subgroup_scores_dict: dict where keys are subgroup types and values are lists of instance scores.
        subgroup_types: the keys (subgroup types) for which the average will be computed.

    Returns:
        float score
    """
    subgroup_scores_dict, subgroup_types, _ = validate_subgroup_types(
        subgroup_scores_dict, subgroup_types, []
    )

    # combine all desired subgroup scores
    score_list = np.concatenate(
        [subgroup_scores_dict[subgroup_name] for subgroup_name in subgroup_types]
    )
    if len(score_list) == 0:
        # no scores to use
        return np.nan
    return mean(score_list)


# metrics using mean reduction
class GroupMeanAccuracy(Accuracy):
    reduction_map = {"group_mean": {"agg_func": ["mean", nan_mean, False]}}


class FixedGroupMeanAccuracy(Accuracy):
    # the same as GroupMeanAccuracy, except the groups are fixed and are resampled together
    reduction_map = {"group_mean": {"agg_func": ["mean", nan_mean, True]}}


# same as above, now using StringContainment
class GroupMeanStringContainment(StringContainment):
    reduction_map = {"group_mean": {"agg_func": ["mean", nan_mean, False]}}


class FixedGroupMeanStringContainment(StringContainment):
    # the same as GroupMeanStringContainment, except the groups are fixed and are resampled together
    reduction_map = {"group_mean": {"agg_func": ["mean", nan_mean, True]}}


# take only the (fixed) group mean of baseline or other (paraphrases) scores
class FixedGroupMeanBaselineAccuracy(Accuracy):
    subgroup_column = "variant_type"
    # take mean of "original" variants only
    reduction_map = {
        "group_mean": {
            "agg_func": [
                "mean_baseline",
                lambda scd: mean_subgroup_score(
                    subgroup_scores_dict=scd, subgroup_types=["original"]
                ),
                True,
            ],
        }
    }


class FixedGroupMeanParaphraseAccuracy(Accuracy):
    subgroup_column = "variant_type"
    # take mean of "paraphrase" variants only
    reduction_map = {
        "group_mean": {
            "agg_func": [
                "mean_paraphrase",
                lambda scd: mean_subgroup_score(
                    subgroup_scores_dict=scd, subgroup_types=["paraphrase"]
                ),
                True,
            ],
        }
    }


# same as above but using StringContainment
class FixedGroupMeanBaselineStringContainment(StringContainment):
    subgroup_column = "variant_type"
    # take mean of "original" variants only
    reduction_map = {
        "group_mean": {
            "agg_func": [
                "mean_baseline",
                lambda scd: mean_subgroup_score(
                    subgroup_scores_dict=scd, subgroup_types=["original"]
                ),
                True,
            ],
        }
    }


class FixedGroupMeanParaphraseStringContainment(StringContainment):
    subgroup_column = "variant_type"
    # take mean of "paraphrase" variants only
    reduction_map = {
        "group_mean": {
            "agg_func": [
                "mean_paraphrase",
                lambda scd: mean_subgroup_score(
                    subgroup_scores_dict=scd, subgroup_types=["paraphrase"]
                ),
                True,
            ],
        }
    }


# using PDR
class FixedGroupPDRParaphraseAccuracy(Accuracy):
    subgroup_column = "variant_type"
    reduction_map = {
        "group_mean": {
            "agg_func": [
                "pdr_paraphrase",
                lambda scd: performance_drop_rate(
                    subgroup_scores_dict=scd,
                    control_subgroup_types=["original"],
                    comparison_subgroup_types=["paraphrase"],
                ),
                True,
            ],
        }
    }


class FixedGroupPDRParaphraseStringContainment(StringContainment):
    subgroup_column = "variant_type"
    reduction_map = {
        "group_mean": {
            "agg_func": [
                "pdr_paraphrase",
                lambda scd: performance_drop_rate(
                    subgroup_scores_dict=scd,
                    control_subgroup_types=["original"],
                    comparison_subgroup_types=["paraphrase"],
                ),
                True,
            ],
        }
    }


class GroupMeanTokenOverlap(TokenOverlap):
    reduction_map = {
        "group_mean": {
            "agg_func": ["mean", nan_mean, False],
            "score_fields": ["f1", "precision", "recall"],
        }
    }


# using Cohens's h for proportions
class FixedGroupNormCohensHParaphraseAccuracy(Accuracy):
    subgroup_column = "variant_type"
    reduction_map = {
        "group_mean": {
            "agg_func": [
                "norm_cohens_h_paraphrase",
                lambda scd: normalized_cohens_h(
                    subgroup_scores_dict=scd,
                    control_subgroup_types=["original"],
                    comparison_subgroup_types=["paraphrase"],
                ),
                True,
            ],
        }
    }


class FixedGroupNormCohensHParaphraseStringContainment(StringContainment):
    subgroup_column = "variant_type"
    reduction_map = {
        "group_mean": {
            "agg_func": [
                "norm_cohens_h_paraphrase",
                lambda scd: normalized_cohens_h(
                    subgroup_scores_dict=scd,
                    control_subgroup_types=["original"],
                    comparison_subgroup_types=["paraphrase"],
                ),
                True,
            ],
        }
    }


# using Hedges' g (takes into account internal variation in group scores)
class FixedGroupNormHedgesGParaphraseAccuracy(Accuracy):
    subgroup_column = "variant_type"
    reduction_map = {
        "group_mean": {
            "agg_func": [
                "norm_hedges_g_paraphrase",
                lambda scd: normalized_hedges_g(
                    subgroup_scores_dict=scd,
                    control_subgroup_types=["original"],
                    comparison_subgroup_types=["paraphrase"],
                ),
                True,
            ],
        }
    }


class FixedGroupNormHedgesGParaphraseStringContainment(StringContainment):
    subgroup_column = "variant_type"
    reduction_map = {
        "group_mean": {
            "agg_func": [
                "norm_hedges_g_paraphrase",
                lambda scd: normalized_hedges_g(
                    subgroup_scores_dict=scd,
                    control_subgroup_types=["original"],
                    comparison_subgroup_types=["paraphrase"],
                ),
                True,
            ],
        }
    }


# for above metrics, take absolute value of group score first; this measures variation in either direction
class FixedGroupAbsvalNormCohensHParaphraseAccuracy(Accuracy):
    subgroup_column = "variant_type"
    reduction_map = {
        "group_mean": {
            "agg_func": [
                "absval_norm_cohens_h_paraphrase",
                lambda scd: np.abs(
                    normalized_cohens_h(
                        subgroup_scores_dict=scd,
                        control_subgroup_types=["original"],
                        comparison_subgroup_types=["paraphrase"],
                    )
                ),
                True,
            ],
        }
    }


class FixedGroupAbsvalNormCohensHParaphraseStringContainment(StringContainment):
    subgroup_column = "variant_type"
    reduction_map = {
        "group_mean": {
            "agg_func": [
                "absval_norm_cohens_h_paraphrase",
                lambda scd: np.abs(
                    normalized_cohens_h(
                        subgroup_scores_dict=scd,
                        control_subgroup_types=["original"],
                        comparison_subgroup_types=["paraphrase"],
                    )
                ),
                True,
            ],
        }
    }


class FixedGroupAbsvalNormHedgesGParaphraseAccuracy(Accuracy):
    subgroup_column = "variant_type"
    reduction_map = {
        "group_mean": {
            "agg_func": [
                "absval_norm_hedges_g_paraphrase",
                lambda scd: np.abs(
                    normalized_hedges_g(
                        subgroup_scores_dict=scd,
                        control_subgroup_types=["original"],
                        comparison_subgroup_types=["paraphrase"],
                    )
                ),
                True,
            ],
        }
    }


class FixedGroupAbsvalNormHedgesGParaphraseStringContainment(StringContainment):
    subgroup_column = "variant_type"
    reduction_map = {
        "group_mean": {
            "agg_func": [
                "absval_norm_hedges_g_paraphrase",
                lambda scd: np.abs(
                    normalized_hedges_g(
                        subgroup_scores_dict=scd,
                        control_subgroup_types=["original"],
                        comparison_subgroup_types=["paraphrase"],
                    )
                ),
                True,
            ],
        }
    }
>>>>>>> 586ee896
<|MERGE_RESOLUTION|>--- conflicted
+++ resolved
@@ -77,7 +77,6 @@
     def main_score(self):
         pass
 
-<<<<<<< HEAD
     def consume_stream(self, stream: Stream):
         references = []
         predictions = []
@@ -111,7 +110,7 @@
             if "global" not in scores:
                 scores["global"] = {}
             scores["global"] = global_score
-=======
+
     @abstractmethod
     def disable_confidence_interval_calculation(self):
         pass
@@ -119,7 +118,6 @@
     @abstractmethod
     def set_n_resamples(self, n_resample):
         pass
->>>>>>> 586ee896
 
 
 class MetricWithConfidenceInterval(Metric):
@@ -2239,7 +2237,6 @@
         return element == "none"
 
 
-<<<<<<< HEAD
 class RemoteMetric(SingleStreamOperator, Metric):
     """A metric that runs another metric remotely.
 
@@ -2314,7 +2311,8 @@
         response.raise_for_status()
         response_json = response.json()
         return MetricResponse(**response_json)
-=======
+
+
 def validate_subgroup_types(
     subgroup_scores_dict: Dict[str, List],
     control_subgroup_types: List[str],
@@ -2894,5 +2892,4 @@
                 True,
             ],
         }
-    }
->>>>>>> 586ee896
+    }