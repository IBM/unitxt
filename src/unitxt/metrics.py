--- conflicted
+++ resolved
@@ -442,7 +442,6 @@
 
 
 class InstanceMetric(SingleStreamOperator, MetricWithConfidenceInterval):
-<<<<<<< HEAD
     """Class for metrics for which a global score can be calculated by aggregating the instance scores (possibly with additional instance inputs).
 
     InstanceMetric currently allows two reductions:
@@ -452,13 +451,11 @@
         of the group scores; if grouping_field is None, grouping is disabled.
         See _validate_group_mean_reduction for formatting instructions.
     """
-=======
+
     n_resamples: int = OptionalField(
         default_factory=lambda: settings.num_resamples_for_instance_metrics
     )
->>>>>>> f044f833
-
-    n_resamples = _N_RESAMPLES_DEFAULT_FOR_INSTANCE_METRICS
+
     # column required to be in additional_inputs if group_mean aggregation function requires a dict input of labels and their lists of scores
     subgroup_column = None
     implemented_reductions: List[str] = field(
