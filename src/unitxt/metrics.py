import re
import string
import uuid
import warnings
from abc import ABC, abstractmethod
from collections import Counter
from copy import deepcopy
from dataclasses import field
from statistics import mean
from typing import Any, Dict, Generator, List, Optional, Tuple

import evaluate
import numpy
import numpy as np
from scipy.stats import bootstrap
from scipy.stats._warnings_errors import DegenerateDataWarning

from .artifact import Artifact
from .dataclass import InternalField, OptionalField
from .logging_utils import get_logger
from .metric_utils import InstanceInput, MetricRequest, MetricResponse
from .operator import (
    MultiStreamOperator,
    SingleStreamOperator,
    StreamingOperator,
    StreamInstanceOperator,
)
from .operators import CopyFields
from .random_utils import get_seed
from .settings_utils import get_settings
from .stream import MultiStream, Stream
from .type_utils import isoftype, to_float_or_default

logger = get_logger()
settings = get_settings()

warnings.filterwarnings("ignore", category=DegenerateDataWarning)


warnings.filterwarnings("ignore", category=DegenerateDataWarning)


def abstract_factory():
    return {}


def abstract_field():
    return field(default_factory=abstract_factory)


def nan_mean(x):
    with warnings.catch_warnings():
        # final mean should be mean of scores, ignoring NaN, hence nanmean
        # but if the group function values is NaN for ALL values, nanmean throws a
        # RuntimeWarning that it is calculating the mean of an empty slice (with no non-Nans)
        # this is the desired behavior, but we want to avoid the warning here
        warnings.simplefilter("ignore", category=RuntimeWarning)
        return np.nanmean(x)


class UpdateStream(StreamInstanceOperator):
    update: dict

    def process(
        self, instance: Dict[str, Any], stream_name: Optional[str] = None
    ) -> Dict[str, Any]:
        instance.update(self.update)
        return instance


class Metric(Artifact):
    @property
    @abstractmethod
    def main_score(self):
        pass

    def consume_stream(self, stream: Stream):
        references = []
        predictions = []
        additional_inputs = []
        instances = []
        for instance in stream:
            references.append(instance["references"])
            predictions.append(instance["prediction"])
            additional_inputs.append(
                instance["additional_inputs"] if "additional_inputs" in instance else {}
            )
            instances.append(instance)
        return predictions, references, additional_inputs, instances

    @staticmethod
    def update_instance_scores(instances, instances_scores: List[Dict[str, Any]]):
        for instance, new_scores in zip(instances, instances_scores):
            if "score" not in instance:
                instance["score"] = {}
            scores = instance["score"]
            if "instance" not in scores:
                scores["instance"] = {}
            scores["instance"].update(new_scores)

    @staticmethod
    def set_global_score(instances, global_score: Dict[str, Any]):
        for instance in instances:
            if "score" not in instance:
                instance["score"] = {}
            scores = instance["score"]
            if "global" not in scores:
                scores["global"] = {}
            scores["global"] = global_score

    @abstractmethod
    def disable_confidence_interval_calculation(self):
        pass


class MetricWithConfidenceInterval(Metric):
    # The number of resamples used to estimate the confidence intervals of this metric.
    # Use None to disable confidence interval computation.
    n_resamples: int = None
    confidence_level: float = 0.95
    ci_scores: List[str] = None

    @staticmethod
    def new_random_generator():
        # The np.random.default_rng expects a 32-bit int, while hash(..) can return a 64-bit integer.
        # So use '& MAX_32BIT' to get a 32-bit seed.
        _max_32bit = 2**32 - 1
        return np.random.default_rng(hash(get_seed()) & _max_32bit)

    def disable_confidence_interval_calculation(self):
        self.n_resamples = None

    def _can_compute_confidence_intervals(self, num_predictions):
        return (
            self.n_resamples is not None
            and self.n_resamples > 1
            and num_predictions > 1
        )

    @staticmethod
    def average_item_scores(instances: List[dict], score_name: str):
        """Calculate mean of a set of instance scores (given by score_name), omitting NaN values.

        Args:
            instances: list of dicts of each instance's instance scores.
            score_name: score field names to compute the mean for.
        """
        return nan_mean(
            [instance["score"]["instance"][score_name] for instance in instances]
        )

    @staticmethod
    def _all_instance_scores_equal(instances, score_name):
        instance_scores = [
            instance["score"]["instance"][score_name] for instance in instances
        ]
        non_nan_instance_scores = [
            score for score in instance_scores if score is not np.nan
        ]
        num_unique_scores = len(set(non_nan_instance_scores))
        return num_unique_scores == 1

    def score_based_confidence_interval(
        self,
        instances: List[dict],
        score_names: List[str],
        aggregation_func=None,
        ci_score_prefix="",
    ):
        """Compute confidence intervals based on existing scores, already computed on the input instances.

        Unlike GlobalMetric, this is simply a function of the instance scores (possibly taking into account task_data field),
         so they don't need to be recomputed after every bootstrap draw.

        Args:
            instances: The instances for which the confidence intervals are computed; should already have the relevant instance scores calculated.
            score_names: List of instance score field names to compute a confidence interval for.
            aggregation_func: A function with arguments instances, field_name; is applied on list of instances (which may include task_data
                field, as well as the prediction and references), and the field_name; default is simply to take the mean field_name from
                instances after resampling, if argument is None.
            ci_score_prefix: An optional string prefix to the score_name in the CI.  Useful in cases where the
                aggregation_func is something other than the mean

        Returns:
            Dict of confidence interval values
        """
        result = {}

        if not self._can_compute_confidence_intervals(num_predictions=len(instances)):
            return result

        ci_score_prefix = str(ci_score_prefix)
        if aggregation_func is None:
            # if aggregation_func is None, we simply take the mean of the resampled instance scores
            # otherwise, the aggregation_func needs to be applied AFTER resampling the instances;
            #   that is, re-form the groups, calculate the function, and take the mean of the group scores
            aggregation_func = self.average_item_scores
        for score_name in score_names:
            # If all computed instance level scores are the same, there is no point in computing
            # confidence intervals. So skip to the next score.
            if self._all_instance_scores_equal(instances, score_name):
                continue

            # need to redefine the statistic function within the loop because score_name is a loop variable
            def statistic(arr, axis, score_name=score_name):
                # arr is a 2d array where each row is a resampling, so we
                # iterate over the rows and compute the metric on each resampling
                scores = numpy.apply_along_axis(
                    lambda resampled_instances: aggregation_func(
                        resampled_instances, score_name
                    ),
                    axis=axis,
                    arr=arr,
                )
                return self.resample_from_non_nan(scores)

            # apply bootstrap only on the relevant field
            ci = bootstrap(
                (instances,),
                statistic=statistic,
                n_resamples=self.n_resamples,
                confidence_level=self.confidence_level,
                random_state=self.new_random_generator(),
            ).confidence_interval
            full_score_name = ci_score_prefix + score_name
            result[f"{full_score_name}_ci_low"] = ci.low
            result[f"{full_score_name}_ci_high"] = ci.high
            if score_name == self.main_score:
                result["score_ci_low"] = ci.low
                result["score_ci_high"] = ci.high
        return result

    def resample_from_non_nan(self, values):
        """Given an array values, will replace any NaN values with elements resampled with replacement from the non-NaN ones.

        here we deal with samples on which the metric could not be computed. These are
        edge cases - for example, when the sample contains only empty strings.
        CI is about the distribution around the statistic (e.g. mean), it doesn't deal with
        cases in which the metric is not computable. Therefore, we ignore these edge cases
        as part of the computation of CI.

        In theory there would be several ways to deal with this:
        1. skip the errors and return a shorter array => this fails because Scipy requires
        this callback (i.e. the statistic() callback) to return an array of the same size
        as the number of resamples
        2. Put np.nan for the errors => this fails because in such case the ci itself
        becomes np.nan. So one edge case can fail the whole CI computation.
        3. Replace the errors with a sampling from the successful cases => this is what is implemented.

        This resampling makes it so that, if possible, the bca confidence interval returned by bootstrap will not be NaN, since
        bootstrap does not ignore NaNs.  However, if there are 0 or 1 non-NaN values, or all non-NaN values are equal,
        the resulting distribution will be degenerate (only one unique value) so the CI will still be NaN since there is
        no variability.  In this case, the CI is essentially an interval of length 0 equaling the mean itself.
        """
        if values.size > 1:
            error_indices = numpy.isnan(values)
            n_errors = sum(error_indices)
            if 0 < n_errors < values.size:
                # replace NaN aggregate scores with random draws from non-NaN scores, so that confidence interval isn't NaN itself
                values[error_indices] = self.new_random_generator().choice(
                    values[~error_indices], n_errors, replace=True
                )
        return values

    def compute_global_confidence_intervals(
        self, references, predictions, task_data, score_name
    ):
        """Computed confidence intervals for a set of references and predictions."""
        random_gen = self.new_random_generator()

        def statistic(arr, axis):
            # arr is a 2d array where each row is a resampling, so we
            # iterate over the rows and compute the metric on each resampling
            def metric(sample_refs, sample_preds, sample_task_data):
                try:
                    return self._compute(
                        references=sample_refs,
                        predictions=sample_preds,
                        task_data=sample_task_data,
                    )["score"]
                except Exception as e:
                    # this happens in edge cases, for example, when the sampling creates a
                    # sample where all strings are empty and this fails bleu.
                    logger.info(f"Warning in {self.__class__.__name__}", e)
                    return np.nan

            # resample the instance scores, and then return the global score each time
            scores = numpy.apply_along_axis(
                lambda x: metric(
                    sample_refs=[references[i] for i in x],
                    sample_preds=[predictions[i] for i in x],
                    sample_task_data=[task_data[i] for i in x],
                ),
                axis=axis,
                arr=arr,
            )

            # in some resamplings of instances, the global score may be NaN since it cannot be computed;
            # in these cases, the bca confidence interval will be NaN because it does not ignore these values,
            # so we replace any NaN values with those resampled from the non-NaN ones.
            return self.resample_from_non_nan(scores)

        result = {}
        num_predictions = len(predictions)
        if self._can_compute_confidence_intervals(num_predictions=num_predictions):
            identifiers = list(range(num_predictions))

            with warnings.catch_warnings():
                # Avoid RuntimeWarning in bootstrap computation. This happens on small datasets where
                # the value of the computed global metric is the same on all resamplings.
                warnings.simplefilter("ignore", category=RuntimeWarning)
                ci = bootstrap(
                    (identifiers,),
                    statistic=statistic,
                    n_resamples=self.n_resamples,
                    confidence_level=self.confidence_level,
                    random_state=random_gen,
                ).confidence_interval
            result["score_ci_low"] = ci.low
            result["score_ci_high"] = ci.high
            result[f"{score_name}_ci_low"] = ci.low
            result[f"{score_name}_ci_high"] = ci.high
        return result


class GlobalMetric(SingleStreamOperator, MetricWithConfidenceInterval):
    """A class for computing metrics that require joint calculations over all instances and are not just aggregation of scores of individuals instances.

    For example, macro_F1 requires
    calculation requires calculation of recall and precision per class, so all instances of the class
    need to be considered.  Accuracy, on the other hand, is just an average of the accuracy of all the instances.
    """

    n_resamples: int = OptionalField(
        default_factory=lambda: settings.num_resamples_for_global_metrics
    )
    process_single_instances = True

    def process(self, stream: Stream, stream_name: Optional[str] = None) -> Generator:
        references = []
        predictions = []
        task_data = []
        global_score = {}

        instances = []

        for instance in stream:
            if "score" not in instance:
                instance["score"] = {"global": global_score, "instance": {}}
            else:
                global_score = instance["score"]["global"]

            instance_references, instance_prediction = (
                instance["references"],
                instance["prediction"],
            )
            references.append(instance_references)
            predictions.append(instance_prediction)
            instances.append(instance)

            instance_task_data = (
                instance["task_data"] if "task_data" in instance else {}
            )
            task_data.append(instance_task_data)
            instance_score = None
            # for backward compatibility
            no_score_value = np.nan
            if self.process_single_instances:
                try:
                    instance_score = self._compute(
                        [instance_references],
                        [instance_prediction],
                        [instance_task_data],
                    )
                except:
                    no_score_value = None
            if not instance_score:
                instance_score = {
                    "score": no_score_value,
                    "score_name": self.main_score,
                }

                if isinstance(self.main_score, str):
                    instance_score[self.main_score] = no_score_value

            instance["score"]["instance"].update(instance_score)

        result = self._compute(references, predictions, task_data)

        global_score.update(result)

        score_name = global_score["score_name"]
        confidence_interval = self.compute_global_confidence_intervals(
            references, predictions, task_data, score_name
        )
        global_score.update(confidence_interval)

        for instance in instances:
            instance["score"]["global"] = global_score
            yield instance

    def _compute(
        self,
        references: List[List[str]],
        predictions: List[str],
        task_data: List[Any],
    ) -> dict:
        result = self.compute(references, predictions, task_data)
        result["score"] = result[self.main_score]
        result["score_name"] = self.main_score
        return result

    @abstractmethod
    def compute(
        self,
        references: List[List[Any]],
        predictions: List[Any],
        task_data: List[Any],
    ) -> dict:
        """Computes a scores dictionary on a list of references, predictions and input.

        This function is called once per instance, and then another time
        over all data instances.

        Returns:
            a dictionary of scores that is set as:
              the instance scores when called on a single data instance
              the global score when called on the all data instances
        """
        pass


class BulkInstanceMetric(SingleStreamOperator, MetricWithConfidenceInterval):
    n_resamples: int = OptionalField(
        default_factory=lambda: settings.num_resamples_for_instance_metrics
    )
    main_score: str
    reduction_map: Dict[str, List[str]]

    implemented_reductions: List[str] = field(default_factory=lambda: ["mean"])

    def process(self, stream: Stream, stream_name: Optional[str] = None) -> Generator:
        global_score = {}
        instances = []

        # consume the stream
        references, predictions = map(
            list,
            zip(
                *[
                    (instance["references"], instance["prediction"])
                    for instance in stream
                ]
            ),
        )

        task_data = [
            instance["task_data"] if "task_data" in instance else {}
            for instance in stream
        ]

        # compute the metric over all refs and preds
        instance_scores = self.compute(
            references=references,
            predictions=predictions,
            task_data=task_data,
        )

        # add the score and score_name fields
        for instance_score in instance_scores:
            instance_score["score"] = instance_score[self.main_score]
            instance_score["score_name"] = self.main_score

        for instance, score in zip(stream, instance_scores):
            if "score" not in instance:
                instance["score"] = {"global": global_score, "instance": {}}
            else:
                global_score = instance["score"]["global"]

            instance["score"]["instance"].update(score)

            instances.append(instance)

        for reduction, fields in self.reduction_map.items():
            assert (
                reduction in self.implemented_reductions
            ), f"Reduction {reduction} is not implemented, use one of {self.implemented_reductions}"

            if reduction == "mean":
                for field_name in fields:
                    global_score[field_name] = mean(
                        [
                            instance["score"]["instance"][field_name]
                            for instance in instances
                        ]
                    )
                    if field_name == self.main_score:
                        global_score["score"] = global_score[field_name]
                        global_score["score_name"] = self.main_score

                ci_fields = (
                    list(set(self.ci_scores))
                    if self.ci_scores is not None
                    else [self.main_score]
                )
                confidence_interval = self.score_based_confidence_interval(
                    instances=instances, score_names=ci_fields
                )
                global_score.update(confidence_interval)

        for instance in instances:
            yield instance

    @abstractmethod
    def compute(
        self,
        references: List[List[Any]],
        predictions: List[Any],
        task_data: List[Dict],
    ) -> List[Dict[str, Any]]:
        pass


class InstanceMetric(SingleStreamOperator, MetricWithConfidenceInterval):
    """Class for metrics for which a global score can be calculated by aggregating the instance scores (possibly with additional instance inputs).

    InstanceMetric currently allows two reductions:
    1. 'mean', which calculates the mean of instance scores,
    2. 'group_mean', which first applies an aggregation function specified in the reduction_map
        to instance scores grouped by the field grouping_field (which must not be None), and returns the mean
        of the group scores; if grouping_field is None, grouping is disabled.
        See _validate_group_mean_reduction for formatting instructions.
    """

    n_resamples: int = OptionalField(
        default_factory=lambda: settings.num_resamples_for_instance_metrics
    )

    # some group_mean aggregation functions (3rd element of "agg_func" list in the reduction)
    # only require a list of instance scores (e.g., mean, median, etc.).  Others aggregation functions
    # require an additional column (e.g., a subgroup identifier) by which the instance scores will be grouped
    # if subgroup_column is not None, a column by the specified name will be required in task_data
    subgroup_column = None
    implemented_reductions: List[str] = field(
        default_factory=lambda: ["mean", "group_mean"]
    )

    @property
    @abstractmethod
    def reduction_map(self) -> dict:
        pass

    def _validate_group_mean_reduction(self, instances: List[dict]):
        """Ensure that group_mean reduction_map is properly formatted.

        Example: Apply the variance (np.var) to group Accuracy instance scores.  This class would be specified as follows:

        class GroupVarianceAccuracy(Accuracy):
            reduction_map = {'group_mean': {'agg_func': ['variance', np.var, True]}}

        reduction_map must be a dict with values containing
        - an 'agg_func' field with value being a 3-element list where
            - 1st element is a string name of the aggregation function (used in naming the CI report)
            - 2nd element is the callable aggregation function
            - 3rd element is a Boolean indicator of whether, during bootstrap CI calculation, the groups are to be sampled as single units.
                If True, the group scores are calculated and then resampled.  This treats the group units as the unit of
                interest for which the CI is being compared.
                If False, the instances are resampled individually, and the groups determined
                (meaning the groups may be of slightly different size or composition from the original
                depending on the resampling of the instances).
        - Optional: 'score_fields' key with list value containing the string names of fields to apply the aggregation to
            - If not present, the parent class main_score is used.

        The aggregation function (2nd element of agg_func) can be one of two types:
        1. simple: calculate a summary statistic from a single group of values (e.g. mean, median, etc.).
            This is best suited for cases where the instances are independent of each other, other than belonging to the same group
        2. comparison: requires subgroup_column to be specified.  This function conducts
            a comparison between scores for differing values of subgroup_column (e.g., 'original' vs 'paraphrase').
            An example is where the original instance is a question, and the others are various paraphrases
            or perturbations of this question.  Here, the function would return, say, a comparison of the instance accuracies
            rather than, say, the average instance accuracy.
            In these cases, we recommend setting the 3rd parameter to be True so that the groups are resampled together.

        Example:
            class GroupVsBaselineDiffAccuracy(Accuracy):
                subgroup_column = 'variant_type'
                reduction_map = {'group_mean': {'agg_func': ['accuracy_diff', accuracy_diff, True],}}

            # where the function is defined as
            def accuracy_diff(subgroup_scores_dict, expected_subgroup_types=['original', 'paraphrase']):
                validate_subgroup_types(subgroup_scores_dict, expected_subgroup_types)
                from statistics import mean
                return mean(subgroup_scores_dict['paraphrase']) - mean(subgroup_scores_dict['original'])
            The input dataset should look like:

            'group_id'  'question'                                   'variant_type'
            1           'How do you fix a car engine?'               'original'
            1           'What is the best way to fix an engine?'     'paraphrase'
            1           'How do you repair a car engine?'            'paraphrase'
            1           'How do I repair my engine?'                 'paraphrase'
            2           'Why are ants eating my food?'               'original'
        """
        # instances need to all have task_data field with field group_id
        assert all(
            "task_data" in instance for instance in instances
        ), "each instance must have an task_data field"
        assert all(
            isinstance(instance["task_data"], dict) for instance in instances
        ), "each instance must have an task_data field that is a dict"
        assert all(
            "group_id" in instance["task_data"] for instance in instances
        ), "each instance task_data dict must have a key group_id"

        # validate the reduction_map
        assert (
            "group_mean" in self.reduction_map
        ), "reduction_map must have a 'group_mean' key"
        fields = self.reduction_map["group_mean"]
        # for group_mean, expects a dict
        assert isinstance(fields, dict)
        assert (
            "agg_func" in fields
        ), "fields should have a key 'agg_func' whose value is a 3-element list of a function name, function definition, and a boolean indicator"
        assert isinstance(
            fields["agg_func"], list
        ), "fields['agg_func'] should be a list"
        assert (
            len(fields["agg_func"]) == 3
        ), "fields['agg_func'] should be a 3-element list"
        assert isinstance(
            fields["agg_func"][0], str
        ), "first item in fields['agg_func'] should be a string name of a function"
        assert callable(
            fields["agg_func"][1]
        ), "second item in fields['agg_func'] should be a callable function"
        assert isinstance(
            fields["agg_func"][2], bool
        ), "third item in fields['agg_func'] should be a boolean value"
        if "score_fields" in fields:
            assert isinstance(fields["score_fields"], list)

        # for aggregation functions that use the subgroup_column (expect a dict of lists), check that
        # this field exists
        if self.subgroup_column is not None:
            assert all(
                self.subgroup_column in instance["task_data"] for instance in instances
            ), f"each instance task_data dict must have a key {self.subgroup_column}"

    def process(self, stream: Stream, stream_name: Optional[str] = None) -> Generator:
        instances, global_score = self.compute_instance_scores(stream)

        for reduction_type, reduction_params in self.reduction_map.items():
            assert (
                reduction_type in self.implemented_reductions
            ), f"Reduction {reduction_type} is not implemented, use one of {self.implemented_reductions}"

            field_name_full_prefix = ""
            # used for passing to the bootstrapping, depends on whether the groups are fixed or not
            aggregation_function = self.average_item_scores
            if reduction_type == "mean":
                reduction_fields = list(set(reduction_params))
                # no group reduction, so resample instances individually
                scores_to_resample = instances
            elif reduction_type == "group_mean":
                self._validate_group_mean_reduction(instances=instances)
                reduction_fields = (
                    [self.main_score]
                    if "score_fields" not in reduction_params
                    else list(set(reduction_params["score_fields"]))
                )
                aggregation_function_name = str(reduction_params["agg_func"][0])
                field_name_full_prefix = "group_" + aggregation_function_name + "_"
                do_resample_as_group = reduction_params["agg_func"][2]
                if do_resample_as_group:
                    # append fixed_ to name because resamples the groups as fixed units
                    field_name_full_prefix = "fixed_" + field_name_full_prefix
                (
                    scores_to_resample,
                    aggregation_function,
                ) = self._set_up_group_mean_aggregation(
                    instances, reduction_params, reduction_fields
                )
            else:
                raise ValueError(
                    f"Reduction {reduction_type} is not supported, please specify a valid reduction method in reduction_map {self.reduction_map}."
                )

            # calculate global scores for each reduction field
            for field_name in reduction_fields:
                field_name_full = field_name_full_prefix + field_name
                # if group resampling (3rd element of agg_func parameter) is True, then
                #   1. scores_to_resample are the group scores, and
                #   2. aggregation_function is to take the raw mean
                # if no group resampling (3rd element of agg_func parameter) is False, then
                #   1. scores_to_resample are the original instance scores, and
                #   2. aggregation_function is to apply the group aggregation from the instance scores
                # either way, the application of aggregation_function to scores_to_resample yields the global score
                global_score[field_name_full] = aggregation_function(
                    scores_to_resample, field_name
                )
                if field_name == self.main_score:
                    global_score["score"] = global_score[field_name_full]
                    global_score["score_name"] = field_name_full

            # need to specify which fields should have CIs calculated for them through ci_scores
            # (will not automatically calculate CIs for fields in reduction map)
            if self.ci_scores is not None:
                confidence_interval = self.score_based_confidence_interval(
                    instances=scores_to_resample,
                    score_names=list(set(self.ci_scores)),
                    ci_score_prefix=field_name_full_prefix,
                    aggregation_func=aggregation_function,
                )
                global_score.update(confidence_interval)

        yield from instances

    def compute_instance_scores(
        self, stream: Stream, stream_name: Optional[str] = None
    ):
        global_score = {}
        instances = []

        for instance in stream:
            refs, pred = instance["references"], instance["prediction"]
            task_data = instance["task_data"] if "task_data" in instance else {}

            instance_score = self.compute(
                references=refs, prediction=pred, task_data=task_data
            )
            instance_score["score"] = instance_score[self.main_score]
            instance_score["score_name"] = self.main_score
            if "score" not in instance:
                instance["score"] = {"global": global_score, "instance": {}}
            else:
                global_score = instance["score"]["global"]

            instance["score"]["instance"].update(instance_score)

            instances.append(instance)

        return instances, global_score

    def get_group_scores(
        self, instances: List[dict], score_names: List[str], group_aggregation_func
    ):
        """Group scores by the group_id and subgroup_type fields of each instance, and compute group_aggregation_func by group.

        Args:
            instances: List of observation instances with instance-level scores (fields) computed.
            score_names: List of instance score names in each instance to apply the aggregation function.
            group_aggregation_func: Callable aggregation function accepting a list of numeric scores;
                or, if self.subgroup_column is not None, a dict of subgroup types scores by subgroup_column value.
                callable function returns a single score for the group

        Returns:
            List of dicts, each corresponding to a group of instances (defined by 'group_id'),
                with an aggregate group score for each score_name
        """
        from collections import defaultdict

        # three-level defaultdict:
        # first is the grouping, second is the field name, the third is the subgroup_type (by default 'default')
        group_to_instance_scores = defaultdict(
            lambda: defaultdict(lambda: defaultdict(list))
        )

        # check if function has fields for subgroup_column
        uses_subgroups = self.subgroup_column is not None
        default_subgroup_name = "default"
        # loop through the instances and group the scores
        for instance in instances:
            task_data = instance["task_data"]
            group_key = task_data["group_id"]
            # for functions that do comparisons between subgroup_column groups
            # if function doesn't use subgroup_column, or none is present, set "default" as default value, and pass all scores
            subgroup_type = (
                task_data[self.subgroup_column]
                if uses_subgroups
                else default_subgroup_name
            )
            for score_name in score_names:
                group_to_instance_scores[group_key][score_name][subgroup_type].append(
                    instance["score"]["instance"][score_name]
                )

        # if group_aggregation_func expects a subgroup-types score dict, pass it; otherwise pass the default type list of scores
        return [
            {
                "score": {
                    "instance": {
                        score_name: group_aggregation_func(
                            score_dict
                            if uses_subgroups
                            else score_dict[default_subgroup_name]
                        )
                        for score_name, score_dict in group_scores.items()
                    }
                }
            }
            for group_scores in group_to_instance_scores.values()
        ]

    def _set_up_group_mean_aggregation(
        self, instances, reduction_params, reduction_fields
    ):
        group_aggregation_func = reduction_params["agg_func"][1]
        # if treat groups as units
        do_resample_as_group = reduction_params["agg_func"][2]
        if do_resample_as_group:
            # pass the group aggregate---not instance---scores to resample as usual
            aggregation_function = self.average_item_scores
            scores_to_resample = self.get_group_scores(
                instances, reduction_fields, group_aggregation_func
            )
        else:
            # pass the instance scores to resample, and calculate the group aggregation on the resamplings
            scores_to_resample = instances

            def aggregation_function(
                instances,
                field_name,
                group_aggregation_func=group_aggregation_func,
            ):
                group_scores = self.get_group_scores(
                    instances, [field_name], group_aggregation_func
                )
                return nan_mean(
                    [group["score"]["instance"][field_name] for group in group_scores]
                )

        return scores_to_resample, aggregation_function

    @abstractmethod
    def compute(self, references: List[Any], prediction: Any, task_data: Dict) -> dict:
        pass


class Squad(GlobalMetric):
    _metric = None
    main_score = "f1"
    metric = "squad"

    def prepare(self):
        super().prepare()
        self._metric = evaluate.load(self.metric)

    def compute(
        self,
        references: List[List[str]],
        predictions: List[str],
        task_data: List[Dict],
    ) -> dict:
        ids = [str(uuid.uuid4()).replace("-", "") for _ in range(len(predictions))]
        formatted_predictions = [
            {"prediction_text": prediction, "id": ids[i]}
            for i, prediction in enumerate(predictions)
        ]
        formatted_references = [
            {"answers": {"answer_start": [-1], "text": reference}, "id": ids[i]}
            for i, reference in enumerate(references)
        ]

        return self._metric.compute(
            predictions=formatted_predictions,
            references=formatted_references,
        )


class Accuracy(InstanceMetric):
    reduction_map = {"mean": ["accuracy"]}
    main_score = "accuracy"
    ci_scores = ["accuracy"]

    def compute(
        self, references: List[Any], prediction: Any, task_data: List[Dict]
    ) -> dict:
        result = {
            self.main_score: float(
                str(prediction) in [str(reference) for reference in references]
            )
        }
        result["score"] = result[self.main_score]
        result["score_name"] = self.main_score
        return result


class StringContainment(InstanceMetric):
    reduction_map = {"mean": ["string_containment"]}
    main_score = "string_containment"
    ci_scores = ["string_containment"]

    def compute(
        self, references: List[Any], prediction: Any, task_data: List[Dict]
    ) -> dict:
        result = {
            self.main_score: float(
                any(str(reference) in str(prediction) for reference in references)
            )
        }
        result["score"] = result[self.main_score]
        result["score_name"] = self.main_score
        return result


class MetricPipeline(MultiStreamOperator, Metric):
    main_score: str = None
    preprocess_steps: Optional[List[StreamingOperator]] = field(default_factory=list)
    postpreprocess_steps: Optional[List[StreamingOperator]] = field(
        default_factory=list
    )
    metric: Metric = None

    def disable_confidence_interval_calculation(self):
        self.metric.disable_confidence_interval_calculation()

    def verify(self):
        assert self.main_score is not None, "main_score is not set"

    def prepare(self):
        super().prepare()
        self.prepare_score = CopyFields(
            field_to_field=[
                [f"score/instance/{self.main_score}", "score/instance/score"],
                [f"score/global/{self.main_score}", "score/global/score"],
            ],
            use_query=True,
        )

    def process(self, multi_stream: MultiStream) -> MultiStream:
        for step in self.preprocess_steps:
            multi_stream = step(multi_stream)
        multi_stream = self.metric(multi_stream)
        for step in self.postpreprocess_steps:
            multi_stream = step(multi_stream)
        return self.prepare_score(multi_stream)


class HuggingfaceMetric(GlobalMetric):
    hf_metric_name: str = None
    main_score: str = None  # The main score returned from the metric
    hf_main_score: str = (
        None  # USed if HF returns uses a different score name for the main metric
    )

    scale: float = 1.0  # optional scaling of main results
    scaled_fields: list = None
    # This are fixed arguments  passed to compute method
    hf_compute_args: Dict[str, Any] = OptionalField(default_factory=dict)
    # These are additional input fields passed to HF compute method (a list with one value per instance)
    hf_additional_input_fields: List = OptionalField(default_factory=list)
    # These are additional input fields that are passed as one value
    hf_additional_input_fields_pass_one_value: List = OptionalField(
        default_factory=list
    )

    experiment_id: str = OptionalField(default_factory=lambda: str(uuid.uuid4()))

    def verify(self):
        assert (
            self.hf_additional_input_fields is None
            or isoftype(self.hf_additional_input_fields, List[str])
        ), f"Argument hf_additional_input_fields should be either None or List[str]. It is now: {self.hf_additional_input_fields}."
        assert (
            self.hf_additional_input_fields_pass_one_value is None
            or isoftype(self.hf_additional_input_fields_pass_one_value, List[str])
        ), f"Argument hf_additional_input_fields_pass_one_value should be either None or List[str]. It is now: {self.hf_additional_input_fields_pass_one_value}."

        return super().verify()

    def prepare(self):
        super().prepare()
        self.metric = evaluate.load(
            self.hf_metric_name, experiment_id=self.experiment_id
        )

    def compute(
        self,
        references: List[List[Any]],
        predictions: List[Any],
        task_data: List[Dict],
    ) -> dict:
        passed_task_data = {}
        for additional_input_field in self.hf_additional_input_fields:
            assert (
                additional_input_field in task_data[0]
            ), f"'{additional_input_field}' field required by {__class__.__name__} is not in passed in task_data: {task_data[0]}"
            passed_task_data[additional_input_field] = [
                additional_input[additional_input_field]
                for additional_input in task_data
            ]
        for additional_input_field in self.hf_additional_input_fields_pass_one_value:
            assert (
                additional_input_field in task_data[0]
            ), f"'{additional_input_field}' field required by {__class__.__name__} is not in passed in task_data: {task_data[0]}"

            values = {
                additional_input[additional_input_field]
                for additional_input in task_data
            }
            assert (
                len(values) == 1
            ), f"Values of '{additional_input_field}' field required by {__class__.__name__}  should all be the same, but have multiple values {values}"

            passed_task_data[additional_input_field] = next(iter(values))

        # add check that all required fields in self.metrics are in passed_task_data       print(passed_task_data)
        result = self.metric.compute(
            predictions=predictions,
            references=references,
            **passed_task_data,
            **self.hf_compute_args,
        )
        if self.hf_main_score:
            result[self.main_score] = result[self.hf_main_score]
            del result[self.hf_main_score]
        if self.scale != 1.0:
            assert (
                self.scaled_fields is not None
            ), f"Scaling factor was set to {self.scale}, but no fields specified"
            for key in self.scaled_fields:
                assert (
                    key in result
                ), f"Trying to scale field '{key}' which is not in results of metrics: {result}"
                if isinstance(result[key], list):
                    assert all(
                        isinstance(v, float) for v in result[key]
                    ), "Not all scaled field '{key}' values are floats: {result[key]}"
                    result[key] = [v / self.scale for v in result[key]]
                else:
                    assert isinstance(
                        result[key], float
                    ), "Scaled field '{key}' is not float: {result[key]}"
                    result[key] /= self.scale
        return result


class HuggingfaceBulkMetric(BulkInstanceMetric):
    hf_metric_name: str

    hf_metric_fields: List[str]
    hf_compute_args: dict = {}
    hf_additional_input_fields: List = OptionalField(default_factory=list)

    def prepare(self):
        super().prepare()
        self.metric = evaluate.load(self.hf_metric_name)

    def compute(
        self,
        references: List[List[str]],
        predictions: List[str],
        task_data: List[Any],
    ) -> List[Dict[str, Any]]:
        passed_task_data = {}
        for additional_input_field in self.hf_additional_input_fields:
            assert (
                additional_input_field in task_data[0]
            ), f"'{additional_input_field}' field required by {__class__.__name__} is not in passed in task_data: {task_data[0]}"
            passed_task_data[additional_input_field] = [
                additional_input[additional_input_field]
                for additional_input in task_data
            ]
        # add check that all required fields in self.metrics are in passed_task_data

        scores = self.metric.compute(
            predictions=predictions,
            references=references,
            **passed_task_data,
            **self.hf_compute_args,
        )

        # convert dict of lists to a list of dicts
        results = [{} for _ in range(len(scores[self.hf_metric_fields[0]]))]
        for key in self.hf_metric_fields:
            values = scores[key]
            for result_id, result in enumerate(results):
                result[key] = values[result_id]

        return results


class F1(GlobalMetric):
    _metric = None
    main_score = "f1_macro"
    average = None  # Report per class then aggregate by mean
    metric = "f1"

    def prepare(self):
        super().prepare()
        self._metric = evaluate.load(self.metric)

    def get_str_id(self, str):
        if str not in self.str_to_id:
            id = len(self.str_to_id)
            self.str_to_id[str] = id
            self.id_to_str[id] = str
        return self.str_to_id[str]

    def compute(
        self,
        references: List[List[str]],
        predictions: List[str],
        task_data: List[Dict],
    ) -> dict:
<<<<<<< HEAD

        self._validate_references_and_prediction(references, predictions)

        if not self._labels_match_average_format(references, predictions):
            return {self.main_score: np.nan}
=======
        assert all(
            len(reference) == 1 for reference in references
        ), "Only a single reference per prediction is allowed in F1 metric"
>>>>>>> 97ebdb9f

        self.str_to_id = {}
        self.id_to_str = {}
        formatted_references = [
            self.get_str_id(reference[0]) for reference in references
        ]
        self.str_to_id.keys()
        formatted_predictions = [
            self.get_str_id(prediction) for prediction in predictions
        ]
        labels = list(set(formatted_references))

        result = self._metric.compute(
            predictions=formatted_predictions,
            references=formatted_references,
            labels=labels,
            average=self.average,
        )
        if isinstance(result[self.metric], numpy.ndarray):
            final_result = {self.main_score: mean(result[self.metric])}
            for i, label in enumerate(labels):
                final_result[f"{self.metric}_" + self.id_to_str[label]] = result[
                    self.metric
                ][i]
        else:
            final_result = {self.main_score: result[self.metric]}
        return final_result
    
    def _validate_references_and_prediction(self, references, predictions):
        for reference in references:
            if not len(reference) == 1:
                raise ValueError(
                    f"Only a single reference per prediction is allowed in {self.__class__.__name__} metric. Received reference: {reference}"
                )
            if not isoftype(reference[0], str):
                raise ValueError(
                    f"Each reference is expected to be a string in {self.__class__.__name__} metric. Received reference of type {type(reference[0])}: {reference[0]}"
                )

        for prediction in predictions:
            if not isoftype(prediction, str):
                raise ValueError(
                    f"Each prediction is expected to be a string in {self.__class__.__name__} metric. Received prediction of type {type(prediction)}: {prediction}"
                )



class F1Micro(F1):
    main_score = "f1_micro"
    average = "micro"


class F1Binary(F1):
    """Calculate f1 for a binary task, using 0.5 as the threshold in the case of float predictions."""

    process_single_instances = False
    main_score = "f1_binary"
    average = "binary"
    pos_classes = {"1", "1.0", "yes", "true"}
    threshold = 0.5

    def get_str_id(self, str):
        return int(str)

    def compute(
        self,
        references: List[List[str]],
        predictions: List[str],
        task_data: List[Dict],
    ) -> dict:
        predictions_floats = [to_float_or_default(p) for p in predictions]
        predictions = [str(int(p > self.threshold)) for p in predictions_floats]
        references = [
            ["1"] if r[0].lower() in self.pos_classes else ["0"] for r in references
        ]
        return super().compute(references, predictions, task_data)


class RecallBinary(F1Binary):
    main_score = "recall_binary"
    metric = "recall"


class PrecisionBinary(F1Binary):
    main_score = "precision_binary"
    metric = "precision"


class F1Macro(F1):
    main_score = "f1_macro"


class F1Weighted(F1):
    main_score = "f1_weighted"
    average = "weighted"


class F1MultiLabel(GlobalMetric):
    _metric = None
    main_score = "f1_macro"
    average = None  # Report per class then aggregate by mean
    metric = "f1"

    def prepare(self):
        super().prepare()
        self._metric = evaluate.load(self.metric, "multilabel")

    def add_str_to_id(self, str):
        if str not in self.str_to_id:
            id = len(self.str_to_id)
            self.str_to_id[str] = id
            self.id_to_str[id] = str
        return

    def get_one_hot_vector(self, labels: List[str]):
        result = [0] * len(self.str_to_id)
        for label in labels:
            if label in self.str_to_id:
                result[self.str_to_id[label]] = 1
        return result

    def compute(
        self,
        references: List[List[str]],
        predictions: List[List[str]],
        task_data: List[Dict],
    ) -> dict:
        self.str_to_id = {}
        self.id_to_str = {}

        self._validate_references_and_prediction(references, predictions)
        references = [reference[0] for reference in references]

        labels = list({label for reference in references for label in reference})

        # if no classes are left then F1 is not defined
        if len(labels) == 0:
            return {self.main_score: float("nan")}

        for label in labels:
            self.add_str_to_id(label)
        formatted_references = [
            self.get_one_hot_vector(reference) for reference in references
        ]
        formatted_predictions = [
            self.get_one_hot_vector(prediction) for prediction in predictions
        ]

        # There is odd behavior in scikit-learn that when passing a one-hot vector with a single
        # element, it is treated a class identifier. Therefore, we add labels=[1] to limit to only
        # to this class.
        if len(labels) == 1:
            labels_param = [1]
        else:
            labels_param = None

        result = self._metric.compute(
            predictions=formatted_predictions,
            references=formatted_references,
            average=self.average,
            labels=labels_param,
        )
        if isinstance(result[self.metric], numpy.ndarray):
            assert (
                len(result[self.metric]) == len(labels)
            ), f"F1 result ({result[self.metric]}) has more entries than labels ({labels})"
            final_result = {self.main_score: mean(result[self.metric])}
            for i, label in enumerate(labels):
                final_result[self.metric + "_" + label] = result[self.metric][i]
        else:
            final_result = {self.main_score: result[self.metric]}
        return final_result

    def _validate_references_and_prediction(self, references, predictions):
        for reference in references:
            if not len(reference) == 1:
                raise ValueError(
                    f"Only a single reference per prediction is allowed in {self.__class__.__name__} metric. Received reference: {reference}"
                )
            if not isoftype(reference[0], List[str]):
                raise ValueError(
                    f"Each reference is expected to be a list of strings in {self.__class__.__name__} metric. Received reference of type {type(reference[0])}: {reference[0]}"
                )

        for prediction in predictions:
            if not isoftype(prediction, List[str]):
                raise ValueError(
                    f"Each prediction is expected to be a list of strings in {self.__class__.__name__} metric. Received prediction of type {type(prediction)}: {prediction}"
                )


class PrecisionMacroMultiLabel(F1MultiLabel):
    main_score = "precision_macro"
    metric = "precision"
    average = "macro"


class PrecisionMicroMultiLabel(F1MultiLabel):
    main_score = "precision_micro"
    metric = "precision"
    average = "micro"


class RecallMacroMultiLabel(F1MultiLabel):
    main_score = "recall_macro"
    metric = "recall"
    average = "macro"


class RecallMicroMultiLabel(F1MultiLabel):
    main_score = "recall_micro"
    metric = "recall"
    average = "micro"


class F1MicroMultiLabel(F1MultiLabel):
    main_score = "f1_micro"
    average = "micro"


class F1MacroMultiLabel(F1MultiLabel):
    main_score = "f1_macro"
    average = None


class Rouge(HuggingfaceMetric):
    hf_metric_name = "rouge"
    main_score = "rougeL"
    scale = 1.0

    use_aggregator: bool = True
    rouge_types: List[str] = ["rouge1", "rouge2", "rougeL", "rougeLsum"]

    sent_split_newline: bool = True

    _requirements_list: List[str] = ["nltk", "rouge_score"]

    def prepare(self):
        super().prepare()

        self.hf_compute_args.update(
            {"use_aggregator": self.use_aggregator, "rouge_types": self.rouge_types}
        )

        import nltk

        nltk.download("punkt")
        self.sent_tokenize = nltk.sent_tokenize

    def compute(self, references, predictions, task_data: List[Dict]):
        if self.sent_split_newline:
            predictions = [
                "\n".join(self.sent_tokenize(prediction.strip()))
                for prediction in predictions
            ]
            references = [
                ["\n".join(self.sent_tokenize(r.strip())) for r in reference]
                for reference in references
            ]
        return super().compute(references, predictions, task_data)


# Computes char edit distance, ignoring whitespace
class CharEditDistanceAccuracy(InstanceMetric):
    reduction_map = {"mean": ["char_edit_dist_accuracy"]}
    main_score = "char_edit_dist_accuracy"
    ci_scores = ["char_edit_dist_accuracy"]

    _requirements_list: List[str] = ["editdistance"]

    def prepare(self):
        super().prepare()
        import editdistance

        self.eval = editdistance.eval

    def compute(self, references, prediction: str, task_data: List[Dict]) -> dict:
        assert (
            len(references) == 1
        ), f"Expected only one reference , but received: {references}"

        formatted_prediction = "".join(prediction.split())
        formatted_reference = "".join(references[0].split())
        max_length = max(len(formatted_reference), len(formatted_prediction))
        if max_length == 0:
            return {"char_edit_dist_accuracy": 0.0}
        edit_dist = self.eval(formatted_reference, formatted_prediction)
        return {"char_edit_dist_accuracy": (1 - edit_dist / max_length)}


class Wer(HuggingfaceMetric):
    hf_metric_name = "wer"
    main_score = "wer"

    _requirements_list: List[str] = ["jiwer"]

    def compute(
        self,
        references: List[List[str]],
        predictions: List[str],
        task_data: List[Dict],
    ) -> dict:
        assert all(
            len(reference) == 1 for reference in references
        ), "Only single reference per prediction is allowed in wer metric"
        formatted_references = [reference[0] for reference in references]
        result = self.metric.compute(
            predictions=predictions, references=formatted_references
        )
        return {self.main_score: result}


class Spearmanr(HuggingfaceMetric):
    hf_metric_name = "spearmanr"
    main_score = "spearmanr"
    process_single_instances = False


class KendallTauMetric(GlobalMetric):
    main_score = "kendalltau_b"
    variant = "b"
    process_single_instances = False

    _requirements_list: List[str] = ["scipy"]

    def prepare(self):
        from scipy.stats import kendalltau

        self.kendalltau = kendalltau

    def compute(
        self,
        references: List[List[str]],
        predictions: List[str],
        task_data: List[Dict],
    ) -> dict:
        if isinstance(references[0], list):
            references = [reference[0] for reference in references]
        references = [to_float_or_default(r) for r in references]
        predictions = [to_float_or_default(p) for p in predictions]

        kendall_results = self.kendalltau(references, predictions, variant=self.variant)
        corr = kendall_results.correlation
        return {
            self.main_score: corr,
            f"{self.main_score}_p_val": kendall_results.pvalue,
        }


class MatthewsCorrelation(HuggingfaceMetric):
    hf_metric_name = "matthews_correlation"
    main_score = "matthews_correlation"
    str_to_id: dict = InternalField(default_factory=dict)

    def get_str_id(self, str):
        if str not in self.str_to_id:
            id = len(self.str_to_id)
            self.str_to_id[str] = id
        return self.str_to_id[str]

    def compute(
        self,
        references: List[List[str]],
        predictions: List[str],
        task_data: List[Dict],
    ) -> dict:
        formatted_references = [
            self.get_str_id(reference[0]) for reference in references
        ]
        formatted_predictions = [
            self.get_str_id(prediction) for prediction in predictions
        ]
        return self.metric.compute(
            predictions=formatted_predictions, references=formatted_references
        )


class RocAuc(GlobalMetric):
    main_score = "roc_auc"
    process_single_instances = False
    _requirements_list: List[str] = ["sklearn"]

    def prepare(self):
        from sklearn import metrics

        self.roc_curve = metrics.roc_curve
        self.auc = metrics.auc

    def compute(
        self,
        references: List[List[str]],
        predictions: List[str],
        task_data: List[Dict],
    ) -> dict:
        if isinstance(references[0], list):
            references = [reference[0] for reference in references]
        references = [to_float_or_default(r) for r in references]
        predictions = [to_float_or_default(p) for p in predictions]

        false_positive_rates, true_positive_rates, _ = self.roc_curve(
            y_true=references, y_score=predictions
        )
        roc_auc = self.auc(false_positive_rates, true_positive_rates)
        return {self.main_score: roc_auc}


class CustomF1(GlobalMetric):
    main_score = "f1_micro"
    groups = None
    zero_division = 0.0

    @abstractmethod
    def get_element_group(self, element, additional_input):
        pass

    @abstractmethod
    def get_element_representation(self, element, additional_input):
        pass

    def should_ignore_element(self, element, additional_input):
        return False

    def group_elements(self, elements_list, additional_input):
        if not isinstance(elements_list, list):
            elements_list = [elements_list]
        return {
            k: Counter(
                [
                    self.get_element_representation(value, additional_input)
                    for value in elements_list
                    if self.get_element_group(value, additional_input) == k
                ]
            )
            for k in {
                self.get_element_group(e, additional_input)
                for e in elements_list
                if not self.should_ignore_element(e, additional_input)
            }
        }

    def calculate_groups_ratio(self, actual_group, total_group):
        return sum(
            [min(actual_group[k], total_group[k]) for k in actual_group.keys()]
        ), sum(actual_group.values())

    def precision(self, pn, pd, rn, rd):
        return self.zero_division if pn == 0 and pd == 0 else pn / pd

    def recall(self, pn, pd, rn, rd):
        return self.zero_division if rn == 0 and rd == 0 else rn / rd

    def f1(self, pn, pd, rn, rd):
        precision = self.precision(pn, pd, rn, rd)
        recall = self.recall(pn, pd, rn, rd)
        try:
            return 2 * precision * recall / (precision + recall)
        except ZeroDivisionError:
            return self.zero_division

    def get_groups(self, elements, task_data):
        groups = set()
        for sublist, additional_input in zip(elements, task_data):
            for e in sublist:
                if self.should_ignore_element(e, additional_input):
                    continue
                groups.add(self.get_element_group(e, additional_input))
        return groups

    def compute(
        self,
        references: List[List[Any]],
        predictions: List[Any],
        task_data: List[Dict],
    ) -> dict:
        # in case reference are List[List[List[Any]]] and predictions are List[List[Any]]:
        if (
            isinstance(references[0], list)
            and len(references[0]) > 0
            and isinstance(references[0][0], list)
        ):
            references = [element[0] for element in references]

        assert len(references) == len(predictions), (
            f"references size ({len(references)})"
            f" doesn't mach predictions size ({len(references)})."
        )

        if self.groups is None:
            groups = self.get_groups(references, task_data)
        else:
            groups = self.groups
        groups_statistics = {}
        for references_batch, predictions_batch, additional_input in zip(
            references, predictions, task_data
        ):
            grouped_references = self.group_elements(references_batch, additional_input)
            grouped_predictions = self.group_elements(
                predictions_batch, additional_input
            )
            all_groups = set(grouped_references.keys()).union(
                grouped_predictions.keys()
            )
            for group in all_groups:
                if group not in groups_statistics:
                    groups_statistics[group] = {
                        "precision_numerator": 0,
                        "precision_denominator": 0,
                        "recall_numerator": 0,
                        "recall_denominator": 0,
                    }
                references_by_group = grouped_references.get(group, Counter([]))
                predictions_by_group = grouped_predictions.get(group, Counter([]))
                pn, pd = self.calculate_groups_ratio(
                    actual_group=predictions_by_group, total_group=references_by_group
                )
                rn, rd = self.calculate_groups_ratio(
                    actual_group=references_by_group, total_group=predictions_by_group
                )
                groups_statistics[group]["precision_numerator"] += pn
                groups_statistics[group]["precision_denominator"] += pd
                groups_statistics[group]["recall_numerator"] += rn
                groups_statistics[group]["recall_denominator"] += rd

        num_of_unknown_class_predictions = 0
        pn_total = pd_total = rn_total = rd_total = 0
        f1_result = {}
        recall_result = {}
        precision_result = {}
        for group in groups_statistics.keys():
            pn, pd, rn, rd = (
                groups_statistics[group]["precision_numerator"],
                groups_statistics[group]["precision_denominator"],
                groups_statistics[group]["recall_numerator"],
                groups_statistics[group]["recall_denominator"],
            )
            pn_total, pd_total, rn_total, rd_total = (
                pn_total + pn,
                pd_total + pd,
                rn_total + rn,
                rd_total + rd,
            )
            if group in groups:
                f1_result[f"f1_{group}"] = self.f1(pn, pd, rn, rd)
                recall_result[f"recall_{group}"] = self.recall(pn, pd, rn, rd)
                precision_result[f"precision_{group}"] = self.precision(pn, pd, rn, rd)
            else:
                num_of_unknown_class_predictions += pd

        result = f1_result
        try:
            result["f1_macro"] = sum(f1_result.values()) / len(result.keys())
            result["recall_macro"] = sum(recall_result.values()) / len(
                recall_result.keys()
            )
            result["precision_macro"] = sum(precision_result.values()) / len(
                precision_result.keys()
            )
        except ZeroDivisionError:
            result["f1_macro"] = self.zero_division
            result["recall_macro"] = self.zero_division
            result["precision_macro"] = self.zero_division

        amount_of_predictions = pd_total
        if amount_of_predictions == 0:
            result["in_classes_support"] = 1.0
        else:
            result["in_classes_support"] = (
                1.0 - num_of_unknown_class_predictions / amount_of_predictions
            )
        result["f1_micro"] = self.f1(pn_total, pd_total, rn_total, rd_total)
        result["recall_micro"] = self.recall(pn_total, pd_total, rn_total, rd_total)
        result["precision_micro"] = self.precision(
            pn_total, pd_total, rn_total, rd_total
        )
        return result


class NER(CustomF1):
    def get_element_group(self, element, additional_input):
        try:
            return element[1]
        except KeyError as e:
            raise Exception(f"Unable to extract group in NER metric {element}.  Expecting tuple of strings (entity-type, entity-surface-form)")
                
    def get_element_representation(self, element, additional_input):
        return str(element)


def normalize_answer(s):
    """Lower text and remove punctuation, articles and extra whitespace."""

    def remove_articles(text):
        return re.sub(r"\b(a|an|the)\b", " ", text)

    def white_space_fix(text):
        return " ".join(text.split())

    def remove_punc(text):
        exclude = set(string.punctuation)
        return "".join(ch for ch in text if ch not in exclude)

    def lower(text):
        return text.lower()

    return white_space_fix(remove_articles(remove_punc(lower(s))))


class TokenOverlap(InstanceMetric):
    reduction_map = {"mean": ["f1", "precision", "recall"]}
    main_score = "f1"
    ci_scores = ["f1", "precision", "recall"]

    def compute(
        self, references: List[Any], prediction: Any, task_data: List[Dict]
    ) -> dict:
        results = [
            self._compute_single_ref(str(reference), str(prediction))
            for reference in references
        ]
        return {
            measure: max(r[i] for r in results)
            for i, measure in enumerate(["precision", "recall", "f1"])
        }

    def _compute_single_ref(
        self, reference: Any, prediction: Any
    ) -> Tuple[float, float, float]:
        prediction_tokens = normalize_answer(str(prediction)).split()
        reference_tokens = normalize_answer(str(reference)).split()
        common = Counter(prediction_tokens) & Counter(reference_tokens)
        num_same = sum(common.values())
        if num_same == 0:
            pr, rc, f1 = 0, 0, 0
        else:
            pr = 1.0 * num_same / len(prediction_tokens)
            rc = 1.0 * num_same / len(reference_tokens)
            f1 = (2 * pr * rc) / (pr + rc)
        return pr, rc, f1


class BertScore(HuggingfaceBulkMetric):
    hf_metric_name = "bertscore"
    main_score = "f1"
    reduction_map = {"mean": ["f1", "precision", "recall"]}
    hf_metric_fields = ["f1", "precision", "recall"]
    ci_scores = ["f1", "precision", "recall"]
    model_name: str

    _requirements_list: List[str] = ["bert_score"]

    def prepare(self):
        super().prepare()
        self.hf_compute_args = {"model_type": self.model_name, "batch_size": 16}


class SentenceBert(BulkInstanceMetric):
    reduction_map = {"mean": ["score"]}
    main_score = "score"
    batch_size: int = 32

    model_name: str

    _requirements_list: List[str] = ["sentence_transformers", "torch", "transformers"]

    def prepare(self):
        super().prepare()
        import torch
        from sentence_transformers import SentenceTransformer
        from sentence_transformers import util as sbert_util

        self.device = "cuda:0" if torch.cuda.is_available() else "cpu"
        self.model = SentenceTransformer(self.model_name, device=self.device)
        self.util = sbert_util

    def compute(
        self,
        references: List[List[Any]],
        predictions: List[Any],
        task_data: List[Dict],
    ) -> List[Dict[str, Any]]:
        scores = []

        # we are in a multi-reference case (each prediction may have multiple
        # references), so we need to flatten the refs in order to compute the
        # embeddings in one batch, but first we have to store the spans of
        # reference groups, so we can recover it later on.
        ref_group_boundaries = []
        count = 0
        for ref_group in references:
            ref_group_boundaries.append((count, count + len(ref_group)))
            count += len(ref_group)

        # compute s-bert embeddings
        preds_emb = self.model.encode(predictions, device=self.device)
        refs_emb = self.model.encode(
            [ref for ref_group in references for ref in ref_group], device=self.device
        )

        # for each candidate, pick the reference with the highest score
        for pred_emb, ref_group_bounds in zip(preds_emb, ref_group_boundaries):
            refs_group_emb = refs_emb[ref_group_bounds[0] : ref_group_bounds[1]]
            scores.append(self.util.cos_sim(pred_emb, refs_group_emb).max().item())

        return [{"score": score} for score in scores]


class Reward(BulkInstanceMetric):
    reduction_map = {"mean": ["score"]}
    main_score = "score"
    batch_size: int = 32

    model_name: str

    _requirements_list: List[str] = ["transformers", "torch"]

    def prepare(self):
        super().prepare()
        import torch
        from transformers import pipeline

        device = "cuda:0" if torch.cuda.is_available() else "cpu"
        self.pipe = pipeline(
            "text-classification", model=self.model_name, device=device
        )

    def compute(
        self,
        references: List[List[Any]],
        predictions: List[Any],
        task_data: List[Dict],
    ) -> List[Dict[str, Any]]:
        # treat the references as the questions and the predictions as answers
        # assume a single reference
        questions = [refs[0] for refs in references]
        answers = predictions

        # prepare for computation
        inputs = [{"text": q, "text_pair": a} for q, a in zip(questions, answers)]

        # compute the metric
        # add function_to_apply="none" to disable sigmoid
        return self.pipe(inputs, batch_size=self.batch_size)


class LlamaIndexCorrectness(InstanceMetric):
    """LlamaIndex based metric class for evaluating correctness.

    Attributes:
        reduction_map (dict): A dictionary specifying the reduction method for the metric.
        main_score (str): The main score used for evaluation.
        _requirements_list (List[str]): A list specifying any additional requirements for the metric.

    Methods:
        prepare(self): Initialization method for the metric.
        compute(self, references, predictions, additional_inputs): Method to compute the metric.

    Usage:
        metric = LlamaIndexCorrectnessMetric()
        scores = metric.compute(references, prediction, additional_inputs)
    """

    model_name: str = ""
    main_score: str = ""

    reduction_map: Dict[str, List[str]] = None
    openai_models: List[str] = ["gpt-3.5-turbo"]
    anthropic_models: List[
        str
    ] = []  # this is here for the sake of documentation for future models
    mock_models: List[str] = ["mock"]
    external_api_models = openai_models + anthropic_models

    _requirements_list: List[str] = ["llama_index"]

    @staticmethod
    def _custom_parser(eval_response: str):
        """Default parser function for evaluation response.

        Args:
            eval_response (str): The response string from the evaluation.

        Returns:
            Tuple[float, str]: A tuple containing the score as a float and the reasoning as a string.
        """
        import re

        match = re.search(r"\b\d+\.\d+\b|\b\d+\b", eval_response)

        if match:
            score = float(match.group())
        else:
            raise Exception("could not parse judge response")

        reasoning_str = "\n".join(eval_response.split("\n")[1:])
        reasoning = reasoning_str.lstrip("\n")
        return score, reasoning

    def _model_using_extrnal_api(self):
        return self.model_name in self.external_api_models

    def prepare(self):
        """Initialization method for the metric. Initializes the CorrectnessEvaluator with the OpenAI model."""
        super().prepare()

        self.model_name_normalized = self.model_name.replace(".", "_").replace("-", "_")
        self.main_score: str = (
            f"correctness_llama_index_by_{self.model_name_normalized}_judge"
        )

        self.reduction_map: Dict[str, List[str]] = {"mean": [self.main_score]}

        from llama_index.core.evaluation import CorrectnessEvaluator

        if self.model_name in self.openai_models:
            from llama_index.llms.openai import OpenAI

            llm = OpenAI("gpt-3.5-turbo")
        elif self.model_name in self.mock_models:
            from llama_index.core.llms.mock import MockLLM

            llm = MockLLM(system_prompt="5")  # perfect score
        else:
            raise NotImplementedError(
                f"LlamaIndexCorrectnessMetric does not support {self.model_name}, currently only gpt-3.5-turbo is supported"
            )

        self.evaluator = CorrectnessEvaluator(
            llm=llm, parser_function=self._custom_parser
        )

    def compute(
        self,
        references: List[str],
        prediction: str,
        task_data: Dict,
    ) -> Dict[str, Any]:
        """Method to compute the correctness metric.

        Args:
            references (List[str]): List of reference instances.
            prediction (str): List of predicted instances.
            task_data (Dict): List of additional input data.

        Returns:
            Dict[str, Any]: List of computed scores and feedback.

        Raises:
            AssertionError: If the input does not meet the expected format.
        """
        # treat the references as the questions and the predictions as answers
        # assume a single reference

        assert (
            not self._model_using_extrnal_api()
            or settings.allow_passing_data_to_remote_api
        ), f"Cannot run send data to remote APIs ({self.model_name}) when unitxt.settings.allow_passing_data_to_remote_api=False.  Set UNITXT_ALLOW_PASSING_DATA_TO_REMOTE_API environment variable, if you want to allow this."

        query = task_data["question"]

        contexts = None
        if "contexts" in task_data:
            contexts = task_data["contexts"]

        per_reference_results = []
        for reference_response in references:
            per_reference_results.append(
                self.evaluator.evaluate(
                    query=query,
                    response=prediction,
                    contexts=contexts,
                    reference=reference_response,
                )
            )
        result = max([results.score for results in per_reference_results])

        return {
            self.main_score: result / 5,
            # "score_name": self.main_score,
            # "feedback": result.feedback, # removed since this cannot be tested
        }


class Perplexity(BulkInstanceMetric):
    """Computes the likelihood of generating text Y after text X - P(Y|X)."""

    main_score = "perplexity"
    reduction_map = {"mean": ["perplexity"]}

    perplexity_prompt: str

    batch_size: int = 32
    model_name: str

    _requirements_list: List[str] = ["transformers", "torch"]

    def compute(
        self,
        references: List[List[Any]],
        predictions: List[Any],
        task_data: List[Dict],
    ) -> List[Dict[str, Any]]:
        """Computes the likelihood of generating text Y after text X - P(Y|X).

        :param predictions: the list of Y texts = the targets of the generation
        :param references: the list of list of X texts = the sources of the generation

        :return: the likelihood of generating text Y_i after each text X_i_j = P(Y_i|X_i_1), ..., P(Y_i|X_i_n)  for every i.
        """
        sources = []
        targets = []
        for prediction, instance_references in zip(predictions, references):
            for instance_reference in instance_references:
                sources.append(f"{self.perplexity_prompt} {instance_reference}")
                targets.append(prediction)

        from transformers import AutoConfig

        config = AutoConfig.from_pretrained(self.model_name, trust_remote_code=True)
        lm = (
            self.EncoderDecoderLM(model_name=self.model_name)
            if config.is_encoder_decoder is True
            else self.DecoderOnlyLM(model_name=self.model_name)
        )

        # compute P(Q|P) and store in queue
        scores = lm.compute_lm(
            source=sources, target=targets, batch_size=self.batch_size
        )

        index = 0
        all_instances_scores = []
        for instance_references in references:
            instance_scores = {}
            instance_scores_list = []
            for _ in range(len(instance_references)):
                instance_scores_list.append(scores[index])
                index += 1
            instance_scores["reference_scores"] = instance_scores_list

            # max seems more useful than mean for common use cases like
            # context relevance, where what we want to know is if there
            # is at least one good result in the context. Using mean will
            # bring the score down due to bad contexts at the tail.
            instance_scores[self.main_score] = max(instance_scores_list)
            all_instances_scores.append(instance_scores)

        return all_instances_scores

    class AbstractLM(ABC):
        def __init__(self, model_name):
            import torch
            from transformers import AutoTokenizer

            self.model_name = model_name
            self.device = "cuda:0" if torch.cuda.is_available() else "cpu"
            self.model = (
                self.model_class().from_pretrained(self.model_name).to(self.device)
            )
            self.tokenizer = AutoTokenizer.from_pretrained(self.model_name)

        def compute_lm(
            self, source: List[str], target: List[str], batch_size: int
        ) -> List[float]:
            import torch

            scores = []

            with torch.no_grad():
                # break the documents to batches
                n_batches = int(len(source) / batch_size)
                batch_range = range(n_batches + 1)
                for batch in batch_range:
                    batch_source = source[batch * batch_size : (batch + 1) * batch_size]
                    batch_target = target[batch * batch_size : (batch + 1) * batch_size]
                    if len(batch_source) > 0:
                        # tokenize the source and target
                        tokens_source = self.tokenizer(
                            batch_source, padding=True, return_tensors="pt"
                        )
                        tokens_target = self.tokenizer(
                            batch_target, padding=True, return_tensors="pt"
                        )

                        # compute the logits
                        logits, labels = self.compute_batch(
                            tokens_source, tokens_target
                        )

                        # logits is a tensor of size: batch_size * len(target) * vocab_size
                        # because for each example in the batch, the model predicted the
                        # logit at every position in the target, for every vocab item.

                        # the model returns mean over all batch. We run the CE again without reduction
                        # and extract the mean for each document
                        loss_fct = torch.nn.CrossEntropyLoss(
                            ignore_index=-100, reduction="none"
                        )

                        # logits.size(-1) = the dimension of the vocabulary
                        # labels.view(-1) = flattens the labels tensor to 1d
                        loss = loss_fct(
                            logits.view(-1, logits.size(-1)), labels.view(-1)
                        )
                        loss = loss.view(len(batch_source), -1)

                        # for each document, do mean only over the non zero values (sum(labels>0))
                        batch_loss = torch.sum(loss, dim=1) / torch.sum(
                            labels > 0, dim=1
                        )

                        # e^-average(cross-entropy-loss(logits) == geometric mean of the probabilities
                        # proof:
                        # * CE-loss of logits is computed by transforming the logits to
                        #   probabilities by softmax, and then -log(p) is returned, where
                        #   p is the probability of the gold label.
                        # * Averaging the CE loss is computed by summing over -log(p) and
                        #   then dividing by the length of the gold labels.
                        # * Thus, pr_score = (-log(p_1) +  ... + -log(p_n)) / n
                        #                  = -log(p_1 * ... * p_n) * 1/n
                        # * Therefore,
                        #   e^(-pr_score) = e^(log(p_1 * ... * p_n) * 1/n)
                        #                 = (e^(log(p_1 * ... * p_n))) ^ 1/n
                        #                 = p_1 * ... * p_n) ^ 1/n
                        #                 = geometric mean of [p_1, ..., p_n]
                        #
                        # in principle we could have computed the geometric mean directly over the
                        # probabilities instead of e^(average cross entropy loss of the logits),
                        # but the current approach is more stable numerically.  See for example:
                        # https://stackoverflow.com/questions/59722983/how-to-calculate-geometric-mean-in-a-differentiable-way
                        geometric_mean = (-batch_loss).exp()

                        # append the batch scores to the list of all scores
                        scores.append(geometric_mean)

            return torch.cat(scores, dim=0).tolist()

        @abstractmethod
        def model_class(self):
            pass

        @abstractmethod
        def compute_batch(self, tokens_source, tokens_target):
            pass

    class EncoderDecoderLM(AbstractLM):
        def model_class(self):
            from transformers import AutoModelForSeq2SeqLM

            return AutoModelForSeq2SeqLM

        def compute_batch(self, tokens_source, tokens_target):
            tokens_docs_ids = tokens_source["input_ids"].to(self.device)
            attention = tokens_source["attention_mask"].to(self.device)
            labels = tokens_target["input_ids"].to(self.device)

            logits = self.model(
                input_ids=tokens_docs_ids.long(),
                attention_mask=attention.long(),
                labels=labels.long(),
            ).logits

            # replace the padding token in the labels by -100
            labels[labels == self.tokenizer.pad_token_id] = -100

            return logits, labels

    class DecoderOnlyLM(AbstractLM):
        def model_class(self):
            from transformers import AutoModelForCausalLM

            return AutoModelForCausalLM

        def compute_batch(self, tokens_source, tokens_target):
            import torch

            tokens = torch.cat(
                [tokens_source["input_ids"], tokens_target["input_ids"]], dim=1
            )
            attention = torch.cat(
                [tokens_source["attention_mask"], tokens_target["attention_mask"]],
                dim=1,
            )
            labels = torch.cat(
                [
                    torch.zeros_like(tokens_source["input_ids"]).fill_(-100),
                    tokens_target["input_ids"],
                ],
                dim=1,
            )

            # replace the padding token in the labels by -100
            labels[labels == self.tokenizer.pad_token_id] = -100

            tokens = tokens.to(self.device)
            attention = attention.to(self.device)
            labels = labels.to(self.device)

            # no need to pass labels as we calculate the loss below per document
            model_output = self.model(
                input_ids=tokens.long(), attention_mask=attention.long()
            )
            logits = model_output.logits

            # in decoder only, the first token is not being generated, it is taken from the input,
            # so the model is generating from token 2 to n+1. therefore, we need to skip the last
            # logit and the first label.
            shifted_logits = logits[..., :-1, :].contiguous()
            shifted_labels = labels[..., 1:].contiguous()

            return shifted_logits, shifted_labels


class NDCG(GlobalMetric):
    """Normalized Discounted Cumulative Gain: measures the quality of ranking with respect to ground truth ranking scores.

    As this measures ranking, it is a global metric that can only be calculated over groups of instances. In the
    common use case where the instances are grouped by different queries, i.e., where the task is to provide a
    relevance score for a search result w.r.t. a query, an nDCG score is calculated per each query (specified in the
    "query" input field of an instance) and the final score is the average across all queries.
    Note that the expected scores are relevance scores (i.e., higher is better) and not rank indices. The absolute
    value of the scores is only meaningful for the reference scores; for the predictions, only the ordering of the
    scores affects the outcome - for example, predicted scores of [80, 1, 2] and [0.8, 0.5, 0.6] will receive
    the same nDCG score w.r.t. a given set of reference scores.

    See also https://en.wikipedia.org/wiki/Discounted_cumulative_gain
    """

    main_score = "nDCG"

    _requirements_list: List[str] = ["sklearn"]

    def prepare(self):
        from sklearn.metrics import ndcg_score

        super().prepare()
        self.eval = ndcg_score

    def compute(
        self,
        references: List[List[Any]],
        predictions: List[Any],
        task_data: List[Any],
    ) -> dict:
        from collections import defaultdict

        query_to_predictions_and_references = defaultdict(lambda: [[], []])
        for reference, pred, inputs_dict in zip(references, predictions, task_data):
            query = inputs_dict.get("query")
            query_to_predictions_and_references[query][0].append(pred)
            query_to_predictions_and_references[query][1].append(reference)

        scores = []
        for q_predictions, q_references in query_to_predictions_and_references.values():
            if len(q_references) == 1:
                continue

            if (
                None in q_predictions
            ):  # model failed to predict numeric scores for some instances
                numeric_predictions = [
                    pred for pred in q_predictions if pred is not None
                ]
                if len(numeric_predictions) <= 1:  # no meaningful ranking
                    scores.append(0)
                    continue
                # consider non-numeric model predictions as ranked last
                min_value = min(numeric_predictions)
                q_predictions = [
                    1 + (pred - min_value) if pred is not None else 0
                    for pred in q_predictions
                ]
            scores.append(self.eval([q_references], [q_predictions]))
        return {self.main_score: mean(scores) if len(scores) > 0 else np.nan}


class RetrievalMetric(InstanceMetric):
    def compute(self, references: List[Any], prediction: Any, task_data: Dict) -> dict:
        # digest input
        pred_ids: List[Any] = prediction
        ref_ids: List[Any] = list(dict.fromkeys(references))

        # relevance_at_k: 1-based dictionary of indicators (0/1), telling whether
        # the doc id retrieved at position k (assuming it is 1-based, so k starts
        # from 1) is in the gold doc ids or not.
        # For example, assuming that in the retrieved docs we have correct predictions
        # at positions 2, 4 and 5 (1-based), the dict will look like:
        # {1: 0, 2: 1, 3: 0, 4: 1, 5: 1, ...}
        relevance_at_k = {
            k + 1: 1 if doc_id in ref_ids else 0 for k, doc_id in enumerate(pred_ids)
        }

        # relevance_sum_at_k: 1-based dictionary of counts, where the value at k determines
        # how many gold doc ids have been observed up to index k.
        relevance_sum_at_k = {}
        for k, value in relevance_at_k.items():
            relevance_sum_at_k[k] = relevance_sum_at_k.get(k - 1, 0) + value

        # precision_at_k: the precision of the top k retrieved documents. For example,
        # assuming that only 1 out of the first 4 retrieved documents is correct, the
        # value at 4 will be 1/4.
        precision_at_k = {k: value / k for k, value in relevance_sum_at_k.items()}

        # recall_at_k: the recall of the top k retrieved documents. For example,
        # assuming that only 2 out of the 3 gold documents are in the top 5 results,
        # the value at 5 will be 2/3.
        n_refs = len(ref_ids)
        recall_at_k = {
            k: value / n_refs if n_refs > 0 else 0
            for k, value in relevance_sum_at_k.items()
        }

        # rank - the 1-based index of the first hit of a gold doc id. So 1
        # means first position.
        rank = 0
        for k, relevance in relevance_at_k.items():
            if relevance == 1:
                rank = k
                break

        # match_at_k: whether we have a match at the top k retrieved documents
        match_at_k = {
            k: 1.0 if value > 0 else 0.0 for k, value in relevance_sum_at_k.items()
        }

        return self._compute(
            relevance_at_k,
            relevance_sum_at_k,
            precision_at_k,
            recall_at_k,
            match_at_k,
            rank,
        )

    @abstractmethod
    def _compute(
        self,
        relevance_at_k,
        relevance_sum_at_k,
        precision_at_k,
        recall_at_k,
        match_at_k,
        rank,
    ) -> dict:
        pass


class MRR(RetrievalMetric):
    reduction_map = {"mean": ["mrr"]}
    main_score = "mrr"
    ci_scores = ["mrr"]

    def _compute(
        self,
        relevance_at_k,
        relevance_sum_at_k,
        precision_at_k,
        recall_at_k,
        match_at_k,
        rank,
    ) -> dict:
        return {self.main_score: 1 / rank if rank > 0 else 0}


class MAP(RetrievalMetric):
    reduction_map = {"mean": ["map"]}
    main_score = "map"
    ci_scores = ["map"]

    def _compute(
        self,
        relevance_at_k,
        relevance_sum_at_k,
        precision_at_k,
        recall_at_k,
        match_at_k,
        rank,
    ) -> dict:
        result = 0
        if len(relevance_at_k) > 0:
            total = sum(relevance_at_k.values())
            if total > 0:
                dot = sum(relevance_at_k[k] * precision_at_k[k] for k in relevance_at_k)
                result = dot / total
        return {self.main_score: result}


class RetrievalAtK(RetrievalMetric):
    k_list: List[int]
    main_score: str = None
    reduction_map: Dict[str, List[str]] = None

    def prepare(self):
        super().prepare()
        self.main_score = self.score_name("match", self.k_list[0])
        self.ci_scores = [
            self.score_name(measure, k)
            for measure in ["precision", "recall", "match"]
            for k in self.k_list
        ]
        self.reduction_map = {"mean": self.ci_scores}

    @staticmethod
    def score_name(measure: str, k: int):
        return f"{measure}_at_{k}"

    def _compute(
        self,
        relevance_at_k,
        relevance_sum_at_k,
        precision_at_k,
        recall_at_k,
        match_at_k,
        rank,
    ) -> dict:
        result = {}
        for measure_array, measure_name in [
            (precision_at_k, "precision"),
            (recall_at_k, "recall"),
            (match_at_k, "match"),
        ]:
            max_k = max(measure_array.keys())
            for k in self.k_list:
                result[self.score_name(measure_name, k)] = measure_array[min(k, max_k)]
        return result


class KPA(CustomF1):
    def get_element_group(self, element, additional_input):
        return additional_input["keypoint"]

    def get_element_representation(self, element, additional_input):
        return additional_input["keypoint"]

    def should_ignore_element(self, element, additional_input):
        return element == "none"


class RemoteMetric(SingleStreamOperator, Metric):
    """A metric that runs another metric remotely.

    main_score: the score updated by this metric.
    endpoint: the remote host that supports the remote metric execution.
    metric_name: the name of the metric that is executed remotely.
    api_key: optional, passed to the remote metric with the input, allows secure authentication.
    """

    main_score: str = None
    endpoint: str
    metric_name: str
    api_key: str = None

    @staticmethod
    def wrap_inner_metric_pipeline_metric(
        metric_pipeline: MetricPipeline, remote_metrics_endpoint: str
    ) -> MetricPipeline:
        """Wrap the inner metric in a MetricPipeline with a RemoteMetric.

        When executing the returned MetricPipeline, the inner metric will be computed
        remotely (pre and post processing steps in the MetricPipeline will be computed locally).
        """
        local_inner_metric = metric_pipeline.metric
        metric_pipeline = deepcopy(
            metric_pipeline
        )  # To avoid unintentional changes to the catalog contents
        metric_pipeline.metric = RemoteMetric(
            main_score=local_inner_metric.main_score,
            metric_name=local_inner_metric.artifact_identifier,
            endpoint=remote_metrics_endpoint,
        )
        return metric_pipeline

    def get_metric_url(self) -> str:
        return f"{self.endpoint}/{self.metric_name}"

    def process(self, stream: Stream, stream_name: Optional[str] = None) -> Generator:
        predictions, references, additional_inputs, instances = self.consume_stream(
            stream
        )
        metric_request = self.create_metric_request(
            predictions, references, additional_inputs
        )
        metric_response = self.get_metric_response(metric_request)
        self.update_instance_scores(instances, metric_response.instances_scores)
        self.set_global_score(instances, metric_response.global_score)
        yield from instances

    @staticmethod
    def create_metric_request(predictions, references, additional_inputs):
        instance_inputs = [
            InstanceInput(
                prediction=prediction,
                references=reference,
                additional_inputs=additional_input,
            )
            for prediction, reference, additional_input in zip(
                predictions, references, additional_inputs
            )
        ]
        return MetricRequest(instance_inputs=instance_inputs)

    def get_metric_response(self, metric_request: MetricRequest) -> MetricResponse:
        import requests

        response = requests.post(
            url=self.get_metric_url(),
            json=metric_request.to_dict(),
            headers={"Authorization": f"Bearer {self.api_key}"},
        )
        response.raise_for_status()
        response_json = response.json()
        return MetricResponse(**response_json)

    def disable_confidence_interval_calculation(self):
        """Confidence intervals are always disabled for RemoteMetric.

        No need to do anything.
        """
        pass

    def set_n_resamples(self, n_resample):
        """Since confidence intervals are always disabled for remote metrics, this is a no-op."""
        pass


def validate_subgroup_types(
    subgroup_scores_dict: Dict[str, List],
    control_subgroup_types: List[str],
    comparison_subgroup_types: List[str],
):
    """Validate a dict of subgroup type instance score lists, and subgroup type lists.

    Args:
        subgroup_scores_dict: dict where keys are subgroup types and values are lists of instance scores.
        control_subgroup_types: list of subgroup types (potential keys of subgroup_scores_dict) that are the control (baseline) group
        comparison_subgroup_types: list of subgroup types (potential keys of subgroup_scores_dict) that are the group
            to be compared to the control group.

    Returns:
        dict with all NaN scores removed; control_subgroup_types and comparison_subgroup_types will have non-unique elements removed
    """
    # note: subgroup_scores_dict is already a defaultdict of lists, so don't need to check that keys in control_ and comparison_subgroup_types exist in it
    # remove any NaNs
    subgroup_scores_dict.update(
        {
            subgroup_name: [score for score in score_list if not np.isnan(score)]
            for subgroup_name, score_list in subgroup_scores_dict.items()
        }
    )
    assert isinstance(
        control_subgroup_types, list
    ), "control_subgroup_types must be a list"
    assert isinstance(
        comparison_subgroup_types, list
    ), "comparison_subgroup_types must be a list"
    # make sure each list is unique, so that labels aren't double-counted
    control_subgroup_types = list(set(control_subgroup_types))
    comparison_subgroup_types = list(set(comparison_subgroup_types))

    return subgroup_scores_dict, control_subgroup_types, comparison_subgroup_types


def performance_drop_rate(
    subgroup_scores_dict: Dict[str, List],
    control_subgroup_types: List[str],
    comparison_subgroup_types: List[str],
):
    """Percentage decrease of mean performance on test elements relative to that on a baseline (control).

    from https://arxiv.org/pdf/2306.04528.pdf.

    Args:
        subgroup_scores_dict: dict where keys are subgroup types and values are lists of instance scores.
        control_subgroup_types: list of subgroup types (potential keys of subgroup_scores_dict) that are the control (baseline) group
        comparison_subgroup_types: list of subgroup types (potential keys of subgroup_scores_dict) that are the group
            to be compared to the control group.

    Returns:
        numeric PDR metric.
        If only one element (no test set) or the first is 0 (percentage change is undefined) return NaN
        otherwise, calculate PDR
    """
    (
        subgroup_scores_dict,
        control_subgroup_types,
        comparison_subgroup_types,
    ) = validate_subgroup_types(
        subgroup_scores_dict, control_subgroup_types, comparison_subgroup_types
    )

    # combine all scores from each label (if there are more than 1 in each group) into a list
    group_scores_list = [
        np.concatenate(
            [subgroup_scores_dict[subgroup_name] for subgroup_name in name_list]
        )
        for name_list in [control_subgroup_types, comparison_subgroup_types]
    ]
    if any(len(scores) == 0 for scores in group_scores_list):
        # no comparison can be made since there is not at least one score per type
        return np.nan
    control_mean = mean(group_scores_list[0])
    comparison_mean = mean(group_scores_list[1])
    if control_mean == 0:
        # return 0 if comparison is also 0
        if comparison_mean == 0:
            return 0
        return np.nan
    # otherwise, take the percentage change (which may also be 0)
    return 1 - comparison_mean / control_mean


def interpret_effect_size(x: float):
    """Return a string rule-of-thumb interpretation of an effect size value, as defined by Cohen/Sawilowsky.

    See https://en.wikipedia.org/wiki/Effect_size;
    Cohen, Jacob (1988). Statistical Power Analysis for the Behavioral Sciences; and
    Sawilowsky, S (2009). "New effect size rules of thumb". Journal of Modern Applied Statistical Methods. 8 (2): 467-474.

    Value has interpretation of
    - essentially 0 if |x| < 0.01
    - very small if 0.01 <= |x| < 0.2
    - small difference if 0.2 <= |x| < 0.5
    - a medium difference if 0.5 <= |x| < 0.8
    - a large difference if 0.8 <= |x| < 1.2
    - a very large difference if 1.2 <= |x| < 2.0
    - a huge difference if 2.0 <= |x|

    Args:
        x: float effect size value

    Returns:
        string interpretation
    """
    import pandas as pd

    # assign a label according to threshold of the absolute value
    return pd.cut(
        x=[np.abs(x)],
        right=False,
        bins=[-1, 0.01, 0.2, 0.5, 0.8, 1.2, 2.0, np.Inf],
        labels=[
            "essentially zero",
            "very small",
            "small",
            "medium",
            "large",
            "very large",
            "huge",
        ],
    )[0]


def normalized_cohens_h(
    subgroup_scores_dict: Dict[str, List],
    control_subgroup_types: List[str],
    comparison_subgroup_types: List[str],
    interpret=False,
):
    """Cohen's h effect size between two proportions, normalized to interval [-1,1].

    Allows for change-type metric when the baseline is 0 (percentage change, and thus PDR, is undefined)
    https://en.wikipedia.org/wiki/Cohen%27s_h

    Cohen's h effect size metric between two proportions p2 and p1 is 2 * (arcsin(sqrt(p2)) - arcsin(sqrt(p1))).
    h in -pi, pi, with +/-pi representing the largest increase/decrease (p1=0, p2=1), or (p1=1, p2=0).
    h=0 is no change. Unlike percentage change, h is defined even if the baseline (p1) is 0.
    Assumes the scores are in [0,1], either continuous or binary; hence taking the average of a group of scores yields a proportion..
    Calculates the change in the average of the other_scores relative to the average of the baseline_scores.    We rescale this to [-1,1] from [-pi,pi] for clarity, where +- 1 are the most extreme changes, and 0 is no change

    Interpretation: the original unscaled Cohen's h can be interpreted according to function interpret_effect_size

    Thus, the rule of interpreting the effect of the normalized value is to use the same thresholds divided by pi
        - essentially 0 if |norm h| < 0.0031831
        - very small if 0.0031831 <= |norm h| < 0.06366198
        - small difference if 0.06366198 <= |norm h| < 0.15915494
        - a medium difference if 0.15915494 <= |norm h| < 0.25464791
        - a large difference if 0.25464791 <= |norm h| < 0.38197186
        - a very large difference if 0.38197186 <= |norm h| < 0.63661977
        - a huge difference if 0.63661977 <= |norm h|
    Args:
        subgroup_scores_dict: dict where keys are subgroup types and values are lists of instance scores.
        control_subgroup_types: list of subgroup types (potential keys of subgroup_scores_dict) that are the control (baseline) group
        comparison_subgroup_types: list of subgroup types (potential keys of subgroup_scores_dict) that are the group
            to be compared to the control group.
        interpret: boolean, whether to interpret the significance of the score or not
    Returns:
        float score between -1 and 1, and a string interpretation if interpret=True
    """
    (
        subgroup_scores_dict,
        control_subgroup_types,
        comparison_subgroup_types,
    ) = validate_subgroup_types(
        subgroup_scores_dict, control_subgroup_types, comparison_subgroup_types
    )

    # requires scores to be in [0,1]
    for subgroup_name, score_list in subgroup_scores_dict.items():
        assert all(
            0 <= score <= 1 for score in score_list
        ), f"all {subgroup_name} scores must be in [0,1]"

    # combine all scores from each label (if there are more than 1 in each group) into a list
    group_scores_list = [
        np.concatenate(
            [subgroup_scores_dict[subgroup_name] for subgroup_name in name_list]
        )
        for name_list in [control_subgroup_types, comparison_subgroup_types]
    ]

    if any(len(scores) == 0 for scores in group_scores_list):
        # no comparison can be made since there is not at least one score per type
        h, norm_h = np.nan, np.nan
    else:
        control_mean = mean(group_scores_list[0])
        comparison_mean = mean(group_scores_list[1])
        h = 2 * (np.arcsin(np.sqrt(comparison_mean)) - np.arcsin(np.sqrt(control_mean)))
        norm_h = np.clip(a=h / np.pi, a_min=-1, a_max=1)

    if not interpret:
        return norm_h

    return norm_h, interpret_effect_size(h)


def normalized_hedges_g(
    subgroup_scores_dict: Dict[str, List[float]],
    control_subgroup_types: List[str],
    comparison_subgroup_types: List[str],
    interpret=False,
):
    """Hedge's g effect size between mean of two samples, normalized to interval [-1,1].  Better than Cohen's d for small sample sizes.

    Takes into account the variances within the samples, not just the means.

    Args:
        subgroup_scores_dict: dict where keys are subgroup types and values are lists of instance scores.
        control_subgroup_types: list of subgroup types (potential keys of subgroup_scores_dict) that are the control (baseline) group
        comparison_subgroup_types: list of subgroup types (potential keys of subgroup_scores_dict) that are the group
            to be compared to the control group.
        interpret: boolean, whether to interpret the significance of the score or not
    Returns:
        float score between -1 and 1, and a string interpretation if interpret=True
    """
    (
        subgroup_scores_dict,
        control_subgroup_types,
        comparison_subgroup_types,
    ) = validate_subgroup_types(
        subgroup_scores_dict, control_subgroup_types, comparison_subgroup_types
    )

    # combine all scores from each label (if there are more than 1 in each group) into a list
    group_scores_list = [
        np.concatenate(
            [subgroup_scores_dict[subgroup_name] for subgroup_name in name_list]
        )
        for name_list in [control_subgroup_types, comparison_subgroup_types]
    ]

    group_n = [len(scores) for scores in group_scores_list]
    if any(nn == 0 for nn in group_n) or all(nn <= 1 for nn in group_n):
        # if at least one sample size is 0 for one type, no comparison can be made at all
        # if both sample sizes are 1, then the denominator is undefined since divide by n1 + n2 - 2
        # so require at least one sample to have > 1 observation, and both to have >= 1.
        g, norm_g = np.nan, np.nan
    else:
        # otherwise, calculate the variances
        group_mean = [mean(scores) for scores in group_scores_list]
        # sample variance with 1 degree of freedom (denominator n-1); if n=1, return 0 since otherwise throws an error
        group_var = [
            0.0 if nn == 1 else np.var(scores, ddof=1)
            for scores, nn in zip(group_scores_list, group_n)
        ]
        var_total = sum([(nn - 1) * vv for vv, nn in zip(group_var, group_n)])
        pooled_sd = np.sqrt(var_total / (sum(group_n) - 2))

        max_absolute_value = 5
        gmd = float(group_mean[1] - group_mean[0])

        if gmd == 0:
            # if exactly the same, return 0
            g = 0.0
        else:
            try:
                g = gmd / pooled_sd
            except ZeroDivisionError:
                # return a large effect size to avoid explosion if there is zero variance
                g = np.sign(gmd) * max_absolute_value

        n = sum(group_n)
        if 3 < n < 50:
            # small sample adjustment see https://www.itl.nist.gov/div898/software/dataplot/refman2/auxillar/hedgeg.htm
            # the multiplier is 0 if n <= 3
            g *= ((n - 3) / (n - 2.25)) * np.sqrt((n - 2) / n)
        # clip it at a very large value so it doesn't become infinite if the variance (denominator) is very small or 0
        g = float(np.clip(a=g, a_min=-1 * max_absolute_value, a_max=max_absolute_value))
        norm_g = g / max_absolute_value

    if not interpret:
        return norm_g
    return norm_g, interpret_effect_size(g)


def mean_subgroup_score(
    subgroup_scores_dict: Dict[str, List], subgroup_types: List[str]
):
    """Return the mean instance score for a subset (possibly a single type) of variants (not a comparison).

    Args:
        subgroup_scores_dict: dict where keys are subgroup types and values are lists of instance scores.
        subgroup_types: the keys (subgroup types) for which the average will be computed.

    Returns:
        float score
    """
    subgroup_scores_dict, subgroup_types, _ = validate_subgroup_types(
        subgroup_scores_dict, subgroup_types, []
    )

    # combine all desired subgroup scores
    score_list = np.concatenate(
        [subgroup_scores_dict[subgroup_name] for subgroup_name in subgroup_types]
    )
    if len(score_list) == 0:
        # no scores to use
        return np.nan
    return mean(score_list)


# metrics using mean reduction
class GroupMeanAccuracy(Accuracy):
    reduction_map = {"group_mean": {"agg_func": ["mean", nan_mean, False]}}


class FixedGroupMeanAccuracy(Accuracy):
    # the same as GroupMeanAccuracy, except the groups are fixed and are resampled together
    reduction_map = {"group_mean": {"agg_func": ["mean", nan_mean, True]}}


# same as above, now using StringContainment
class GroupMeanStringContainment(StringContainment):
    reduction_map = {"group_mean": {"agg_func": ["mean", nan_mean, False]}}


class FixedGroupMeanStringContainment(StringContainment):
    # the same as GroupMeanStringContainment, except the groups are fixed and are resampled together
    reduction_map = {"group_mean": {"agg_func": ["mean", nan_mean, True]}}


# take only the (fixed) group mean of baseline or other (paraphrases) scores
class FixedGroupMeanBaselineAccuracy(Accuracy):
    subgroup_column = "variant_type"
    # take mean of "original" variants only
    reduction_map = {
        "group_mean": {
            "agg_func": [
                "mean_baseline",
                lambda scd: mean_subgroup_score(
                    subgroup_scores_dict=scd, subgroup_types=["original"]
                ),
                True,
            ],
        }
    }


class FixedGroupMeanParaphraseAccuracy(Accuracy):
    subgroup_column = "variant_type"
    # take mean of "paraphrase" variants only
    reduction_map = {
        "group_mean": {
            "agg_func": [
                "mean_paraphrase",
                lambda scd: mean_subgroup_score(
                    subgroup_scores_dict=scd, subgroup_types=["paraphrase"]
                ),
                True,
            ],
        }
    }


# same as above but using StringContainment
class FixedGroupMeanBaselineStringContainment(StringContainment):
    subgroup_column = "variant_type"
    # take mean of "original" variants only
    reduction_map = {
        "group_mean": {
            "agg_func": [
                "mean_baseline",
                lambda scd: mean_subgroup_score(
                    subgroup_scores_dict=scd, subgroup_types=["original"]
                ),
                True,
            ],
        }
    }


class FixedGroupMeanParaphraseStringContainment(StringContainment):
    subgroup_column = "variant_type"
    # take mean of "paraphrase" variants only
    reduction_map = {
        "group_mean": {
            "agg_func": [
                "mean_paraphrase",
                lambda scd: mean_subgroup_score(
                    subgroup_scores_dict=scd, subgroup_types=["paraphrase"]
                ),
                True,
            ],
        }
    }


# using PDR
class FixedGroupPDRParaphraseAccuracy(Accuracy):
    subgroup_column = "variant_type"
    reduction_map = {
        "group_mean": {
            "agg_func": [
                "pdr_paraphrase",
                lambda scd: performance_drop_rate(
                    subgroup_scores_dict=scd,
                    control_subgroup_types=["original"],
                    comparison_subgroup_types=["paraphrase"],
                ),
                True,
            ],
        }
    }


class FixedGroupPDRParaphraseStringContainment(StringContainment):
    subgroup_column = "variant_type"
    reduction_map = {
        "group_mean": {
            "agg_func": [
                "pdr_paraphrase",
                lambda scd: performance_drop_rate(
                    subgroup_scores_dict=scd,
                    control_subgroup_types=["original"],
                    comparison_subgroup_types=["paraphrase"],
                ),
                True,
            ],
        }
    }


class GroupMeanTokenOverlap(TokenOverlap):
    reduction_map = {
        "group_mean": {
            "agg_func": ["mean", nan_mean, False],
            "score_fields": ["f1", "precision", "recall"],
        }
    }


# using Cohens's h for proportions
class FixedGroupNormCohensHParaphraseAccuracy(Accuracy):
    subgroup_column = "variant_type"
    reduction_map = {
        "group_mean": {
            "agg_func": [
                "norm_cohens_h_paraphrase",
                lambda scd: normalized_cohens_h(
                    subgroup_scores_dict=scd,
                    control_subgroup_types=["original"],
                    comparison_subgroup_types=["paraphrase"],
                ),
                True,
            ],
        }
    }


class FixedGroupNormCohensHParaphraseStringContainment(StringContainment):
    subgroup_column = "variant_type"
    reduction_map = {
        "group_mean": {
            "agg_func": [
                "norm_cohens_h_paraphrase",
                lambda scd: normalized_cohens_h(
                    subgroup_scores_dict=scd,
                    control_subgroup_types=["original"],
                    comparison_subgroup_types=["paraphrase"],
                ),
                True,
            ],
        }
    }


# using Hedges' g (takes into account internal variation in group scores)
class FixedGroupNormHedgesGParaphraseAccuracy(Accuracy):
    subgroup_column = "variant_type"
    reduction_map = {
        "group_mean": {
            "agg_func": [
                "norm_hedges_g_paraphrase",
                lambda scd: normalized_hedges_g(
                    subgroup_scores_dict=scd,
                    control_subgroup_types=["original"],
                    comparison_subgroup_types=["paraphrase"],
                ),
                True,
            ],
        }
    }


class FixedGroupNormHedgesGParaphraseStringContainment(StringContainment):
    subgroup_column = "variant_type"
    reduction_map = {
        "group_mean": {
            "agg_func": [
                "norm_hedges_g_paraphrase",
                lambda scd: normalized_hedges_g(
                    subgroup_scores_dict=scd,
                    control_subgroup_types=["original"],
                    comparison_subgroup_types=["paraphrase"],
                ),
                True,
            ],
        }
    }


# for above metrics, take absolute value of group score first; this measures variation in either direction
class FixedGroupAbsvalNormCohensHParaphraseAccuracy(Accuracy):
    subgroup_column = "variant_type"
    reduction_map = {
        "group_mean": {
            "agg_func": [
                "absval_norm_cohens_h_paraphrase",
                lambda scd: np.abs(
                    normalized_cohens_h(
                        subgroup_scores_dict=scd,
                        control_subgroup_types=["original"],
                        comparison_subgroup_types=["paraphrase"],
                    )
                ),
                True,
            ],
        }
    }


class FixedGroupAbsvalNormCohensHParaphraseStringContainment(StringContainment):
    subgroup_column = "variant_type"
    reduction_map = {
        "group_mean": {
            "agg_func": [
                "absval_norm_cohens_h_paraphrase",
                lambda scd: np.abs(
                    normalized_cohens_h(
                        subgroup_scores_dict=scd,
                        control_subgroup_types=["original"],
                        comparison_subgroup_types=["paraphrase"],
                    )
                ),
                True,
            ],
        }
    }


class FixedGroupAbsvalNormHedgesGParaphraseAccuracy(Accuracy):
    subgroup_column = "variant_type"
    reduction_map = {
        "group_mean": {
            "agg_func": [
                "absval_norm_hedges_g_paraphrase",
                lambda scd: np.abs(
                    normalized_hedges_g(
                        subgroup_scores_dict=scd,
                        control_subgroup_types=["original"],
                        comparison_subgroup_types=["paraphrase"],
                    )
                ),
                True,
            ],
        }
    }


class FixedGroupAbsvalNormHedgesGParaphraseStringContainment(StringContainment):
    subgroup_column = "variant_type"
    reduction_map = {
        "group_mean": {
            "agg_func": [
                "absval_norm_hedges_g_paraphrase",
                lambda scd: np.abs(
                    normalized_hedges_g(
                        subgroup_scores_dict=scd,
                        control_subgroup_types=["original"],
                        comparison_subgroup_types=["paraphrase"],
                    )
                ),
                True,
            ],
        }
    }


class BinaryMaxF1(F1Binary):
    """Calculate the maximal F1 and the decision threshold that achieves it for a binary task with float predictions."""

    main_score = "max_f1_binary"

    def compute(
        self,
        references: List[List[str]],
        predictions: List[List[str]],
        task_data: List[Dict],
    ) -> dict:
        assert all(
            len(reference) == 1 for reference in references
        ), "Only a single reference per prediction is allowed in F1 metric"

        float_predictions = [to_float_or_default(p) for p in predictions]

        best_thr = -1
        best_f1 = -1
        for thr in set(float_predictions):
            new_predictions = [
                "1" if float_prediction >= thr else "0"
                for float_prediction in float_predictions
            ]
            f1 = super().compute(references, new_predictions, task_data)[
                self.main_score
            ]
            if f1 > best_f1:
                best_f1 = f1
                best_thr = thr

        return {self.main_score: best_f1, "best_thr_maxf1": best_thr}


class BinaryAccuracy(InstanceMetric):
    """Calculate accuracy for a binary task, using 0.5 as the threshold in the case of float predictions."""

    reduction_map = {"mean": ["accuracy_binary"]}
    main_score = "accuracy_binary"
    ci_scores = ["accuracy_binary"]
    pos_classes = {"1", "1.0", "yes", "true"}
    threshold = 0.5

    def compute(
        self, references: List[Any], prediction: Any, task_data: List[Dict]
    ) -> dict:
        assert (
            len(references) == 1
        ), "Only a single reference per prediction is allowed in Binary Accuracy metric"

        float_prediction = to_float_or_default(prediction)
        prediction = str(int(float_prediction > self.threshold))
        references = ["1"] if references[0].lower() in self.pos_classes else ["0"]

        result = {self.main_score: float([prediction] == references)}
        result["score"] = result[self.main_score]
        result["score_name"] = self.main_score
        return result


class BinaryMaxAccuracy(GlobalMetric):
    """Calculate the maximal accuracy and the decision threshold that achieves it for a binary task with float predictions."""

    process_single_instances = False
    main_score = "max_accuracy_binary"
    pos_classes = {"1", "1.0", "yes", "true"}

    def compute(
        self,
        references: List[List[str]],
        predictions: List[List[str]],
        task_data: List[Dict],
    ) -> dict:
        assert all(
            len(reference) == 1 for reference in references
        ), "Only a single reference per prediction is allowed in BinaryMaxAccuracy metric"

        float_predictions = [to_float_or_default(p) for p in predictions]
        references = [
            ["1"] if r[0].lower() in self.pos_classes else ["0"] for r in references
        ]

        best_thr = -1
        best_acc = -1
        for thr in set(float_predictions):
            new_predictions = [
                "1" if float_prediction >= thr else "0"
                for float_prediction in float_predictions
            ]
            acc = np.mean(
                [
                    [prediction] == reference
                    for prediction, reference in zip(new_predictions, references)
                ]
            )
            if acc > best_acc:
                best_acc = acc
                best_thr = thr

        return {self.main_score: best_acc, "best_thr_max_acc": best_thr}<|MERGE_RESOLUTION|>--- conflicted
+++ resolved
@@ -1103,17 +1103,8 @@
         predictions: List[str],
         task_data: List[Dict],
     ) -> dict:
-<<<<<<< HEAD
 
         self._validate_references_and_prediction(references, predictions)
-
-        if not self._labels_match_average_format(references, predictions):
-            return {self.main_score: np.nan}
-=======
-        assert all(
-            len(reference) == 1 for reference in references
-        ), "Only a single reference per prediction is allowed in F1 metric"
->>>>>>> 97ebdb9f
 
         self.str_to_id = {}
         self.id_to_str = {}
