--- conflicted
+++ resolved
@@ -851,21 +851,6 @@
 
         parameters = None
         for tool in task_data["__tools__"]:
-<<<<<<< HEAD
-            tool = convert_chat_api_format_to_tool(tool)
-            tool_params_types = {}
-            for param in tool["parameters"]:
-                tool_params_types[param["name"]] = param["type"]
-            correct_parameter_types = 0
-            for key, value in prediction["arguments"].items():
-                typing_type = tool_params_types.get(key, Any)
-                if isoftype(value, typing_type):
-                    correct_parameter_types += 1
-            if len(prediction["arguments"]) > 0:
-                parameter_types = correct_parameter_types / len(prediction["arguments"])
-            else:
-                parameter_types = 1.0
-=======
             if tool["function"]["name"] == prediction["name"]:
                 parameters = tool["function"]["parameters"]
         try:
@@ -873,18 +858,13 @@
             parameters_schema_validation = 1.0
         except:
             parameters_schema_validation = 0.0
->>>>>>> 8f8bd19f
 
 
         return {
             self.main_score: exact_match,
             "tool_choice": tool_choice,
             "parameter_choice": parameter_choice,
-<<<<<<< HEAD
-            "parameter_types": parameter_types,
-=======
             "parameters_schema_validation": parameters_schema_validation,
->>>>>>> 8f8bd19f
             "parameter_values": parameter_values
         }
 
