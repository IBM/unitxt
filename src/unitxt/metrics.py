import uuid
from abc import ABC, abstractmethod
from collections import Counter
from dataclasses import field
from typing import Any, Dict, Generator, List, Optional

import evaluate
import nltk
import numpy
<<<<<<< HEAD
import numpy as np
from editdistance import eval
from scipy.stats import bootstrap
=======
>>>>>>> d44d1cc7

from .dataclass import InternalField
from .operator import (
    MultiStreamOperator,
    SingleStreamOperator,
    StreamingOperator,
    StreamInstanceOperator,
)
from .operators import CopyFields
from .random_utils import get_seed
from .stream import MultiStream, Stream

nltk.download("punkt")
MAX_32BIT = 2**32 - 1

def abstract_factory():
    return {}


def abstract_field():
    return field(default_factory=abstract_factory)


class UpdateStream(StreamInstanceOperator):
    update: dict

    def process(self, instance: Dict[str, Any], stream_name: str = None) -> Dict[str, Any]:
        instance.update(self.update)
        return instance


# TODO: currently we have two classes with this name. metric.Metric and matrics.Metric...
class Metric(ABC):
    @property
    @abstractmethod
    def main_score(self):
        pass


class GlobalMetric(SingleStreamOperator, Metric):
    n_resamples = 100
    confidence_level = 0.95
    random_gen = np.random.default_rng(hash(get_seed()) & MAX_32BIT)

    def process(self, stream: Stream, stream_name: str = None) -> Generator:
        references = []
        predictions = []
        global_score = {}

        instances = []

        for instance in stream:
            if "score" not in instance:
                instance["score"] = {"global": global_score, "instance": {}}
            else:
                global_score = instance["score"]["global"]

            refs, pred = instance["references"], instance["prediction"]

            try:
                instance_score = self._compute([refs], [pred])
            except:
                instance_score = {"score": None, "score_name": self.main_score}

                if isinstance(self.main_score, str) and self.main_score is not None:
                    instance_score[self.main_score] = None

            instance["score"]["instance"].update(instance_score)

            references.append(refs)
            predictions.append(pred)
            instances.append(instance)

        result = self._compute(references, predictions)

        global_score.update(result)

        identifiers = list(range(len(predictions)))

        def statistic(arr, axis):
            # arr is a 2d array where each row is a resampling, so we
            # iterate over the rows and compute the metric on each resampling
            def metric(sample_refs, sample_preds):
                try:
                    return self._compute(references=sample_refs, predictions=sample_preds)["score"]
                except:
                    # this happens in edge cases, or example, when the sampling creates a
                    # sample where all strings are empty and this fails bleu.
                    return np.nan
            scores = numpy.apply_along_axis(
                lambda x: metric(sample_refs=[references[i] for i in x], sample_preds=[predictions[i] for i in x]),
                axis=axis,
                arr=arr,
            )

            # when running with bca interval (default), the statistic is called twice: with the
            # original data and with the resamples. here we want to focus only on the latter.
            if scores.size > 1:
                # here we deal with samples on which the metric could not be computed. These are
                # edge cases - for example, when the sample contains only empty strings. CI is about
                # the distribution around the statistic (e.g. mean), it doesn't deal with cases in
                # which the metric is not computable. So we prefer to ignore these edge cases. However,
                # scipy expects the statistic() callback to return an array of the same size as the
                # number of samples, so we can't just ignore the failures and return a smaller array.
                # in addition, if we put np.nan for the errors, the ci itself becomes np.nan. So the
                # solution here is to ignore the errors by replacing them with samplings from the
                # successful cases.
                error_indices = numpy.isnan(scores)
                n_errors = sum(error_indices)
                if n_errors > 0:
                    new_scores = self.random_gen.choice(scores, n_errors, replace=True)
                    scores = scores[~error_indices]
                    scores = np.concatenate([scores, new_scores])

            return scores

        if self.n_resamples > 1 and len(predictions) > 1:
            ci = bootstrap(
                (identifiers,),
                statistic=statistic,
                n_resamples=self.n_resamples,
                confidence_level=self.confidence_level,
                random_state=self.random_gen,
            ).confidence_interval
            global_score[f"score_ci"] = {"low": ci.low,
                                         "high": ci.high}

        for instance in instances:
            instance["score"]["global"] = global_score
            yield instance

    def _compute(self, references: List[List[str]], predictions: List[str]) -> dict:
        result = self.compute(references, predictions)
        result["score"] = result[self.main_score]
        result["score_name"] = self.main_score
        return result

    @abstractmethod
    def compute(self, references: List[List[str]], predictions: List[str]) -> dict:
        pass


class InstanceMetric(SingleStreamOperator, Metric):
    implemented_reductions: List[str] = field(default_factory=lambda: ["mean"])

    n_resamples = 1000
    confidence_level = 0.95
    random_gen = np.random.default_rng(hash(get_seed()) & MAX_32BIT)

    @property
    @abstractmethod
    def reduction_map(self) -> dict:
        pass

    def process(self, stream: Stream, stream_name: str = None) -> Generator:
        global_score = {}
        instances = []

        for instance in stream:
            refs, pred = instance["references"], instance["prediction"]

            instance_score = self._compute(refs, pred)

            if "score" not in instance:
                instance["score"] = {"global": global_score, "instance": {}}
            else:
                global_score = instance["score"]["global"]

            instance["score"]["instance"].update(instance_score)

            instances.append(instance)

        for reduction, fields in self.reduction_map.items():
            assert (
                reduction in self.implemented_reductions
            ), f"Reduction {reduction} is not implemented, use one of {self.implemented_reductions}"

            if reduction == "mean":
                from statistics import mean

                for field in fields:
                    scores = [instance["score"]["instance"][field] for instance in instances]
                    global_score[field] = mean(scores)
                    ci = bootstrap(
                        (scores,),
                        statistic=mean,
                        n_resamples=self.n_resamples,
                        confidence_level=self.confidence_level,
                        random_state=self.random_gen,
                    ).confidence_interval
                    global_score[f"{field}_ci"] = {'low': ci[0],
                                                   'high': ci[1]}
                    if field == self.main_score:
                        global_score["score"] = global_score[field]
                        global_score["score_name"] = self.main_score
                        global_score["score_ci"] = {"low": ci[0],
                                                    "high": ci[1]}
        for instance in instances:
            yield instance

    def _compute(self, references: List[List[str]], predictions: List[str]) -> dict:
        result = self.compute(references=references, predictions=predictions)
        result["score"] = result[self.main_score]
        result["score_name"] = self.main_score
        return result

    @abstractmethod
    def compute(self, references: List[str], prediction: str) -> dict:
        pass


class Squad(GlobalMetric):
    _metric = None
    main_score = "f1"
    metric = "squad"

    def prepare(self):
        super(Squad, self).prepare()
        self._metric = evaluate.load(self.metric)

    def compute(self, references: List[List[str]], predictions: List[str]) -> dict:
        ids = [str(uuid.uuid4()).replace("-", "") for _ in range(len(predictions))]
        formatted_predictions = [
            {"prediction_text": prediction, "id": ids[i]} for i, prediction in enumerate(predictions)
        ]
        formatted_references = [
            {"answers": {"answer_start": [-1], "text": reference}, "id": ids[i]}
            for i, reference in enumerate(references)
        ]

        return self._metric.compute(predictions=formatted_predictions, references=formatted_references)


class SingleReferenceInstanceMetric(InstanceMetric):
    def _compute(self, references: List[str], prediction: str) -> dict:
        result = self.compute(references[0], prediction)
        result["score"] = result[self.main_score]
        result["score_name"] = self.main_score
        return result

    @abstractmethod
    def compute(self, reference, prediction: str) -> dict:
        pass


class Accuracy(SingleReferenceInstanceMetric):
    reduction_map = {"mean": ["accuracy"]}
    main_score = "accuracy"

    def compute(self, reference, prediction: str) -> dict:
        return {"accuracy": float(str(reference) == str(prediction))}


class MetricPipeline(MultiStreamOperator, Metric):
    main_score: str = None
    preprocess_steps: Optional[List[StreamingOperator]] = field(default_factory=list)
    postpreprocess_steps: Optional[List[StreamingOperator]] = field(default_factory=list)
    metric: Metric = None

    def verify(self):
        assert self.main_score is not None, "main_score is not set"

    def prepare(self):
        super().prepare()
        self.prepare_score = CopyFields(
            field_to_field=[
                [f"score/instance/{self.main_score}", "score/instance/score"],
                [f"score/global/{self.main_score}", "score/global/score"],
            ],
            use_query=True,
        )

    def process(self, multi_stream: MultiStream) -> MultiStream:
        for step in self.preprocess_steps:
            multi_stream = step(multi_stream)
        multi_stream = self.metric(multi_stream)
        for step in self.postpreprocess_steps:
            multi_stream = step(multi_stream)
        multi_stream = self.prepare_score(multi_stream)
        return multi_stream


class HuggingfaceMetric(GlobalMetric):
    metric_name: str = None
    main_score: str = None
    scale: float = 1.0

    def prepare(self):
        super().prepare()
        self.metric = evaluate.load(self.metric_name)

    def compute(self, references: List[List[str]], predictions: List[str]) -> dict:
        result = self.metric.compute(predictions=predictions, references=references)
        if self.scale != 1.0:
            for key in result:
                if isinstance(result[key], float):
                    result[key] /= self.scale
        return result


class F1(GlobalMetric):
    _metric = None
    main_score = "f1_macro"
    average = None  # Report per class then aggregate by mean
    metric = "f1"

    def prepare(self):
        super(F1, self).prepare()
        self._metric = evaluate.load(self.metric)

    def get_str_id(self, str):
        if str not in self.str_to_id:
            id = len(self.str_to_id)
            self.str_to_id[str] = id
            self.id_to_str[id] = str
        return self.str_to_id[str]

    def compute(self, references: List[List[str]], predictions: List[str]) -> dict:
        assert all(
            len(reference) == 1 for reference in references
        ), "Only a single reference per prediction is allowed in F1 metric"
        self.str_to_id = {}
        self.id_to_str = {}
        formatted_references = [self.get_str_id(reference[0]) for reference in references]
        unique_labels = self.str_to_id.keys()
        formatted_predictions = [self.get_str_id(prediction) for prediction in predictions]
        labels = list(set(formatted_references))
        result = self._metric.compute(
            predictions=formatted_predictions, references=formatted_references, labels=labels, average=self.average
        )
        if isinstance(result["f1"], numpy.ndarray):
            from statistics import mean

            final_result = {self.main_score: mean(result["f1"])}
            for i, label in enumerate(labels):
                final_result["f1_" + self.id_to_str[label]] = result["f1"][i]
        else:
            final_result = {self.main_score: result["f1"]}
        return final_result


class F1Micro(F1):
    main_score = "f1_micro"
    average = "micro"


class F1Macro(F1):
    main_score = "f1_macro"


class F1MultiLabel(GlobalMetric):
    _metric = None
    main_score = "f1_macro"
    average = None  # Report per class then aggregate by mean
    classes_to_ignore = ["none"]

    def prepare(self):
        super(F1MultiLabel, self).prepare()
        self._metric = evaluate.load("f1", "multilabel")

    def add_str_to_id(self, str):
        if not str in self.str_to_id:
            id = len(self.str_to_id)
            self.str_to_id[str] = id
            self.id_to_str[id] = str
        return

    def get_one_hot_vector(self, labels: List[str]):
        result = [0] * len(self.str_to_id)
        for label in labels:
            if label in self.str_to_id:
                result[self.str_to_id[label]] = 1
        return result

    def compute(self, references: List[List[str]], predictions: List[str]) -> dict:
        self.str_to_id = {}
        self.id_to_str = {}
        assert all(
            len(reference) == 1 for reference in references
        ), "Only a single reference per prediction is allowed in F1 metric"
        references = [reference[0] for reference in references]
        labels = [
            l
            for l in set([label for reference in references for label in reference])
            if l not in self.classes_to_ignore
        ]
        # if no classes are left then F1 is not defined
        # (e.g. only "none" in references)
        if len(labels) == 0:
            return {self.main_score: float("nan")}

        for label in labels:
            self.add_str_to_id(label)
        formatted_references = [self.get_one_hot_vector(reference) for reference in references]
        formatted_predictions = [self.get_one_hot_vector(prediction) for prediction in predictions]

        # There is odd behavior in scikit-learn that when passing a one-hot vector with a single
        # element, it is treated a class identifier. Therefore, we add labels=[1] to limit to only
        # to this class.
        if len(labels) == 1:
            labels_param = [1]
        else:
            labels_param = None

        result = self._metric.compute(
            predictions=formatted_predictions,
            references=formatted_references,
            average=self.average,
            labels=labels_param,
        )
        if isinstance(result["f1"], numpy.ndarray):
            from statistics import mean

            assert len(result["f1"]) == len(
                labels
            ), f'F1 result ({result["f1"]}) has more entries than labels ({labels})'
            final_result = {self.main_score: mean(result["f1"])}
            for i, label in enumerate(labels):
                final_result["f1_" + label] = result["f1"][i]
        else:
            final_result = {self.main_score: result["f1"]}
        return final_result


class F1MicroMultiLabel(F1MultiLabel):
    main_score = "f1_micro"
    average = "micro"


class F1MacroMultiLabel(F1MultiLabel):
    main_score = "f1_macro"
    average = None


class Rouge(HuggingfaceMetric):
    metric_name = "rouge"
    main_score = "rougeL"
    scale = 1.0

    def compute(self, references, predictions):
        predictions = ["\n".join(nltk.sent_tokenize(prediction.strip())) for prediction in predictions]
        references = [["\n".join(nltk.sent_tokenize(r.strip())) for r in reference] for reference in references]
        return super().compute(references, predictions)


# Computes chat edit distance, ignoring whitespace
class CharEditDistanceAccuracy(SingleReferenceInstanceMetric):
    reduction_map = {"mean": ["char_edit_dist_accuracy"]}
    main_score = "char_edit_dist_accuracy"

    def prepare(self):
        import editdistance

        self.eval = editdistance.eval

    def compute(self, reference, prediction: str) -> dict:
        formatted_prediction = "".join(prediction.split())
        formatted_reference = "".join(reference.split())
        max_length = max(len(formatted_reference), len(formatted_prediction))
        if max_length == 0:
            return 0
        edit_dist = self.eval(formatted_reference, formatted_prediction)
        return {"char_edit_dist_accuracy": (1 - edit_dist / max_length)}


class Wer(HuggingfaceMetric):
    metric_name = "wer"
    main_score = "wer"

    def prepare(self):
        super().prepare()
        self.metric = evaluate.load(self.metric_name)

    def compute(self, references: List[List[str]], predictions: List[str]) -> dict:
        assert all(
            len(reference) == 1 for reference in references
        ), "Only single reference per prediction is allowed in wer metric"
        formatted_references = [reference[0] for reference in references]
        result = self.metric.compute(predictions=predictions, references=formatted_references)
        return {self.main_score: result}


class Bleu(HuggingfaceMetric):
    metric_name = "bleu"
    main_score = "bleu"
    scale = 1.0


class MatthewsCorrelation(HuggingfaceMetric):
    metric_name = "matthews_correlation"
    main_score = "matthews_correlation"
    str_to_id: dict = InternalField(default_factory=dict)

    def get_str_id(self, str):
        if str not in self.str_to_id:
            id = len(self.str_to_id)
            self.str_to_id[str] = id
        return self.str_to_id[str]

    def compute(self, references: List[List[str]], predictions: List[str]) -> dict:
        formatted_references = [self.get_str_id(reference[0]) for reference in references]
        formatted_predictions = [self.get_str_id(prediction) for prediction in predictions]
        result = self.metric.compute(predictions=formatted_predictions, references=formatted_references)
        return result


class CustomF1(GlobalMetric):
    main_score = "f1_micro"
    classes = None

    @abstractmethod
    def get_element_group(self, element):
        pass

    @abstractmethod
    def get_element_representation(self, element):
        pass

    def group_elements(self, l):
        return {
            k: Counter([self.get_element_representation(value) for value in l if self.get_element_group(value) == k])
            for k in set([self.get_element_group(e) for e in l])
        }

    def calculate_groups_ratio(self, actual_group, total_group):
        return sum([min(actual_group[k], total_group[k]) for k in actual_group.keys()]), sum(actual_group.values())

    def f1(self, pn, pd, rn, rd):
        precision = 1.0 if pn == 0 and pd == 0 else pn / pd
        recall = 1.0 if rn == 0 and rd == 0 else rn / rd
        try:
            return 2 * precision * recall / (precision + recall)
        except ZeroDivisionError:
            return 0.0

    def compute(self, references: List[Any], predictions: List[Any]) -> dict:
        # in case reference are List[List[List[Any]]] and predictions are List[List[Any]]:
        if isinstance(references[0], list) and isinstance(references[0][0], list):
            references = [element[0] for element in references]

        assert len(references) == len(predictions), (
            f"references size ({len(references)})" f" doesn't mach predictions sise ({len(references)})."
        )
        if self.classes is None:
            classes = set([self.get_element_group(e) for sublist in references for e in sublist])
        else:
            classes = self.classes
        groups_statistics = dict()
        for references_batch, predictions_batch in zip(references, predictions):
            grouped_references = self.group_elements(references_batch)
            grouped_predictions = self.group_elements(predictions_batch)
            all_groups = set(grouped_references.keys()).union(grouped_predictions.keys())
            for group in all_groups:
                if group not in groups_statistics:
                    groups_statistics[group] = {
                        "precision_numerator": 0,
                        "precision_denominator": 0,
                        "recall_numerator": 0,
                        "recall_denominator": 0,
                    }
                references_by_group = grouped_references.get(group, Counter([]))
                predictions_by_group = grouped_predictions.get(group, Counter([]))
                pn, pd = self.calculate_groups_ratio(
                    actual_group=predictions_by_group, total_group=references_by_group
                )
                rn, rd = self.calculate_groups_ratio(
                    actual_group=references_by_group, total_group=predictions_by_group
                )
                groups_statistics[group]["precision_numerator"] += pn
                groups_statistics[group]["precision_denominator"] += pd
                groups_statistics[group]["recall_numerator"] += rn
                groups_statistics[group]["recall_denominator"] += rd

        result = {}
        num_of_unknown_class_predictions = 0
        pn_total = pd_total = rn_total = rd_total = 0
        for group in groups_statistics.keys():
            pn, pd, rn, rd = (
                groups_statistics[group]["precision_numerator"],
                groups_statistics[group]["precision_denominator"],
                groups_statistics[group]["recall_numerator"],
                groups_statistics[group]["recall_denominator"],
            )
            pn_total, pd_total, rn_total, rd_total = pn_total + pn, pd_total + pd, rn_total + rn, rd_total + rd
            if group in classes:
                result[f"f1_{group}"] = self.f1(pn, pd, rn, rd)
            else:
                num_of_unknown_class_predictions += pd
        try:
            result["f1_macro"] = sum(result.values()) / len(result.keys())
        except ZeroDivisionError:
            result["f1_macro"] = 1.0

        amount_of_predictions = pd_total
        if amount_of_predictions == 0:
            result["in_classes_support"] = 1.0
        else:
            result["in_classes_support"] = 1.0 - num_of_unknown_class_predictions / amount_of_predictions
        result[f"f1_micro"] = self.f1(pn_total, pd_total, rn_total, rd_total)
        return result


class NER(CustomF1):
    def get_element_group(self, element):
        return element[1]

    def get_element_representation(self, element):
        return str(element)<|MERGE_RESOLUTION|>--- conflicted
+++ resolved
@@ -7,12 +7,9 @@
 import evaluate
 import nltk
 import numpy
-<<<<<<< HEAD
 import numpy as np
 from editdistance import eval
 from scipy.stats import bootstrap
-=======
->>>>>>> d44d1cc7
 
 from .dataclass import InternalField
 from .operator import (
