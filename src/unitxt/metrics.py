--- conflicted
+++ resolved
@@ -788,7 +788,6 @@
         return result
 
 class ToolCallingMetric(ReductionInstanceMetric[str, Dict[str, float]]):
-<<<<<<< HEAD
     """Compares each predicted tool call with list of references tool call.
 
     (When there are multiple references, the results on the best one is selected)
@@ -801,21 +800,15 @@
 
     If the tool has nested parameters, all checks and comparisons are done at the top level of the parameters (e.g object/dictionaries parameters are compared as whole ).
     """
-=======
-
->>>>>>> 9c872614
     main_score = "exact_match"
     reduction = MeanReduction()
     prediction_type = ToolCall
     _requirements_list = ["jsonschema-rs"]
-<<<<<<< HEAD
-=======
 
     def prepare(self):
         super().prepare()
         import jsonschema_rs
         self._schema = jsonschema_rs
->>>>>>> 9c872614
 
     def map(
         self, prediction: ToolCall, references: List[ToolCall], task_data: Dict[str, Any]
@@ -832,11 +825,7 @@
         parameter_choice = 0.0
         for reference in references:
             if len(prediction["arguments"]) > 0:
-<<<<<<< HEAD
                 score = len(set(prediction["arguments"]).intersection(set(reference["arguments"]))) / len(set(reference["arguments"]))
-=======
-                score = len(set(prediction["arguments"]).intersection(set(reference["arguments"]))) / len(set(prediction["arguments"]))
->>>>>>> 9c872614
             else:
                 score = 1.0
             if score > parameter_choice:
@@ -847,16 +836,10 @@
             value_matches = 0
             for key, val in prediction["arguments"].items():
                 try:
-<<<<<<< HEAD
-                    if key in reference["arguments"]:
-                        if str(val) == str(reference["arguments"][key]):
-                            value_matches += 1
-=======
                     predicted = json.dumps(val, sort_keys=True)
                     target = json.dumps(reference["arguments"][key], sort_keys=True)
                     if predicted in target or target in predicted:
                         value_matches += 1
->>>>>>> 9c872614
                 except:
                     pass
 
@@ -874,23 +857,13 @@
             if tool["function"]["name"] == prediction["name"]:
                 parameters = tool["function"]["parameters"]
 
-<<<<<<< HEAD
-        import jsonschema_rs
-=======
->>>>>>> 9c872614
         if parameters is None:
             parameters_schema_validation = 0.0
         else:
             try:
-<<<<<<< HEAD
-                jsonschema_rs.validate(prediction["arguments"], parameters)
-                parameters_schema_validation = 1.0
-            except jsonschema_rs.ValidationError:
-=======
                 self._schema.validate(parameters, prediction["arguments"], )
                 parameters_schema_validation = 1.0
             except self._schema.ValidationError:
->>>>>>> 9c872614
                 parameters_schema_validation = 0.0
 
         return {
