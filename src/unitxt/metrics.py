--- conflicted
+++ resolved
@@ -5958,6 +5958,9 @@
         if not isinstance(self.risk_type, RiskType):
             self.risk_type = RiskType[self.risk_type]
         if not hasattr(self, "_tokenizer") or self._tokenizer is None:
+            model_path = self.hf_model_name
+            if settings.hf_offline_models_path is not None:
+                model_path = os.path.join(settings.hf_offline_models_path, model_path)
             self._tokenizer = AutoTokenizer.from_pretrained(self.hf_model_name)
 
     def verify(self):
@@ -6000,15 +6003,7 @@
     def compute(self, references: List[Any], prediction: Any, task_data: Dict) -> dict:
         self.verify_granite_guardian_config(task_data)
         self.set_main_score()
-<<<<<<< HEAD
-        if not hasattr(self, "_tokenizer") or self._tokenizer is None:
-            model_path = self.hf_model_name
-            if settings.hf_offline_models_path is not None:
-                model_path = os.path.join(settings.hf_offline_models_path, model_path)
-            self._tokenizer = AutoTokenizer.from_pretrained(model_path)
-=======
-
->>>>>>> f0531dc4
+
         if self.inference_engine is None:
             self.inference_engine = WMLInferenceEngineGeneration(
                 model_name=self.wml_model_name,
