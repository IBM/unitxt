import re
import string
import uuid
import warnings
from abc import ABC, abstractmethod
from collections import Counter
from copy import deepcopy
from dataclasses import field
from statistics import mean
from typing import Any, Dict, Generator, List, Optional, Tuple

import evaluate
import numpy
import numpy as np
from scipy.stats import bootstrap
from scipy.stats._warnings_errors import DegenerateDataWarning

from .artifact import Artifact
from .dataclass import AbstractField, InternalField, NonPositionalField, OptionalField
from .logging_utils import get_logger
from .metric_utils import InstanceInput, MetricRequest, MetricResponse
from .operator import (
    MultiStreamOperator,
    SingleStreamOperator,
    StreamingOperator,
    StreamInstanceOperator,
)
from .operators import CopyFields
from .random_utils import get_seed
from .settings_utils import get_settings
from .stream import MultiStream, Stream
from .type_utils import isoftype, parse_type_string, to_float_or_default

logger = get_logger()
settings = get_settings()

warnings.filterwarnings("ignore", category=DegenerateDataWarning)


warnings.filterwarnings("ignore", category=DegenerateDataWarning)


def abstract_factory():
    return {}


def abstract_field():
    return field(default_factory=abstract_factory)


def nan_mean(x):
    with warnings.catch_warnings():
        # final mean should be mean of scores, ignoring NaN, hence nanmean
        # but if the group function values is NaN for ALL values, nanmean throws a
        # RuntimeWarning that it is calculating the mean of an empty slice (with no non-Nans)
        # this is the desired behavior, but we want to avoid the warning here
        warnings.simplefilter("ignore", category=RuntimeWarning)
        return np.nanmean(x)


def nan_max(x):
    with warnings.catch_warnings():
        # final mean should be mean of scores, ignoring NaN, hence nanmax
        # but if the group function values is NaN for ALL values, nanmean throws a
        # RuntimeWarning that it is calculating the mean of an empty slice (with no non-Nans)
        # this is the desired behavior, but we want to avoid the warning here
        warnings.simplefilter("ignore", category=RuntimeWarning)
        return np.nanmax(x)


class UpdateStream(StreamInstanceOperator):
    update: dict

    def process(
        self, instance: Dict[str, Any], stream_name: Optional[str] = None
    ) -> Dict[str, Any]:
        instance.update(self.update)
        return instance


class Metric(Artifact):
    main_score: str = AbstractField()
    # Override 'prediction_type' with the expected type of predictions
    # and references.  Example: "List[str]", "List[Dict]"", "string".
    # If left with default None, a warning will be displayed.
    # In future versions of unitxt, this will be an error.
    prediction_type: str = None

    # Standard metrics can receive multiple references per predictions (in a list)
    # Some metrics support only a single reference per prediction (one element in the list)
    single_reference_per_prediction: bool = False

    # Used to store the parsed prediction type and avoid
    # parsing on every use
    _parsed_prediction_type = None

    def _validate_references_and_prediction(self, references, predictions):
        if not isoftype(predictions, List[Any]):
            raise ValueError(
                f"Metric {self.get_metric_name()} should receive a list of predictions {self.get_metric_name()}.  Received predictions of type {type(predictions)}: {predictions}"
            )

        if not isoftype(references, List[Any]):
            raise ValueError(
                f"Metric {self.get_metric_name()} should receive a list of predictions. Received references of type {type(references)}: {references}"
            )

        if len(references) != len(predictions):
            raise ValueError(
                f"references size ({len(references)})"
                f" doesn't mach predictions size ({len(references)})."
            )

        for reference in references:
            self._validate_reference(reference)

        for prediction in predictions:
            self._validate_prediction(prediction)

    def _validate_prediction(self, prediction):
        if not isoftype(prediction, self.get_prediction_type()):
            raise ValueError(
                f"Each prediction is expected to be of type '{self.prediction_type}' in {self.get_metric_name()} metric. Received prediction of type {type(prediction)}: {prediction}"
            )

    def _validate_reference(self, reference):
        if not isoftype(reference, List[Any]):
            raise ValueError(
                f"Expecting a list of references for each prediction in {self.get_metric_name()} metric. Received reference of type {type(reference)}: {reference}"
            )
        if self.single_reference_per_prediction and not len(reference) == 1:
            raise ValueError(
                f"Expecting a list with a single reference per prediction in {self.get_metric_name()} metric. Received a list with multiple references: {reference}"
            )
        for ref in reference:
            if not isoftype(ref, self.get_prediction_type()):
                raise ValueError(
                    f"Each reference is expected to be of type '{self.prediction_type}' in {self.get_metric_name()} metric. Received reference of type {type(ref)}: {ref}"
                )

    def get_prediction_type(self):
        if self.prediction_type is None:
            logger.warning(
                f"{self.get_metric_name()} metric does not set the 'prediction_type' parameter so input type checking is not performed. Set the prediction type to the expected prediction type (e.g. 'str', 'List[str]', or 'Any'). In future version of unitxt this will raise an exception."
            )
            self._parsed_prediction_type = Any
        try:
            if self._parsed_prediction_type is not None:
                return self._parsed_prediction_type

            self._parsed_prediction_type = parse_type_string(self.prediction_type)
        except ValueError:
            raise ValueError(
                "Could convert prediction type '{self.prediction_type}' in {self.get_metric_name()} to known type.  To enable type checking for this prediction type, open unitxt issue with this message. Alternatively, set the metric's prediction_type to 'Any'"
            ) from None
        return self._parsed_prediction_type

    def get_metric_name(self):
        if self.__id__ is not None:
            return self.__id__
        return self.__class__.__name__

    def consume_stream(self, stream: Stream):
        references = []
        predictions = []
        additional_inputs = []
        instances = []
        for instance in stream:
            references.append(instance["references"])
            predictions.append(instance["prediction"])
            additional_inputs.append(
                instance["additional_inputs"] if "additional_inputs" in instance else {}
            )
            instances.append(instance)
        return predictions, references, additional_inputs, instances

    @staticmethod
    def update_instance_scores(instances, instances_scores: List[Dict[str, Any]]):
        for instance, new_scores in zip(instances, instances_scores):
            if "score" not in instance:
                instance["score"] = {}
            scores = instance["score"]
            if "instance" not in scores:
                scores["instance"] = {}
            scores["instance"].update(new_scores)

    @staticmethod
    def set_global_score(instances, global_score: Dict[str, Any]):
        for instance in instances:
            if "score" not in instance:
                instance["score"] = {}
            scores = instance["score"]
            if "global" not in scores:
                scores["global"] = {}
            scores["global"] = global_score

    @abstractmethod
    def disable_confidence_interval_calculation(self):
        pass


class MetricWithConfidenceInterval(Metric):
    # The number of resamples used to estimate the confidence intervals of this metric.
    # Use None to disable confidence interval computation.
    n_resamples: int = None
    confidence_level: float = 0.95
    ci_scores: List[str] = None

    @staticmethod
    def new_random_generator():
        # The np.random.default_rng expects a 32-bit int, while hash(..) can return a 64-bit integer.
        # So use '& MAX_32BIT' to get a 32-bit seed.
        _max_32bit = 2**32 - 1
        return np.random.default_rng(hash(get_seed()) & _max_32bit)

    def disable_confidence_interval_calculation(self):
        self.n_resamples = None

    def _can_compute_confidence_intervals(self, num_predictions):
        return (
            self.n_resamples is not None
            and self.n_resamples > 1
            and num_predictions > 1
        )

    @staticmethod
    def average_item_scores(instances: List[dict], score_name: str):
        """Calculate mean of a set of instance scores (given by score_name), omitting NaN values.

        Args:
            instances: list of dicts of each instance's instance scores.
            score_name: score field names to compute the mean for.
        """
        return nan_mean(
            [instance["score"]["instance"][score_name] for instance in instances]
        )

    @staticmethod
    def max_item_scores(instances: List[dict], score_name: str):
        """Calculate max of a set of instance scores (given by score_name), omitting NaN values.

        Args:
            instances: list of dicts of each instance's instance scores.
            score_name: score field names to compute the mean for.
        """
        return nan_max(
            [instance["score"]["instance"][score_name] for instance in instances]
        )

    @staticmethod
    def _all_instance_scores_equal(instances, score_name):
        instance_scores = [
            instance["score"]["instance"][score_name] for instance in instances
        ]
        non_nan_instance_scores = [
            score for score in instance_scores if score is not np.nan
        ]
        num_unique_scores = len(set(non_nan_instance_scores))
        return num_unique_scores == 1

    def score_based_confidence_interval(
        self,
        instances: List[dict],
        score_names: List[str],
        aggregation_func=None,
        ci_score_prefix="",
    ):
        """Compute confidence intervals based on existing scores, already computed on the input instances.

        Unlike GlobalMetric, this is simply a function of the instance scores (possibly taking into account task_data field),
         so they don't need to be recomputed after every bootstrap draw.

        Args:
            instances: The instances for which the confidence intervals are computed; should already have the relevant instance scores calculated.
            score_names: List of instance score field names to compute a confidence interval for.
            aggregation_func: A function with arguments instances, field_name; is applied on list of instances (which may include task_data
                field, as well as the prediction and references), and the field_name; default is simply to take the mean field_name from
                instances after resampling, if argument is None.
            ci_score_prefix: An optional string prefix to the score_name in the CI.  Useful in cases where the
                aggregation_func is something other than the mean

        Returns:
            Dict of confidence interval values
        """
        result = {}

        if not self._can_compute_confidence_intervals(num_predictions=len(instances)):
            return result

        ci_score_prefix = str(ci_score_prefix)
        if aggregation_func is None:
            # if aggregation_func is None, we simply take the mean of the resampled instance scores
            # otherwise, the aggregation_func needs to be applied AFTER resampling the instances;
            #   that is, re-form the groups, calculate the function, and take the mean of the group scores
            aggregation_func = self.average_item_scores
        for score_name in score_names:
            # If all computed instance level scores are the same, there is no point in computing
            # confidence intervals. So skip to the next score.
            if self._all_instance_scores_equal(instances, score_name):
                continue

            # need to redefine the statistic function within the loop because score_name is a loop variable
            def statistic(arr, axis, score_name=score_name):
                # arr is a 2d array where each row is a resampling, so we
                # iterate over the rows and compute the metric on each resampling
                scores = numpy.apply_along_axis(
                    lambda resampled_instances: aggregation_func(
                        resampled_instances, score_name
                    ),
                    axis=axis,
                    arr=arr,
                )
                return self.resample_from_non_nan(scores)

            # apply bootstrap only on the relevant field
            ci = bootstrap(
                (instances,),
                statistic=statistic,
                n_resamples=self.n_resamples,
                confidence_level=self.confidence_level,
                random_state=self.new_random_generator(),
            ).confidence_interval
            full_score_name = ci_score_prefix + score_name
            result[f"{full_score_name}_ci_low"] = ci.low
            result[f"{full_score_name}_ci_high"] = ci.high
            if score_name == self.main_score:
                result["score_ci_low"] = ci.low
                result["score_ci_high"] = ci.high
        return result

    def resample_from_non_nan(self, values):
        """Given an array values, will replace any NaN values with elements resampled with replacement from the non-NaN ones.

        here we deal with samples on which the metric could not be computed. These are
        edge cases - for example, when the sample contains only empty strings.
        CI is about the distribution around the statistic (e.g. mean), it doesn't deal with
        cases in which the metric is not computable. Therefore, we ignore these edge cases
        as part of the computation of CI.

        In theory there would be several ways to deal with this:
        1. skip the errors and return a shorter array => this fails because Scipy requires
        this callback (i.e. the statistic() callback) to return an array of the same size
        as the number of resamples
        2. Put np.nan for the errors => this fails because in such case the ci itself
        becomes np.nan. So one edge case can fail the whole CI computation.
        3. Replace the errors with a sampling from the successful cases => this is what is implemented.

        This resampling makes it so that, if possible, the bca confidence interval returned by bootstrap will not be NaN, since
        bootstrap does not ignore NaNs.  However, if there are 0 or 1 non-NaN values, or all non-NaN values are equal,
        the resulting distribution will be degenerate (only one unique value) so the CI will still be NaN since there is
        no variability.  In this case, the CI is essentially an interval of length 0 equaling the mean itself.
        """
        if values.size > 1:
            error_indices = numpy.isnan(values)
            n_errors = sum(error_indices)
            if 0 < n_errors < values.size:
                # replace NaN aggregate scores with random draws from non-NaN scores, so that confidence interval isn't NaN itself
                values[error_indices] = self.new_random_generator().choice(
                    values[~error_indices], n_errors, replace=True
                )
        return values

    def compute_global_confidence_intervals(
        self, references, predictions, task_data, score_name
    ):
        """Computed confidence intervals for a set of references and predictions."""
        random_gen = self.new_random_generator()

        def statistic(arr, axis):
            # arr is a 2d array where each row is a resampling, so we
            # iterate over the rows and compute the metric on each resampling
            def metric(sample_refs, sample_preds, sample_task_data):
                try:
                    return self._compute(
                        references=sample_refs,
                        predictions=sample_preds,
                        task_data=sample_task_data,
                    )["score"]
                except Exception as e:
                    # this happens in edge cases, for example, when the sampling creates a
                    # sample where all strings are empty and this fails bleu.
                    logger.info(f"Warning in {self.__class__.__name__}", e)
                    return np.nan

            # resample the instance scores, and then return the global score each time
            scores = numpy.apply_along_axis(
                lambda x: metric(
                    sample_refs=[references[i] for i in x],
                    sample_preds=[predictions[i] for i in x],
                    sample_task_data=[task_data[i] for i in x],
                ),
                axis=axis,
                arr=arr,
            )

            # in some resamplings of instances, the global score may be NaN since it cannot be computed;
            # in these cases, the bca confidence interval will be NaN because it does not ignore these values,
            # so we replace any NaN values with those resampled from the non-NaN ones.
            return self.resample_from_non_nan(scores)

        result = {}
        num_predictions = len(predictions)
        if self._can_compute_confidence_intervals(num_predictions=num_predictions):
            identifiers = list(range(num_predictions))

            with warnings.catch_warnings():
                # Avoid RuntimeWarning in bootstrap computation. This happens on small datasets where
                # the value of the computed global metric is the same on all resamplings.
                warnings.simplefilter("ignore", category=RuntimeWarning)
                ci = bootstrap(
                    (identifiers,),
                    statistic=statistic,
                    n_resamples=self.n_resamples,
                    confidence_level=self.confidence_level,
                    random_state=random_gen,
                ).confidence_interval
            result["score_ci_low"] = ci.low
            result["score_ci_high"] = ci.high
            result[f"{score_name}_ci_low"] = ci.low
            result[f"{score_name}_ci_high"] = ci.high
        return result


class GlobalMetric(SingleStreamOperator, MetricWithConfidenceInterval):
    """A class for computing metrics that require joint calculations over all instances and are not just aggregation of scores of individuals instances.

    For example, macro_F1 requires
    calculation requires calculation of recall and precision per class, so all instances of the class
    need to be considered.  Accuracy, on the other hand, is just an average of the accuracy of all the instances.
    """

    n_resamples: int = OptionalField(
        default_factory=lambda: settings.num_resamples_for_global_metrics
    )

    # calculate scores for single instances
    process_single_instances = True

    def process(self, stream: Stream, stream_name: Optional[str] = None) -> Generator:
        references = []
        predictions = []
        task_data = []
        global_score = {}

        instances = []

        for instance in stream:
            if "score" not in instance:
                instance["score"] = {"global": global_score, "instance": {}}
            else:
                global_score = instance["score"]["global"]

            instance_references, instance_prediction = (
                instance["references"],
                instance["prediction"],
            )
            references.append(instance_references)
            predictions.append(instance_prediction)
            instances.append(instance)

            instance_task_data = (
                instance["task_data"] if "task_data" in instance else {}
            )
            task_data.append(instance_task_data)
            instance_score = None
            # for backward compatibility
            no_score_value = np.nan
            if self.process_single_instances:
                try:
                    instance_score = self._compute(
                        [instance_references],
                        [instance_prediction],
                        [instance_task_data],
                    )
                except:
                    no_score_value = None
            if not instance_score:
                instance_score = {
                    "score": no_score_value,
                    "score_name": self.main_score,
                }

                if isinstance(self.main_score, str):
                    instance_score[self.main_score] = no_score_value

            instance["score"]["instance"].update(instance_score)
        self._validate_references_and_prediction(references, predictions)

        result = self._compute(references, predictions, task_data)

        global_score.update(result)

        score_name = global_score["score_name"]
        confidence_interval = self.compute_global_confidence_intervals(
            references, predictions, task_data, score_name
        )
        global_score.update(confidence_interval)

        for instance in instances:
            instance["score"]["global"] = global_score
            yield instance

    def _compute(
        self,
        references: List[List[str]],
        predictions: List[str],
        task_data: List[Any],
    ) -> dict:
        result = self.compute(references, predictions, task_data)
        result["score"] = result[self.main_score]
        result["score_name"] = self.main_score
        return result

    @abstractmethod
    def compute(
        self,
        references: List[List[Any]],
        predictions: List[Any],
        task_data: List[Any],
    ) -> dict:
        """Computes a scores dictionary on a list of references, predictions and input.

        This function is called once per instance, and then another time
        over all data instances.

        Returns:
            a dictionary of scores that is set as:
              the instance scores when called on a single data instance
              the global score when called on the all data instances
        """
        pass


class BulkInstanceMetric(SingleStreamOperator, MetricWithConfidenceInterval):
    n_resamples: int = OptionalField(
        default_factory=lambda: settings.num_resamples_for_instance_metrics
    )
    main_score: str
    reduction_map: Dict[str, List[str]]

    implemented_reductions: List[str] = field(default_factory=lambda: ["mean"])

    def process(self, stream: Stream, stream_name: Optional[str] = None) -> Generator:
        global_score = {}
        instances = []

        # consume the stream
        references, predictions = map(
            list,
            zip(
                *[
                    (instance["references"], instance["prediction"])
                    for instance in stream
                ]
            ),
        )

        task_data = [
            instance["task_data"] if "task_data" in instance else {}
            for instance in stream
        ]
        self._validate_references_and_prediction(references, predictions)
        # compute the metric over all refs and preds
        instance_scores = self.compute(
            references=references,
            predictions=predictions,
            task_data=task_data,
        )

        # add the score and score_name fields
        for instance_score in instance_scores:
            instance_score["score"] = instance_score[self.main_score]
            instance_score["score_name"] = self.main_score

        for instance, score in zip(stream, instance_scores):
            if "score" not in instance:
                instance["score"] = {"global": global_score, "instance": {}}
            else:
                global_score = instance["score"]["global"]

            instance["score"]["instance"].update(score)

            instances.append(instance)

        for reduction, fields in self.reduction_map.items():
            assert (
                reduction in self.implemented_reductions
            ), f"Reduction {reduction} is not implemented, use one of {self.implemented_reductions}"

            if reduction == "mean":
                for field_name in fields:
                    global_score[field_name] = mean(
                        [
                            instance["score"]["instance"][field_name]
                            for instance in instances
                        ]
                    )
                    if field_name == self.main_score:
                        global_score["score"] = global_score[field_name]
                        global_score["score_name"] = self.main_score

                ci_fields = (
                    list(set(self.ci_scores))
                    if self.ci_scores is not None
                    else [self.main_score]
                )
                confidence_interval = self.score_based_confidence_interval(
                    instances=instances, score_names=ci_fields
                )
                global_score.update(confidence_interval)

        for instance in instances:
            yield instance

    @abstractmethod
    def compute(
        self,
        references: List[List[Any]],
        predictions: List[Any],
        task_data: List[Dict],
    ) -> List[Dict[str, Any]]:
        pass


class InstanceMetric(SingleStreamOperator, MetricWithConfidenceInterval):
    """Class for metrics for which a global score can be calculated by aggregating the instance scores (possibly with additional instance inputs).

    InstanceMetric currently allows two reductions:
    1. 'mean', which calculates the mean of instance scores,
    2. 'group_mean', which first applies an aggregation function specified in the reduction_map
        to instance scores grouped by the field grouping_field (which must not be None), and returns the mean
        of the group scores; if grouping_field is None, grouping is disabled.
        See _validate_group_mean_reduction for formatting instructions.
    """

    n_resamples: int = OptionalField(
        default_factory=lambda: settings.num_resamples_for_instance_metrics
    )

    # some group_mean aggregation functions (3rd element of "agg_func" list in the reduction)
    # only require a list of instance scores (e.g., mean, median, etc.).  Others aggregation functions
    # require an additional column (e.g., a subgroup identifier) by which the instance scores will be grouped
    # if subgroup_column is not None, a column by the specified name will be required in task_data
    subgroup_column = None
    implemented_reductions: List[str] = field(
        default_factory=lambda: ["mean", "group_mean", "max"]
    )

    reduction_map: Dict[str, List[str]] = AbstractField()

    reference_field: str = NonPositionalField(default="references")
    prediction_field: str = NonPositionalField(default="prediction")

    def _validate_group_mean_reduction(self, instances: List[dict]):
        """Ensure that group_mean reduction_map is properly formatted.

        Example: Apply the variance (np.var) to group Accuracy instance scores.  This class would be specified as follows:

        class GroupVarianceAccuracy(Accuracy):
            reduction_map = {'group_mean': {'agg_func': ['variance', np.var, True]}}

        reduction_map must be a dict with values containing
        - an 'agg_func' field with value being a 3-element list where
            - 1st element is a string name of the aggregation function (used in naming the CI report)
            - 2nd element is the callable aggregation function
            - 3rd element is a Boolean indicator of whether, during bootstrap CI calculation, the groups are to be sampled as single units.
                If True, the group scores are calculated and then resampled.  This treats the group units as the unit of
                interest for which the CI is being compared.
                If False, the instances are resampled individually, and the groups determined
                (meaning the groups may be of slightly different size or composition from the original
                depending on the resampling of the instances).
        - Optional: 'score_fields' key with list value containing the string names of fields to apply the aggregation to
            - If not present, the parent class main_score is used.

        The aggregation function (2nd element of agg_func) can be one of two types:
        1. simple: calculate a summary statistic from a single group of values (e.g. mean, median, etc.).
            This is best suited for cases where the instances are independent of each other, other than belonging to the same group
        2. comparison: requires subgroup_column to be specified.  This function conducts
            a comparison between scores for differing values of subgroup_column (e.g., 'original' vs 'paraphrase').
            An example is where the original instance is a question, and the others are various paraphrases
            or perturbations of this question.  Here, the function would return, say, a comparison of the instance accuracies
            rather than, say, the average instance accuracy.
            In these cases, we recommend setting the 3rd parameter to be True so that the groups are resampled together.

        Example:
            class GroupVsBaselineDiffAccuracy(Accuracy):
                subgroup_column = 'variant_type'
                reduction_map = {'group_mean': {'agg_func': ['accuracy_diff', accuracy_diff, True],}}

            # where the function is defined as
            def accuracy_diff(subgroup_scores_dict, expected_subgroup_types=['original', 'paraphrase']):
                validate_subgroup_types(subgroup_scores_dict, expected_subgroup_types)
                from statistics import mean
                return mean(subgroup_scores_dict['paraphrase']) - mean(subgroup_scores_dict['original'])
            The input dataset should look like:

            'group_id'  'question'                                   'variant_type'
            1           'How do you fix a car engine?'               'original'
            1           'What is the best way to fix an engine?'     'paraphrase'
            1           'How do you repair a car engine?'            'paraphrase'
            1           'How do I repair my engine?'                 'paraphrase'
            2           'Why are ants eating my food?'               'original'
        """
        # instances need to all have task_data field with field group_id
        assert all(
            "task_data" in instance for instance in instances
        ), "each instance must have an task_data field"
        assert all(
            isinstance(instance["task_data"], dict) for instance in instances
        ), "each instance must have an task_data field that is a dict"
        assert all(
            "group_id" in instance["task_data"] for instance in instances
        ), "each instance task_data dict must have a key group_id"

        # validate the reduction_map
        assert (
            "group_mean" in self.reduction_map
        ), "reduction_map must have a 'group_mean' key"
        fields = self.reduction_map["group_mean"]
        # for group_mean, expects a dict
        assert isinstance(fields, dict)
        assert (
            "agg_func" in fields
        ), "fields should have a key 'agg_func' whose value is a 3-element list of a function name, function definition, and a boolean indicator"
        assert isinstance(
            fields["agg_func"], list
        ), "fields['agg_func'] should be a list"
        assert (
            len(fields["agg_func"]) == 3
        ), "fields['agg_func'] should be a 3-element list"
        assert isinstance(
            fields["agg_func"][0], str
        ), "first item in fields['agg_func'] should be a string name of a function"
        assert callable(
            fields["agg_func"][1]
        ), "second item in fields['agg_func'] should be a callable function"
        assert isinstance(
            fields["agg_func"][2], bool
        ), "third item in fields['agg_func'] should be a boolean value"
        if "score_fields" in fields:
            assert isinstance(fields["score_fields"], list)

        # for aggregation functions that use the subgroup_column (expect a dict of lists), check that
        # this field exists
        if self.subgroup_column is not None:
            assert all(
                self.subgroup_column in instance["task_data"] for instance in instances
            ), f"each instance task_data dict must have a key {self.subgroup_column}"

    def process(self, stream: Stream, stream_name: Optional[str] = None) -> Generator:
        instances, global_score = self.compute_instance_scores(stream)

        for reduction_type, reduction_params in self.reduction_map.items():
            assert (
                reduction_type in self.implemented_reductions
            ), f"Reduction {reduction_type} is not implemented, use one of {self.implemented_reductions}"

            field_name_full_prefix = ""
            # used for passing to the bootstrapping, depends on whether the groups are fixed or not
            aggregation_function = None
            if reduction_type == "mean":
                aggregation_function = self.average_item_scores
                reduction_fields = list(set(reduction_params))
                # no group reduction, so resample instances individually
                scores_to_resample = instances
            elif reduction_type == "max":
                aggregation_function = self.max_item_scores
                reduction_fields = list(set(reduction_params))
                # no group reduction, so resample instances individually
                scores_to_resample = instances
            elif reduction_type == "group_mean":
                aggregation_function = self.average_item_scores
                self._validate_group_mean_reduction(instances=instances)
                reduction_fields = (
                    [self.main_score]
                    if "score_fields" not in reduction_params
                    else list(set(reduction_params["score_fields"]))
                )
                aggregation_function_name = str(reduction_params["agg_func"][0])
                field_name_full_prefix = "group_" + aggregation_function_name + "_"
                do_resample_as_group = reduction_params["agg_func"][2]
                if do_resample_as_group:
                    # append fixed_ to name because resamples the groups as fixed units
                    field_name_full_prefix = "fixed_" + field_name_full_prefix
                (
                    scores_to_resample,
                    aggregation_function,
                ) = self._set_up_group_mean_aggregation(
                    instances, reduction_params, reduction_fields
                )
            else:
                raise ValueError(
                    f"Reduction {reduction_type} is not supported, please specify a valid reduction method in reduction_map {self.reduction_map}."
                )

            # calculate global scores for each reduction field
            for field_name in reduction_fields:
                field_name_full = field_name_full_prefix + field_name
                # if group resampling (3rd element of agg_func parameter) is True, then
                #   1. scores_to_resample are the group scores, and
                #   2. aggregation_function is to take the raw mean
                # if no group resampling (3rd element of agg_func parameter) is False, then
                #   1. scores_to_resample are the original instance scores, and
                #   2. aggregation_function is to apply the group aggregation from the instance scores
                # either way, the application of aggregation_function to scores_to_resample yields the global score
                global_score[field_name_full] = aggregation_function(
                    scores_to_resample, field_name
                )
                if field_name == self.main_score:
                    global_score["score"] = global_score[field_name_full]
                    global_score["score_name"] = field_name_full

            # need to specify which fields should have CIs calculated for them through ci_scores
            # (will not automatically calculate CIs for fields in reduction map)
            if self.ci_scores is not None:
                confidence_interval = self.score_based_confidence_interval(
                    instances=scores_to_resample,
                    score_names=list(set(self.ci_scores)),
                    ci_score_prefix=field_name_full_prefix,
                    aggregation_func=aggregation_function,
                )
                global_score.update(confidence_interval)

        yield from instances

    def compute_instance_scores(
        self, stream: Stream, stream_name: Optional[str] = None
    ):
        global_score = {}
        instances = []

        for instance in stream:
            task_data = instance["task_data"] if "task_data" in instance else {}

            if self.reference_field == "references":
                refs = instance["references"]
            else:
                refs = task_data[self.reference_field]
                if not isinstance(refs, list):
                    refs = [refs]
            if self.prediction_field == "prediction":
                pred = instance["prediction"]
            else:
                pred = task_data[self.prediction_field]

            self._validate_prediction(pred)
            self._validate_reference(refs)

            instance_score = self.compute(
                references=refs, prediction=pred, task_data=task_data
            )
            instance_score["score"] = instance_score[self.main_score]
            instance_score["score_name"] = self.main_score
            if "score" not in instance:
                instance["score"] = {"global": global_score, "instance": {}}
            else:
                global_score = instance["score"]["global"]

            instance["score"]["instance"].update(instance_score)

            instances.append(instance)

        return instances, global_score

    def get_group_scores(
        self, instances: List[dict], score_names: List[str], group_aggregation_func
    ):
        """Group scores by the group_id and subgroup_type fields of each instance, and compute group_aggregation_func by group.

        Args:
            instances: List of observation instances with instance-level scores (fields) computed.
            score_names: List of instance score names in each instance to apply the aggregation function.
            group_aggregation_func: Callable aggregation function accepting a list of numeric scores;
                or, if self.subgroup_column is not None, a dict of subgroup types scores by subgroup_column value.
                callable function returns a single score for the group

        Returns:
            List of dicts, each corresponding to a group of instances (defined by 'group_id'),
                with an aggregate group score for each score_name
        """
        from collections import defaultdict

        # three-level defaultdict:
        # first is the grouping, second is the field name, the third is the subgroup_type (by default 'default')
        group_to_instance_scores = defaultdict(
            lambda: defaultdict(lambda: defaultdict(list))
        )

        # check if function has fields for subgroup_column
        uses_subgroups = self.subgroup_column is not None
        default_subgroup_name = "default"
        # loop through the instances and group the scores
        for instance in instances:
            task_data = instance["task_data"]
            group_key = task_data["group_id"]
            # for functions that do comparisons between subgroup_column groups
            # if function doesn't use subgroup_column, or none is present, set "default" as default value, and pass all scores
            subgroup_type = (
                task_data[self.subgroup_column]
                if uses_subgroups
                else default_subgroup_name
            )
            for score_name in score_names:
                group_to_instance_scores[group_key][score_name][subgroup_type].append(
                    instance["score"]["instance"][score_name]
                )

        # if group_aggregation_func expects a subgroup-types score dict, pass it; otherwise pass the default type list of scores
        return [
            {
                "score": {
                    "instance": {
                        score_name: group_aggregation_func(
                            score_dict
                            if uses_subgroups
                            else score_dict[default_subgroup_name]
                        )
                        for score_name, score_dict in group_scores.items()
                    }
                }
            }
            for group_scores in group_to_instance_scores.values()
        ]

    def _set_up_group_mean_aggregation(
        self, instances, reduction_params, reduction_fields
    ):
        group_aggregation_func = reduction_params["agg_func"][1]
        # if treat groups as units
        do_resample_as_group = reduction_params["agg_func"][2]
        if do_resample_as_group:
            # pass the group aggregate---not instance---scores to resample as usual
            aggregation_function = self.average_item_scores
            scores_to_resample = self.get_group_scores(
                instances, reduction_fields, group_aggregation_func
            )
        else:
            # pass the instance scores to resample, and calculate the group aggregation on the resamplings
            scores_to_resample = instances

            def aggregation_function(
                instances,
                field_name,
                group_aggregation_func=group_aggregation_func,
            ):
                group_scores = self.get_group_scores(
                    instances, [field_name], group_aggregation_func
                )
                return nan_mean(
                    [group["score"]["instance"][field_name] for group in group_scores]
                )

        return scores_to_resample, aggregation_function

    @abstractmethod
    def compute(self, references: List[Any], prediction: Any, task_data: Dict) -> dict:
        pass


class Accuracy(InstanceMetric):
    reduction_map = {"mean": ["accuracy"]}
    main_score = "accuracy"
    ci_scores = ["accuracy"]

    prediction_type = "Any"  # string representation is compared

    def compute(
        self, references: List[Any], prediction: Any, task_data: List[Dict]
    ) -> dict:
        result = {
            self.main_score: float(
                str(prediction) in [str(reference) for reference in references]
            )
        }
        result["score"] = result[self.main_score]
        result["score_name"] = self.main_score
        return result


class MaxAccuracy(Accuracy):
    """Calculate the maximal accuracy over all instances as the global score."""

    reduction_map = {"max": ["accuracy"]}


class UnsortedListExactMatch(InstanceMetric):
    reduction_map = {"mean": ["unsorted_list_exact_match"]}
    main_score = "unsorted_list_exact_match"
    ci_scores = ["unsorted_list_exact_match"]

    def compute(
        self, references: List[Any], prediction: Any, task_data: List[Dict]
    ) -> dict:
        result = {self.main_score: float(sorted(prediction) == sorted(references[0]))}
        result["score"] = result[self.main_score]
        result["score_name"] = self.main_score
        return result


class StringContainment(InstanceMetric):
    reduction_map = {"mean": ["string_containment"]}
    main_score = "string_containment"
    ci_scores = ["string_containment"]

    prediction_type = "Any"  # string representation is compared
    single_reference_per_prediction = False  # multiple references allowed

    def compute(
        self, references: List[Any], prediction: Any, task_data: List[Dict]
    ) -> dict:
        result = {
            self.main_score: float(
                any(str(reference) in str(prediction) for reference in references)
            )
        }
        result["score"] = result[self.main_score]
        result["score_name"] = self.main_score
        return result


class MetricPipeline(MultiStreamOperator, Metric):
    main_score: str = None
    preprocess_steps: Optional[List[StreamingOperator]] = field(default_factory=list)
    postpreprocess_steps: Optional[List[StreamingOperator]] = field(
        default_factory=list
    )
    metric: Metric = None

    def disable_confidence_interval_calculation(self):
        self.metric.disable_confidence_interval_calculation()

    def verify(self):
        assert (
            self.metric is not None
        ), f"'metric' is not set in {self.get_metric_name()}"
        assert (
            self.main_score is not None
        ), f"'main_score' is not set in {self.get_metric_name()}"
        assert isinstance(
            self.metric, Metric
        ), f"'metric' is not set to a Metric class in {self.get_metric_name()} (type{self.metric})"

    def prepare(self):
        super().prepare()
        self.prepare_score = CopyFields(
            field_to_field=[
                [f"score/instance/{self.main_score}", "score/instance/score"],
                [f"score/global/{self.main_score}", "score/global/score"],
            ],
        )

    def process(self, multi_stream: MultiStream) -> MultiStream:
        for step in self.preprocess_steps:
            multi_stream = step(multi_stream)
        multi_stream = self.metric(multi_stream)
        for step in self.postpreprocess_steps:
            multi_stream = step(multi_stream)
        return self.prepare_score(multi_stream)


class HuggingfaceMetric(GlobalMetric):
    hf_metric_name: str = None
    main_score: str = None  # The main score returned from the metric
    hf_main_score: str = (
        None  # USed if HF returns uses a different score name for the main metric
    )

    scale: float = 1.0  # optional scaling of main results
    scaled_fields: list = None
    # This are fixed arguments  passed to compute method
    hf_compute_args: Dict[str, Any] = OptionalField(default_factory=dict)
    # These are additional input fields passed to HF compute method (a list with one value per instance)
    hf_additional_input_fields: List = OptionalField(default_factory=list)
    # These are additional input fields that are passed as one value
    hf_additional_input_fields_pass_one_value: List = OptionalField(
        default_factory=list
    )

    experiment_id: str = OptionalField(default_factory=lambda: str(uuid.uuid4()))

    def verify(self):
        assert (
            self.hf_additional_input_fields is None
            or isoftype(self.hf_additional_input_fields, List[str])
        ), f"Argument hf_additional_input_fields should be either None or List[str]. It is now: {self.hf_additional_input_fields}."
        assert (
            self.hf_additional_input_fields_pass_one_value is None
            or isoftype(self.hf_additional_input_fields_pass_one_value, List[str])
        ), f"Argument hf_additional_input_fields_pass_one_value should be either None or List[str]. It is now: {self.hf_additional_input_fields_pass_one_value}."

        return super().verify()

    def prepare(self):
        super().prepare()
        self.metric = evaluate.load(
            self.hf_metric_name, experiment_id=self.experiment_id
        )

    def compute(
        self,
        references: List[List[Any]],
        predictions: List[Any],
        task_data: List[Dict],
    ) -> dict:
        passed_task_data = {}
        for additional_input_field in self.hf_additional_input_fields:
            assert (
                additional_input_field in task_data[0]
            ), f"'{additional_input_field}' field required by {__class__.__name__} is not in passed in task_data: {task_data[0]}"
            passed_task_data[additional_input_field] = [
                additional_input[additional_input_field]
                for additional_input in task_data
            ]
        for additional_input_field in self.hf_additional_input_fields_pass_one_value:
            assert (
                additional_input_field in task_data[0]
            ), f"'{additional_input_field}' field required by {__class__.__name__} is not in passed in task_data: {task_data[0]}"

            values = {
                additional_input[additional_input_field]
                for additional_input in task_data
            }
            assert (
                len(values) == 1
            ), f"Values of '{additional_input_field}' field required by {__class__.__name__}  should all be the same, but have multiple values {values}"

            passed_task_data[additional_input_field] = next(iter(values))

        # add check that all required fields in self.metrics are in passed_task_data
        result = self.metric.compute(
            predictions=predictions,
            references=references,
            **passed_task_data,
            **self.hf_compute_args,
        )
        if self.hf_main_score:
            result[self.main_score] = result[self.hf_main_score]
            del result[self.hf_main_score]
        if self.scale != 1.0:
            assert (
                self.scaled_fields is not None
            ), f"Scaling factor was set to {self.scale}, but no fields specified"
            for key in self.scaled_fields:
                assert (
                    key in result
                ), f"Trying to scale field '{key}' which is not in results of metrics: {result}"
                if isinstance(result[key], list):
                    assert all(
                        isinstance(v, float) for v in result[key]
                    ), "Not all scaled field '{key}' values are floats: {result[key]}"
                    result[key] = [v / self.scale for v in result[key]]
                else:
                    assert isinstance(
                        result[key], float
                    ), "Scaled field '{key}' is not float: {result[key]}"
                    result[key] /= self.scale
        return result


class HuggingfaceBulkMetric(BulkInstanceMetric):
    hf_metric_name: str

    hf_metric_fields: List[str]
    hf_compute_args: dict = {}
    hf_additional_input_fields: List = OptionalField(default_factory=list)

    def prepare(self):
        super().prepare()
        self.metric = evaluate.load(self.hf_metric_name)

    def compute(
        self,
        references: List[List[str]],
        predictions: List[str],
        task_data: List[Any],
    ) -> List[Dict[str, Any]]:
        passed_task_data = {}
        for additional_input_field in self.hf_additional_input_fields:
            assert (
                additional_input_field in task_data[0]
            ), f"'{additional_input_field}' field required by {__class__.__name__} is not in passed in task_data: {task_data[0]}"
            passed_task_data[additional_input_field] = [
                additional_input[additional_input_field]
                for additional_input in task_data
            ]
        # add check that all required fields in self.metrics are in passed_task_data

        scores = self.metric.compute(
            predictions=predictions,
            references=references,
            **passed_task_data,
            **self.hf_compute_args,
        )

        # convert dict of lists to a list of dicts
        results = [{} for _ in range(len(scores[self.hf_metric_fields[0]]))]
        for key in self.hf_metric_fields:
            values = scores[key]
            for result_id, result in enumerate(results):
                result[key] = values[result_id]

        return results


class F1(GlobalMetric):
    _metric = None
    main_score = "f1_macro"
    average = None  # Report per class then aggregate by mean
    metric = "f1"

    prediction_type = "str"
    single_reference_per_prediction = True

    def prepare(self):
        super().prepare()
        self._metric = evaluate.load(self.metric)

    def get_str_id(self, str):
        if str not in self.str_to_id:
            id = len(self.str_to_id)
            self.str_to_id[str] = id
            self.id_to_str[id] = str
        return self.str_to_id[str]

    def compute(
        self,
        references: List[List[str]],
        predictions: List[str],
        task_data: List[Dict],
    ) -> dict:
        self.str_to_id = {}
        self.id_to_str = {}
        formatted_references = [
            self.get_str_id(reference[0]) for reference in references
        ]
        self.str_to_id.keys()
        formatted_predictions = [
            self.get_str_id(prediction) for prediction in predictions
        ]
        labels = list(set(formatted_references))

        result = self._metric.compute(
            predictions=formatted_predictions,
            references=formatted_references,
            labels=labels,
            average=self.average,
        )
        if isinstance(result[self.metric], numpy.ndarray):
            final_result = {self.main_score: mean(result[self.metric])}
            for i, label in enumerate(labels):
                final_result[f"{self.metric}_" + self.id_to_str[label]] = result[
                    self.metric
                ][i]
        else:
            final_result = {self.main_score: result[self.metric]}
        return final_result


class F1Micro(F1):
    main_score = "f1_micro"
    average = "micro"


class F1Binary(F1):
    """Calculate f1 for a binary task, using 0.5 as the threshold in the case of float predictions."""

    process_single_instances = False
    main_score = "f1_binary"
    average = "binary"
    pos_classes = {"1", "1.0", "yes", "true"}
    threshold = 0.5

    def get_str_id(self, str):
        return int(str)

    def compute(
        self,
        references: List[List[str]],
        predictions: List[str],
        task_data: List[Dict],
    ) -> dict:
        predictions_floats = [to_float_or_default(p) for p in predictions]
        predictions = [str(int(p > self.threshold)) for p in predictions_floats]
        references = [
            ["1"] if r[0].lower() in self.pos_classes else ["0"] for r in references
        ]
        return super().compute(references, predictions, task_data)


class RecallBinary(F1Binary):
    main_score = "recall_binary"
    metric = "recall"


class PrecisionBinary(F1Binary):
    main_score = "precision_binary"
    metric = "precision"


class F1Macro(F1):
    main_score = "f1_macro"


class F1Weighted(F1):
    main_score = "f1_weighted"
    average = "weighted"


class F1MultiLabel(GlobalMetric):
    _metric = None
    main_score = "f1_macro"
    average = None  # Report per class then aggregate by mean
    metric = "f1"

    prediction_type = "List[str]"
    single_reference_per_prediction = True

    def prepare(self):
        super().prepare()
        self._metric = evaluate.load(self.metric, "multilabel")

    def add_str_to_id(self, str):
        if str not in self.str_to_id:
            id = len(self.str_to_id)
            self.str_to_id[str] = id
            self.id_to_str[id] = str
        return

    def get_one_hot_vector(self, labels: List[str]):
        result = [0] * len(self.str_to_id)
        for label in labels:
            if label in self.str_to_id:
                result[self.str_to_id[label]] = 1
        return result

    def compute(
        self,
        references: List[List[str]],
        predictions: List[List[str]],
        task_data: List[Dict],
    ) -> dict:
        self.str_to_id = {}
        self.id_to_str = {}

        references = [reference[0] for reference in references]

        labels = list({label for reference in references for label in reference})

        # if no classes are left then F1 is not defined
        if len(labels) == 0:
            return {self.main_score: float("nan")}

        for label in labels:
            self.add_str_to_id(label)
        formatted_references = [
            self.get_one_hot_vector(reference) for reference in references
        ]
        formatted_predictions = [
            self.get_one_hot_vector(prediction) for prediction in predictions
        ]

        # There is odd behavior in scikit-learn that when passing a one-hot vector with a single
        # element, it is treated a class identifier. Therefore, we add labels=[1] to limit to only
        # to this class.
        if len(labels) == 1:
            labels_param = [1]
        else:
            labels_param = None

        result = self._metric.compute(
            predictions=formatted_predictions,
            references=formatted_references,
            average=self.average,
            labels=labels_param,
        )
        if isinstance(result[self.metric], numpy.ndarray):
            assert (
                len(result[self.metric]) == len(labels)
            ), f"F1 result ({result[self.metric]}) has more entries than labels ({labels})"
            final_result = {self.main_score: mean(result[self.metric])}
            for i, label in enumerate(labels):
                final_result[self.metric + "_" + label] = result[self.metric][i]
        else:
            final_result = {self.main_score: result[self.metric]}
        return final_result


class PrecisionMacroMultiLabel(F1MultiLabel):
    main_score = "precision_macro"
    metric = "precision"
    average = "macro"


class PrecisionMicroMultiLabel(F1MultiLabel):
    main_score = "precision_micro"
    metric = "precision"
    average = "micro"


class RecallMacroMultiLabel(F1MultiLabel):
    main_score = "recall_macro"
    metric = "recall"
    average = "macro"


class RecallMicroMultiLabel(F1MultiLabel):
    main_score = "recall_micro"
    metric = "recall"
    average = "micro"


class F1MicroMultiLabel(F1MultiLabel):
    main_score = "f1_micro"
    average = "micro"


class F1MacroMultiLabel(F1MultiLabel):
    main_score = "f1_macro"
    average = None


class Rouge(HuggingfaceMetric):
    hf_metric_name = "rouge"
    main_score = "rougeL"
    scale = 1.0

    prediction_type = "str"
    single_reference_per_prediction = False  # multiple references allowed

    use_aggregator: bool = True
    rouge_types: List[str] = ["rouge1", "rouge2", "rougeL", "rougeLsum"]

    sent_split_newline: bool = True

    _requirements_list: List[str] = ["nltk", "rouge_score"]

    def prepare(self):
        super().prepare()

        self.hf_compute_args.update(
            {"use_aggregator": self.use_aggregator, "rouge_types": self.rouge_types}
        )

        import nltk

        nltk.download("punkt")
        self.sent_tokenize = nltk.sent_tokenize

    def compute(self, references, predictions, task_data: List[Dict]):
        if self.sent_split_newline:
            predictions = [
                "\n".join(self.sent_tokenize(prediction.strip()))
                for prediction in predictions
            ]
            references = [
                ["\n".join(self.sent_tokenize(r.strip())) for r in reference]
                for reference in references
            ]
        return super().compute(references, predictions, task_data)


# Computes char edit distance, ignoring whitespace
class CharEditDistance(InstanceMetric):
    main_score = "char_edit_distance"
    reduction_map = {"mean": [main_score]}
    ci_scores = [main_score]
    prediction_type = "str"
    single_reference_per_prediction = True

    accuracy_metric = False

    _requirements_list: List[str] = ["editdistance"]

    def prepare(self):
        super().prepare()
        import editdistance

        self.eval = editdistance.eval

    def compute(self, references, prediction: str, task_data: List[Dict]) -> dict:
        formatted_prediction = "".join(prediction.split())
        formatted_reference = "".join(references[0].split())
        max_length = max(len(formatted_reference), len(formatted_prediction))
        if max_length == 0:
            return {self.main_score: 0.0}
        edit_dist = self.eval(formatted_reference, formatted_prediction)
        if self.accuracy_metric:
            score = 1 - edit_dist / max_length
        else:
            score = edit_dist
        return {self.main_score: score}


class CharEditDistanceAccuracy(CharEditDistance):
    main_score = "char_edit_dist_accuracy"
    reduction_map = {"mean": [main_score]}
    ci_scores = [main_score]

    accuracy_metric = True


class Wer(HuggingfaceMetric):
    hf_metric_name = "wer"
    main_score = "wer"
    prediction_type = "str"
    single_reference_per_prediction = True

    _requirements_list: List[str] = ["jiwer"]

    def compute(
        self,
        references: List[List[str]],
        predictions: List[str],
        task_data: List[Dict],
    ) -> dict:
        formatted_references = [reference[0] for reference in references]
        result = self.metric.compute(
            predictions=predictions, references=formatted_references
        )
        return {self.main_score: result}


class Spearmanr(HuggingfaceMetric):
    hf_metric_name = "spearmanr"
    main_score = "spearmanr"
    process_single_instances = False
    prediction_type = "float"

    # Spearmanr references are not list
    def _validate_reference(self, reference):
        if not isoftype(reference, self.get_prediction_type()):
            raise ValueError(
                f"Each reference is expected to be of type '{self.prediction_type}' in {self.get_metric_name()} metric. Received prediction of type {type(reference)}: {reference}"
            )


class KendallTauMetric(GlobalMetric):
    main_score = "kendalltau_b"
    variant = "b"
    process_single_instances = False
    prediction_type = "str"

    _requirements_list: List[str] = ["scipy"]

    def prepare(self):
        from scipy.stats import kendalltau

        self.kendalltau = kendalltau

    def compute(
        self,
        references: List[List[str]],
        predictions: List[str],
        task_data: List[Dict],
    ) -> dict:
        if isinstance(references[0], list):
            references = [reference[0] for reference in references]
        references = [to_float_or_default(r) for r in references]
        predictions = [to_float_or_default(p) for p in predictions]

        kendall_results = self.kendalltau(references, predictions, variant=self.variant)
        corr = kendall_results.correlation
        return {
            self.main_score: corr,
            f"{self.main_score}_p_val": kendall_results.pvalue,
        }


class MatthewsCorrelation(HuggingfaceMetric):
    hf_metric_name = "matthews_correlation"
    main_score = "matthews_correlation"
    str_to_id: dict = InternalField(default_factory=dict)

    single_reference_per_prediction = True
    prediction_type = "str"

    def get_str_id(self, str):
        if str not in self.str_to_id:
            id = len(self.str_to_id)
            self.str_to_id[str] = id
        return self.str_to_id[str]

    def compute(
        self,
        references: List[List[str]],
        predictions: List[str],
        task_data: List[Dict],
    ) -> dict:
        formatted_references = [
            self.get_str_id(reference[0]) for reference in references
        ]
        formatted_predictions = [
            self.get_str_id(prediction) for prediction in predictions
        ]
        return self.metric.compute(
            predictions=formatted_predictions, references=formatted_references
        )


class RocAuc(GlobalMetric):
    main_score = "roc_auc"
    process_single_instances = False
    _requirements_list: List[str] = ["sklearn"]
    single_reference_per_prediction = True
    prediction_type = "str"

    def prepare(self):
        from sklearn import metrics

        self.roc_curve = metrics.roc_curve
        self.auc = metrics.auc

    def compute(
        self,
        references: List[List[str]],
        predictions: List[str],
        task_data: List[Dict],
    ) -> dict:
        if isinstance(references[0], list):
            references = [reference[0] for reference in references]
        references = [to_float_or_default(r) for r in references]
        predictions = [to_float_or_default(p) for p in predictions]

        false_positive_rates, true_positive_rates, _ = self.roc_curve(
            y_true=references, y_score=predictions
        )
        roc_auc = self.auc(false_positive_rates, true_positive_rates)
        return {self.main_score: roc_auc}


class CustomF1(GlobalMetric):
    main_score = "f1_micro"
    prediction_type = "Any"
    single_reference_per_prediction = True
    groups = None
    zero_division: float = 0.0
    report_per_group_scores: bool = True

    @abstractmethod
    def get_element_group(self, element, additional_input):
        pass

    @abstractmethod
    def get_element_representation(self, element, additional_input):
        pass

    def should_ignore_element(self, element, additional_input):
        return False

    def group_elements(self, elements_list, additional_input):
        if not isinstance(elements_list, list):
            elements_list = [elements_list]
        return {
            k: Counter(
                [
                    self.get_element_representation(value, additional_input)
                    for value in elements_list
                    if self.get_element_group(value, additional_input) == k
                ]
            )
            for k in {
                self.get_element_group(e, additional_input)
                for e in elements_list
                if not self.should_ignore_element(e, additional_input)
            }
        }

    def calculate_groups_ratio(self, actual_group, total_group):
        return sum(
            [min(actual_group[k], total_group[k]) for k in actual_group.keys()]
        ), sum(actual_group.values())

    def precision(self, pn, pd, rn, rd):
        return self.zero_division if pn == 0 and pd == 0 else pn / pd

    def recall(self, pn, pd, rn, rd):
        return self.zero_division if rn == 0 and rd == 0 else rn / rd

    def f1(self, pn, pd, rn, rd):
        precision = self.precision(pn, pd, rn, rd)
        recall = self.recall(pn, pd, rn, rd)
        try:
            return 2 * precision * recall / (precision + recall)
        except ZeroDivisionError:
            return self.zero_division

    def get_groups(self, elements, task_data):
        groups = set()
        for sublist, additional_input in zip(elements, task_data):
            if not isinstance(sublist, list):
                sublist = [sublist]
            for e in sublist:
                if self.should_ignore_element(e, additional_input):
                    continue
                groups.add(self.get_element_group(e, additional_input))
        return groups

    def compute(
        self,
        references: List[List[Any]],
        predictions: List[Any],
        task_data: List[Dict],
    ) -> dict:
        references = [element[0] for element in references]

        if self.groups is None:
            groups = self.get_groups(references, task_data)
        else:
            groups = self.groups
        groups_statistics = {}
        for references_batch, predictions_batch, additional_input in zip(
            references, predictions, task_data
        ):
            grouped_references = self.group_elements(references_batch, additional_input)
            grouped_predictions = self.group_elements(
                predictions_batch, additional_input
            )
            all_groups = set(grouped_references.keys()).union(
                grouped_predictions.keys()
            )
            for group in all_groups:
                if group not in groups_statistics:
                    groups_statistics[group] = {
                        "precision_numerator": 0,
                        "precision_denominator": 0,
                        "recall_numerator": 0,
                        "recall_denominator": 0,
                    }
                references_by_group = grouped_references.get(group, Counter([]))
                predictions_by_group = grouped_predictions.get(group, Counter([]))
                pn, pd = self.calculate_groups_ratio(
                    actual_group=predictions_by_group, total_group=references_by_group
                )
                rn, rd = self.calculate_groups_ratio(
                    actual_group=references_by_group, total_group=predictions_by_group
                )
                groups_statistics[group]["precision_numerator"] += pn
                groups_statistics[group]["precision_denominator"] += pd
                groups_statistics[group]["recall_numerator"] += rn
                groups_statistics[group]["recall_denominator"] += rd

        num_of_unknown_class_predictions = 0
        pn_total = pd_total = rn_total = rd_total = 0
        f1_result = {}
        recall_result = {}
        precision_result = {}
        for group in groups_statistics.keys():
            pn, pd, rn, rd = (
                groups_statistics[group]["precision_numerator"],
                groups_statistics[group]["precision_denominator"],
                groups_statistics[group]["recall_numerator"],
                groups_statistics[group]["recall_denominator"],
            )
            pn_total, pd_total, rn_total, rd_total = (
                pn_total + pn,
                pd_total + pd,
                rn_total + rn,
                rd_total + rd,
            )
            if group in groups:
                f1_result[f"f1_{group}"] = self.f1(pn, pd, rn, rd)
                recall_result[f"recall_{group}"] = self.recall(pn, pd, rn, rd)
                precision_result[f"precision_{group}"] = self.precision(pn, pd, rn, rd)
            else:
                num_of_unknown_class_predictions += pd

        result = f1_result
        self.add_macro_scores(f1_result, recall_result, precision_result, result)
        self.add_in_class_support_scores(
            num_of_unknown_class_predictions, pd_total, result
        )
        self.add_micro_scores(rd_total, rn_total, pd_total, pn_total, result)
        if not self.report_per_group_scores:
            for group in groups:
                del result[f"f1_{group}"]
        return result

    def add_micro_scores(self, rd_total, rn_total, pd_total, pn_total, result):
        result["f1_micro"] = self.f1(pn_total, pd_total, rn_total, rd_total)
        result["recall_micro"] = self.recall(pn_total, pd_total, rn_total, rd_total)
        result["precision_micro"] = self.precision(
            pn_total, pd_total, rn_total, rd_total
        )

    def add_in_class_support_scores(
        self, num_of_unknown_class_predictions, pd_total, result
    ):
        amount_of_predictions = pd_total
        if amount_of_predictions == 0:
            result["in_classes_support"] = 1.0
        else:
            result["in_classes_support"] = (
                1.0 - num_of_unknown_class_predictions / amount_of_predictions
            )

    def add_macro_scores(self, f1_result, recall_result, precision_result, result):
        try:
            result["f1_macro"] = sum(f1_result.values()) / len(result.keys())
            result["recall_macro"] = sum(recall_result.values()) / len(
                recall_result.keys()
            )
            result["precision_macro"] = sum(precision_result.values()) / len(
                precision_result.keys()
            )
        except ZeroDivisionError:
            result["f1_macro"] = self.zero_division
            result["recall_macro"] = self.zero_division
            result["precision_macro"] = self.zero_division


class NER(CustomF1):
    prediction_type = "List[Tuple[str,str]]"

    def get_element_group(self, element, additional_input):
        return element[1]

    def get_element_representation(self, element, additional_input):
        return str(element)


def normalize_answer(s):
    """Lower text and remove punctuation, articles and extra whitespace."""

    def remove_articles(text):
        return re.sub(r"\b(a|an|the)\b", " ", text)

    def white_space_fix(text):
        return " ".join(text.split())

    def remove_punc(text):
        exclude = set(string.punctuation)
        return "".join(ch for ch in text if ch not in exclude)

    def lower(text):
        return text.lower()

    return white_space_fix(remove_articles(remove_punc(lower(s))))


class TokenOverlap(InstanceMetric):
    reduction_map = {"mean": ["f1", "precision", "recall"]}
    main_score = "f1"
    ci_scores = ["f1", "precision", "recall"]
    single_reference_per_prediction = False
    prediction_type = "str"

    def compute(
        self, references: List[Any], prediction: Any, task_data: List[Dict]
    ) -> dict:
        results = [
            self._compute_single_ref(str(reference), str(prediction))
            for reference in references
        ]
        return {
            measure: max(r[i] for r in results)
            for i, measure in enumerate(["precision", "recall", "f1"])
        }

    def _compute_single_ref(
        self, reference: Any, prediction: Any
    ) -> Tuple[float, float, float]:
        prediction_tokens = normalize_answer(str(prediction)).split()
        reference_tokens = normalize_answer(str(reference)).split()
        common = Counter(prediction_tokens) & Counter(reference_tokens)
        num_same = sum(common.values())
        if num_same == 0:
            pr, rc, f1 = 0, 0, 0
        else:
            pr = 1.0 * num_same / len(prediction_tokens)
            rc = 1.0 * num_same / len(reference_tokens)
            f1 = (2 * pr * rc) / (pr + rc)
        return pr, rc, f1


class BertScore(HuggingfaceBulkMetric):
    hf_metric_name = "bertscore"
    main_score = "f1"
    reduction_map = {"mean": ["f1", "precision", "recall"]}
    hf_metric_fields = ["f1", "precision", "recall"]
    ci_scores = ["f1", "precision", "recall"]
    model_name: str
    model_layer: int = None

    prediction_type = "str"

    _requirements_list: List[str] = ["bert_score"]

    def prepare(self):
        super().prepare()
        self.hf_compute_args = {"model_type": self.model_name, "batch_size": 32}
        if self.model_layer:
            self.hf_compute_args["num_layers"] = self.model_layer


class SentenceBert(BulkInstanceMetric):
    reduction_map = {"mean": ["score"]}
    main_score = "score"
    batch_size: int = 32

    model_name: str

    _requirements_list: List[str] = ["sentence_transformers", "torch", "transformers"]

    def prepare(self):
        super().prepare()
        import torch
        from sentence_transformers import SentenceTransformer
        from sentence_transformers import util as sbert_util

        self.device = "cuda:0" if torch.cuda.is_available() else "cpu"
        self.model = SentenceTransformer(self.model_name, device=self.device)
        self.util = sbert_util

    def compute(
        self,
        references: List[List[Any]],
        predictions: List[Any],
        task_data: List[Dict],
    ) -> List[Dict[str, Any]]:
        scores = []

        # we are in a multi-reference case (each prediction may have multiple
        # references), so we need to flatten the refs in order to compute the
        # embeddings in one batch, but first we have to store the spans of
        # reference groups, so we can recover it later on.
        ref_group_boundaries = []
        count = 0
        for ref_group in references:
            ref_group_boundaries.append((count, count + len(ref_group)))
            count += len(ref_group)

        # compute s-bert embeddings
        preds_emb = self.model.encode(predictions, device=self.device)
        refs_emb = self.model.encode(
            [ref for ref_group in references for ref in ref_group], device=self.device
        )

        # for each candidate, pick the reference with the highest score
        for pred_emb, ref_group_bounds in zip(preds_emb, ref_group_boundaries):
            refs_group_emb = refs_emb[ref_group_bounds[0] : ref_group_bounds[1]]
            scores.append(self.util.cos_sim(pred_emb, refs_group_emb).max().item())

        return [{"score": score} for score in scores]


class Reward(BulkInstanceMetric):
    reduction_map = {"mean": ["score"]}
    main_score = "score"
    batch_size: int = 32

    model_name: str

    prediction_type = "str"
    single_reference_per_prediction = True

    _requirements_list: List[str] = ["transformers", "torch"]

    def prepare(self):
        super().prepare()
        import torch
        from transformers import pipeline

        device = "cuda:0" if torch.cuda.is_available() else "cpu"
        self.pipe = pipeline(
            "text-classification", model=self.model_name, device=device
        )

    def compute(
        self,
        references: List[List[Any]],
        predictions: List[Any],
        task_data: List[Dict],
    ) -> List[Dict[str, Any]]:
        # treat the references as the questions and the predictions as answers
        # assume a single reference
        questions = [refs[0] for refs in references]
        answers = predictions

        # prepare for computation
        inputs = [{"text": q, "text_pair": a} for q, a in zip(questions, answers)]

        # compute the metric
        # add function_to_apply="none" to disable sigmoid
        return self.pipe(inputs, batch_size=self.batch_size)


class Detector(BulkInstanceMetric):
    reduction_map = {"mean": ["score"]}
    main_score = "score"
    batch_size: int = 32

    prediction_type = "str"

    model_name: str

    _requirements_list: List[str] = ["transformers", "torch"]

    def prepare(self):
        super().prepare()
        import torch
        from transformers import pipeline

        device = "cuda:0" if torch.cuda.is_available() else "cpu"
        self.pipe = pipeline(
            "text-classification", model=self.model_name, device=device
        )

    def compute(
        self,
        references: List[List[Any]],
        predictions: List[Any],
        task_data: List[Dict],
    ) -> List[Dict[str, Any]]:
        # compute the metric
        # add function_to_apply="none" to disable sigmoid
        return self.pipe(predictions, batch_size=self.batch_size)


class LlamaIndexCorrectness(InstanceMetric):
    """LlamaIndex based metric class for evaluating correctness."""

    model_name: str = ""
    main_score: str = ""
    prediction_type: str = "str"
    reduction_map: Dict[str, List[str]] = None
    openai_models: List[str] = ["gpt-3.5-turbo"]
    anthropic_models: List[
        str
    ] = []  # this is here for the sake of documentation for future models
    mock_models: List[str] = ["mock"]
    external_api_models = openai_models + anthropic_models

    _requirements_list: List[str] = ["llama_index"]

    @staticmethod
    def _custom_parser(eval_response: str):
        """Default parser function for evaluation response.

        Args:
            eval_response (str): The response string from the evaluation.

        Returns:
            Tuple[float, str]: A tuple containing the score as a float and the reasoning as a string.
        """
        import re

        match = re.search(r"\b\d+\.\d+\b|\b\d+\b", eval_response)

        if match:
            score = float(match.group())
        else:
            raise Exception("could not parse judge response")

        reasoning_str = "\n".join(eval_response.split("\n")[1:])
        reasoning = reasoning_str.lstrip("\n")
        return score, reasoning

    def _model_using_extrnal_api(self):
        return self.model_name in self.external_api_models

    def prepare(self):
        """Initialization method for the metric. Initializes the CorrectnessEvaluator with the OpenAI model."""
        super().prepare()

        self.model_name_normalized = self.model_name.replace(".", "_").replace("-", "_")
        self.main_score: str = (
            f"correctness_llama_index_by_{self.model_name_normalized}_judge"
        )

        self.reduction_map: Dict[str, List[str]] = {"mean": [self.main_score]}

        from llama_index.core.evaluation import CorrectnessEvaluator

        if self.model_name in self.openai_models:
            from llama_index.llms.openai import OpenAI

            llm = OpenAI("gpt-3.5-turbo")
        elif self.model_name in self.mock_models:
            from llama_index.core.llms.mock import MockLLM

            llm = MockLLM(system_prompt="5")  # perfect score
        else:
            raise NotImplementedError(
                f"LlamaIndexCorrectnessMetric does not support {self.model_name}, currently only gpt-3.5-turbo is supported"
            )

        self.evaluator = CorrectnessEvaluator(
            llm=llm, parser_function=self._custom_parser
        )

    def compute(
        self,
        references: List[str],
        prediction: str,
        task_data: Dict,
    ) -> Dict[str, Any]:
        """Method to compute the correctness metric.

        Args:
            references (List[str]): List of reference instances.
            prediction (str): List of predicted instances.
            task_data (Dict): List of additional input data.

        Returns:
            Dict[str, Any]: List of computed scores and feedback.

        Raises:
            AssertionError: If the input does not meet the expected format.
        """
        # treat the references as the questions and the predictions as answers
        # assume a single reference

        assert (
            not self._model_using_extrnal_api()
            or settings.allow_passing_data_to_remote_api
        ), f"Cannot run send data to remote APIs ({self.model_name}) when unitxt.settings.allow_passing_data_to_remote_api=False.  Set UNITXT_ALLOW_PASSING_DATA_TO_REMOTE_API environment variable, if you want to allow this."

        query = task_data["question"]

        contexts = None
        if "contexts" in task_data:
            contexts = task_data["contexts"]

        per_reference_results = []
        for reference_response in references:
            per_reference_results.append(
                self.evaluator.evaluate(
                    query=query,
                    response=prediction,
                    contexts=contexts,
                    reference=reference_response,
                )
            )
        result = max([results.score for results in per_reference_results])

        return {
            self.main_score: result / 5,
            # "score_name": self.main_score,
            # "feedback": result.feedback, # removed since this cannot be tested
        }


class Perplexity(BulkInstanceMetric):
    """Computes the likelihood of generating text Y after text X - P(Y|X)."""

    main_score = "perplexity"
    reduction_map = {"mean": ["perplexity"]}
    prediction_type = "str"

    source_template: str
    target_template: str
    batch_size: int = 32
    model_name: str
    single_token_mode: bool = False

    lm = None

    _requirements_list: List[str] = ["transformers", "torch"]

    def compute(
        self,
        references: List[List[Any]],
        predictions: List[Any],
        task_data: List[Dict],
    ) -> List[Dict[str, Any]]:
        """Computes the likelihood of generating text Y after text X - P(Y|X).

        :param predictions: the list of Y texts = the targets of the generation
        :param references: the list of list of X texts = the sources of the generation

        :return: the likelihood of generating text Y_i after each text X_i_j = P(Y_i|X_i_1), ..., P(Y_i|X_i_n)  for every i.
        """
        if self.lm is None:
            from transformers import AutoConfig

            config = AutoConfig.from_pretrained(self.model_name, trust_remote_code=True)
            self.lm = (
                self.EncoderDecoderLM(
                    model_name=self.model_name, single_token_mode=self.single_token_mode
                )
                if config.is_encoder_decoder is True
                else self.DecoderOnlyLM(
                    model_name=self.model_name, single_token_mode=self.single_token_mode
                )
            )

        sources = []
        targets = []
        for prediction, instance_references in zip(predictions, references):
            for instance_reference in instance_references:
<<<<<<< HEAD
                if "%s" in self.perplexity_prompt:
                    source = self.perplexity_prompt % instance_reference
                else:
                    source = f"{self.perplexity_prompt} {instance_reference}"
                sources.append(source)
                targets.append(prediction)

        from transformers import AutoConfig

        config = AutoConfig.from_pretrained(self.model_name, trust_remote_code=True)
        lm = (
            self.EncoderDecoderLM(model_name=self.model_name)
            if config.is_encoder_decoder is True
            else self.DecoderOnlyLM(model_name=self.model_name)
        )
=======
                sources.append(
                    self.Template.apply(
                        self.source_template,
                        prediction=prediction,
                        reference=instance_reference,
                    )
                )
                targets.append(
                    self.Template.apply(
                        self.target_template,
                        prediction=prediction,
                        reference=instance_reference,
                    )
                )
>>>>>>> 007ab840

        # compute P(Q|P) and store in queue
        scores = self.lm.compute_lm(
            source=sources, target=targets, batch_size=self.batch_size
        )

        index = 0
        all_instances_scores = []
        for instance_references in references:
            instance_scores = {}
            instance_scores_list = []
            for _ in range(len(instance_references)):
                instance_scores_list.append(scores[index])
                index += 1
            instance_scores["reference_scores"] = instance_scores_list

            # max seems more useful than mean for common use cases like
            # context relevance, where what we want to know is if there
            # is at least one good result in the context. Using mean will
            # bring the score down due to bad contexts at the tail.
            instance_scores[self.main_score] = max(instance_scores_list)
            all_instances_scores.append(instance_scores)

        return all_instances_scores

    class Template:
        regex = re.compile(r"\{(\w+)}")

        @classmethod
        def apply(cls, template, **kwargs):
            matches = Perplexity.Template.regex.finditer(template)
            output = []
            cursor = 0
            for match in matches:
                start = match.start()
                end = match.end()
                output.append(template[cursor:start])
                output.append(kwargs[match.group(1)])
                cursor = end
            output.append(template[cursor:])
            return "".join(output)

    class AbstractLM(ABC):
        def __init__(self, model_name, single_token_mode):
            import torch
            from transformers import AutoTokenizer

            self.model_name = model_name
            self.device = "cuda:0" if torch.cuda.is_available() else "cpu"
            self.model = (
                self.model_class().from_pretrained(self.model_name).to(self.device)
            )
            self.tokenizer = AutoTokenizer.from_pretrained(self.model_name)
<<<<<<< HEAD
            if self.tokenizer.pad_token_id is None:
                self.tokenizer.pad_token_id = self.tokenizer.eos_token_id
=======
            self.single_token_mode = single_token_mode
>>>>>>> 007ab840

        def compute_lm(
            self, source: List[str], target: List[str], batch_size: int
        ) -> List[float]:
            import torch

            scores = []

            with torch.no_grad():
                # break the documents to batches
                n_batches = int(len(source) / batch_size)
                batch_range = range(n_batches + 1)
                for batch in batch_range:
                    batch_source = source[batch * batch_size : (batch + 1) * batch_size]
                    batch_target = target[batch * batch_size : (batch + 1) * batch_size]
                    if len(batch_source) > 0:
                        # tokenize the source and target
                        tokens_source = self.tokenizer(
                            batch_source, padding=True, return_tensors="pt"
                        )
                        tokens_target = self.tokenizer(
                            batch_target,
                            padding=True,
                            return_tensors="pt",
                            add_special_tokens=not self.single_token_mode,
                        )

                        # compute the logits
                        logits, labels = self.compute_batch(
                            tokens_source, tokens_target
                        )

                        # logits is a tensor of size: batch_size * len(target) * vocab_size
                        # because for each example in the batch, the model predicted the
                        # logit at every position in the target, for every vocab item.

                        # the model returns mean over all batch. We run the CE again without reduction
                        # and extract the mean for each document
                        loss_fct = torch.nn.CrossEntropyLoss(
                            ignore_index=-100, reduction="none"
                        )

                        # logits.size(-1) = the dimension of the vocabulary
                        # labels.view(-1) = flattens the labels tensor to 1d
                        loss = loss_fct(
                            logits.view(-1, logits.size(-1)), labels.view(-1)
                        )
                        loss = loss.view(len(batch_source), -1)

                        # for each document, do mean only over the non zero values (sum(labels>0))
                        batch_loss = torch.sum(loss, dim=1) / torch.sum(
                            labels > 0, dim=1
                        )

                        # e^-average(cross-entropy-loss(logits) == geometric mean of the probabilities
                        # proof:
                        # * CE-loss of logits is computed by transforming the logits to
                        #   probabilities by softmax, and then -log(p) is returned, where
                        #   p is the probability of the gold label.
                        # * Averaging the CE loss is computed by summing over -log(p) and
                        #   then dividing by the length of the gold labels.
                        # * Thus, pr_score = (-log(p_1) +  ... + -log(p_n)) / n
                        #                  = -log(p_1 * ... * p_n) * 1/n
                        # * Therefore,
                        #   e^(-pr_score) = e^(log(p_1 * ... * p_n) * 1/n)
                        #                 = (e^(log(p_1 * ... * p_n))) ^ 1/n
                        #                 = p_1 * ... * p_n) ^ 1/n
                        #                 = geometric mean of [p_1, ..., p_n]
                        #
                        # in principle we could have computed the geometric mean directly over the
                        # probabilities instead of e^(average cross entropy loss of the logits),
                        # but the current approach is more stable numerically.  See for example:
                        # https://stackoverflow.com/questions/59722983/how-to-calculate-geometric-mean-in-a-differentiable-way
                        geometric_mean = (-batch_loss).exp()

                        # append the batch scores to the list of all scores
                        scores.append(geometric_mean)

            return torch.cat(scores, dim=0).tolist()

        @abstractmethod
        def model_class(self):
            pass

        @abstractmethod
        def compute_batch(self, tokens_source, tokens_target):
            pass

    class EncoderDecoderLM(AbstractLM):
        def model_class(self):
            from transformers import AutoModelForSeq2SeqLM

            return AutoModelForSeq2SeqLM

        def compute_batch(self, tokens_source, tokens_target):
            tokens_docs_ids = tokens_source["input_ids"].to(self.device)
            attention = tokens_source["attention_mask"].to(self.device)
            labels = tokens_target["input_ids"].to(self.device)

            logits = self.model(
                input_ids=tokens_docs_ids.long(),
                attention_mask=attention.long(),
                labels=labels.long(),
            ).logits

            # replace the padding token in the labels by -100
            labels[labels == self.tokenizer.pad_token_id] = -100

            return logits, labels

    class DecoderOnlyLM(AbstractLM):
        def model_class(self):
            from transformers import AutoModelForCausalLM

            return AutoModelForCausalLM

        def compute_batch(self, tokens_source, tokens_target):
            import torch

            tokens = torch.cat(
                [tokens_source["input_ids"], tokens_target["input_ids"]], dim=1
            )
            attention = torch.cat(
                [tokens_source["attention_mask"], tokens_target["attention_mask"]],
                dim=1,
            )
            labels = torch.cat(
                [
                    torch.zeros_like(tokens_source["input_ids"]).fill_(-100),
                    tokens_target["input_ids"],
                ],
                dim=1,
            )

            # replace the padding token in the labels by -100
            labels[labels == self.tokenizer.pad_token_id] = -100

            tokens = tokens.to(self.device)
            attention = attention.to(self.device)
            labels = labels.to(self.device)

            # no need to pass labels as we calculate the loss below per document
            model_output = self.model(
                input_ids=tokens.long(), attention_mask=attention.long()
            )
            logits = model_output.logits

            # in decoder only, the first token is not being generated, it is taken from the input,
            # so the model is generating from token 2 to n+1. therefore, we need to skip the last
            # logit and the first label.
            shifted_logits = logits[..., :-1, :].contiguous()
            shifted_labels = labels[..., 1:].contiguous()

            return shifted_logits, shifted_labels


class Squad(HuggingfaceMetric):
    hf_metric_name = "squad"
    main_score = "f1"
    scale = 100.0
    scaled_fields = ["f1", "exact_match"]
    prediction_type = "Dict[str,Any]"

    # Squad references are not list, but a dict that contain a field called 'answers/text'
    # which is the list of references
    def _validate_reference(self, reference):
        if not isoftype(reference, self.get_prediction_type()):
            raise ValueError(
                f"Each reference is expected to be of type '{self.prediction_type}' in {self.get_metric_name()} metric. Received prediction of type {type(reference)}: {reference}"
            )


class NDCG(GlobalMetric):
    """Normalized Discounted Cumulative Gain: measures the quality of ranking with respect to ground truth ranking scores.

    As this measures ranking, it is a global metric that can only be calculated over groups of instances. In the
    common use case where the instances are grouped by different queries, i.e., where the task is to provide a
    relevance score for a search result w.r.t. a query, an nDCG score is calculated per each query (specified in the
    "query" input field of an instance) and the final score is the average across all queries.
    Note that the expected scores are relevance scores (i.e., higher is better) and not rank indices. The absolute
    value of the scores is only meaningful for the reference scores; for the predictions, only the ordering of the
    scores affects the outcome - for example, predicted scores of [80, 1, 2] and [0.8, 0.5, 0.6] will receive
    the same nDCG score w.r.t. a given set of reference scores.

    See also https://en.wikipedia.org/wiki/Discounted_cumulative_gain
    """

    main_score = "nDCG"

    _requirements_list: List[str] = ["sklearn"]
    single_reference_per_prediction = True
    prediction_type = "Optional[float]"

    def prepare(self):
        from sklearn.metrics import ndcg_score

        super().prepare()
        self.eval = ndcg_score

    def compute(
        self,
        references: List[List[Any]],
        predictions: List[Any],
        task_data: List[Any],
    ) -> dict:
        from collections import defaultdict

        query_to_predictions_and_references = defaultdict(lambda: [[], []])
        references = [reference[0] for reference in references]
        for reference, pred, inputs_dict in zip(references, predictions, task_data):
            query = inputs_dict.get("query")
            query_to_predictions_and_references[query][0].append(pred)
            query_to_predictions_and_references[query][1].append(reference)

        scores = []
        for q_predictions, q_references in query_to_predictions_and_references.values():
            if len(q_references) == 1:
                continue

            if (
                None in q_predictions
            ):  # model failed to predict numeric scores for some instances
                numeric_predictions = [
                    pred for pred in q_predictions if pred is not None
                ]
                if len(numeric_predictions) <= 1:  # no meaningful ranking
                    scores.append(0)
                    continue
                # consider non-numeric model predictions as ranked last
                min_value = min(numeric_predictions)
                q_predictions = [
                    1 + (pred - min_value) if pred is not None else 0
                    for pred in q_predictions
                ]
            scores.append(self.eval([q_references], [q_predictions]))
        return {self.main_score: mean(scores) if len(scores) > 0 else np.nan}


class RetrievalMetric(InstanceMetric):
    prediction_type = "List[str]"
    single_reference_per_prediction = True

    def compute(self, references: List[Any], prediction: Any, task_data: Dict) -> dict:
        # digest input
        pred_ids: List[Any] = prediction
        ref_ids: List[Any] = list(dict.fromkeys(references[0]))

        # relevance_at_k: 1-based dictionary of indicators (0/1), telling whether
        # the doc id retrieved at position k (assuming it is 1-based, so k starts
        # from 1) is in the gold doc ids or not.
        # For example, assuming that in the retrieved docs we have correct predictions
        # at positions 2, 4 and 5 (1-based), the dict will look like:
        # {1: 0, 2: 1, 3: 0, 4: 1, 5: 1, ...}
        relevance_at_k = {
            k + 1: 1 if doc_id in ref_ids else 0 for k, doc_id in enumerate(pred_ids)
        }

        # relevance_sum_at_k: 1-based dictionary of counts, where the value at k determines
        # how many gold doc ids have been observed up to index k.
        relevance_sum_at_k = {}
        for k, value in relevance_at_k.items():
            relevance_sum_at_k[k] = relevance_sum_at_k.get(k - 1, 0) + value

        # precision_at_k: the precision of the top k retrieved documents. For example,
        # assuming that only 1 out of the first 4 retrieved documents is correct, the
        # value at 4 will be 1/4.
        precision_at_k = {k: value / k for k, value in relevance_sum_at_k.items()}

        # recall_at_k: the recall of the top k retrieved documents. For example,
        # assuming that only 2 out of the 3 gold documents are in the top 5 results,
        # the value at 5 will be 2/3.
        n_refs = len(ref_ids)
        recall_at_k = {
            k: value / n_refs if n_refs > 0 else 0
            for k, value in relevance_sum_at_k.items()
        }

        # rank - the 1-based index of the first hit of a gold doc id. So 1
        # means first position.
        rank = 0
        for k, relevance in relevance_at_k.items():
            if relevance == 1:
                rank = k
                break

        # match_at_k: whether we have a match at the top k retrieved documents
        match_at_k = {
            k: 1.0 if value > 0 else 0.0 for k, value in relevance_sum_at_k.items()
        }

        return self._compute(
            relevance_at_k,
            relevance_sum_at_k,
            precision_at_k,
            recall_at_k,
            match_at_k,
            rank,
        )

    @abstractmethod
    def _compute(
        self,
        relevance_at_k,
        relevance_sum_at_k,
        precision_at_k,
        recall_at_k,
        match_at_k,
        rank,
    ) -> dict:
        pass


class MRR(RetrievalMetric):
    reduction_map = {"mean": ["mrr"]}
    main_score = "mrr"
    ci_scores = ["mrr"]

    def _compute(
        self,
        relevance_at_k,
        relevance_sum_at_k,
        precision_at_k,
        recall_at_k,
        match_at_k,
        rank,
    ) -> dict:
        return {self.main_score: 1 / rank if rank > 0 else 0}


class MAP(RetrievalMetric):
    reduction_map = {"mean": ["map"]}
    main_score = "map"
    ci_scores = ["map"]

    def _compute(
        self,
        relevance_at_k,
        relevance_sum_at_k,
        precision_at_k,
        recall_at_k,
        match_at_k,
        rank,
    ) -> dict:
        result = 0
        if len(relevance_at_k) > 0:
            total = sum(relevance_at_k.values())
            if total > 0:
                dot = sum(relevance_at_k[k] * precision_at_k[k] for k in relevance_at_k)
                result = dot / total
        return {self.main_score: result}


class RetrievalAtK(RetrievalMetric):
    k_list: List[int]
    main_score: str = None
    reduction_map: Dict[str, List[str]] = None

    def prepare(self):
        super().prepare()
        self.main_score = self.score_name("match", self.k_list[0])
        self.ci_scores = [
            self.score_name(measure, k)
            for measure in ["precision", "recall", "match"]
            for k in self.k_list
        ]
        self.reduction_map = {"mean": self.ci_scores}

    @staticmethod
    def score_name(measure: str, k: int):
        return f"{measure}_at_{k}"

    def _compute(
        self,
        relevance_at_k,
        relevance_sum_at_k,
        precision_at_k,
        recall_at_k,
        match_at_k,
        rank,
    ) -> dict:
        result = {}
        for measure_array, measure_name in [
            (precision_at_k, "precision"),
            (recall_at_k, "recall"),
            (match_at_k, "match"),
        ]:
            max_k = max(measure_array.keys())
            for k in self.k_list:
                result[self.score_name(measure_name, k)] = measure_array[min(k, max_k)]
        return result


class KPA(CustomF1):
    prediction_type = "str"
    single_reference_per_prediction = True

    def get_element_group(self, element, additional_input):
        return additional_input["keypoint"]

    def get_element_representation(self, element, additional_input):
        return additional_input["keypoint"]

    def should_ignore_element(self, element, additional_input):
        return element == "none"


class RemoteMetric(SingleStreamOperator, Metric):
    """A metric that runs another metric remotely.

    main_score: the score updated by this metric.
    endpoint: the remote host that supports the remote metric execution.
    metric_name: the name of the metric that is executed remotely.
    api_key: optional, passed to the remote metric with the input, allows secure authentication.
    """

    main_score: str = None
    endpoint: str
    metric_name: str
    api_key: str = None

    @staticmethod
    def wrap_inner_metric_pipeline_metric(
        metric_pipeline: MetricPipeline, remote_metrics_endpoint: str
    ) -> MetricPipeline:
        """Wrap the inner metric in a MetricPipeline with a RemoteMetric.

        When executing the returned MetricPipeline, the inner metric will be computed
        remotely (pre and post processing steps in the MetricPipeline will be computed locally).
        """
        local_inner_metric = metric_pipeline.metric
        metric_pipeline = deepcopy(
            metric_pipeline
        )  # To avoid unintentional changes to the catalog contents
        metric_pipeline.metric = RemoteMetric(
            main_score=local_inner_metric.main_score,
            metric_name=local_inner_metric.__id__,
            endpoint=remote_metrics_endpoint,
        )
        return metric_pipeline

    def get_metric_url(self) -> str:
        return f"{self.endpoint}/{self.metric_name}"

    def process(self, stream: Stream, stream_name: Optional[str] = None) -> Generator:
        predictions, references, additional_inputs, instances = self.consume_stream(
            stream
        )
        metric_request = self.create_metric_request(
            predictions, references, additional_inputs
        )
        metric_response = self.get_metric_response(metric_request)
        self.update_instance_scores(instances, metric_response.instances_scores)
        self.set_global_score(instances, metric_response.global_score)
        yield from instances

    @staticmethod
    def create_metric_request(predictions, references, additional_inputs):
        instance_inputs = [
            InstanceInput(
                prediction=prediction,
                references=reference,
                additional_inputs=additional_input,
            )
            for prediction, reference, additional_input in zip(
                predictions, references, additional_inputs
            )
        ]
        return MetricRequest(instance_inputs=instance_inputs)

    def get_metric_response(self, metric_request: MetricRequest) -> MetricResponse:
        import requests

        response = requests.post(
            url=self.get_metric_url(),
            json=metric_request.to_dict(),
            headers={"Authorization": f"Bearer {self.api_key}"},
        )
        response.raise_for_status()
        response_json = response.json()
        return MetricResponse(**response_json)

    def disable_confidence_interval_calculation(self):
        """Confidence intervals are always disabled for RemoteMetric.

        No need to do anything.
        """
        pass

    def set_n_resamples(self, n_resample):
        """Since confidence intervals are always disabled for remote metrics, this is a no-op."""
        pass


def validate_subgroup_types(
    subgroup_scores_dict: Dict[str, List],
    control_subgroup_types: List[str],
    comparison_subgroup_types: List[str],
):
    """Validate a dict of subgroup type instance score lists, and subgroup type lists.

    Args:
        subgroup_scores_dict: dict where keys are subgroup types and values are lists of instance scores.
        control_subgroup_types: list of subgroup types (potential keys of subgroup_scores_dict) that are the control (baseline) group
        comparison_subgroup_types: list of subgroup types (potential keys of subgroup_scores_dict) that are the group
            to be compared to the control group.

    Returns:
        dict with all NaN scores removed; control_subgroup_types and comparison_subgroup_types will have non-unique elements removed
    """
    # note: subgroup_scores_dict is already a defaultdict of lists, so don't need to check that keys in control_ and comparison_subgroup_types exist in it
    # remove any NaNs
    subgroup_scores_dict.update(
        {
            subgroup_name: [score for score in score_list if not np.isnan(score)]
            for subgroup_name, score_list in subgroup_scores_dict.items()
        }
    )
    assert isinstance(
        control_subgroup_types, list
    ), "control_subgroup_types must be a list"
    assert isinstance(
        comparison_subgroup_types, list
    ), "comparison_subgroup_types must be a list"
    # make sure each list is unique, so that labels aren't double-counted
    control_subgroup_types = list(set(control_subgroup_types))
    comparison_subgroup_types = list(set(comparison_subgroup_types))

    return subgroup_scores_dict, control_subgroup_types, comparison_subgroup_types


def performance_drop_rate(
    subgroup_scores_dict: Dict[str, List],
    control_subgroup_types: List[str],
    comparison_subgroup_types: List[str],
):
    """Percentage decrease of mean performance on test elements relative to that on a baseline (control).

    from https://arxiv.org/pdf/2306.04528.pdf.

    Args:
        subgroup_scores_dict: dict where keys are subgroup types and values are lists of instance scores.
        control_subgroup_types: list of subgroup types (potential keys of subgroup_scores_dict) that are the control (baseline) group
        comparison_subgroup_types: list of subgroup types (potential keys of subgroup_scores_dict) that are the group
            to be compared to the control group.

    Returns:
        numeric PDR metric.
        If only one element (no test set) or the first is 0 (percentage change is undefined) return NaN
        otherwise, calculate PDR
    """
    (
        subgroup_scores_dict,
        control_subgroup_types,
        comparison_subgroup_types,
    ) = validate_subgroup_types(
        subgroup_scores_dict, control_subgroup_types, comparison_subgroup_types
    )

    # combine all scores from each label (if there are more than 1 in each group) into a list
    group_scores_list = [
        np.concatenate(
            [subgroup_scores_dict[subgroup_name] for subgroup_name in name_list]
        )
        for name_list in [control_subgroup_types, comparison_subgroup_types]
    ]
    if any(len(scores) == 0 for scores in group_scores_list):
        # no comparison can be made since there is not at least one score per type
        return np.nan
    control_mean = mean(group_scores_list[0])
    comparison_mean = mean(group_scores_list[1])
    if control_mean == 0:
        # return 0 if comparison is also 0
        if comparison_mean == 0:
            return 0
        return np.nan
    # otherwise, take the percentage change (which may also be 0)
    return 1 - comparison_mean / control_mean


def interpret_effect_size(x: float):
    """Return a string rule-of-thumb interpretation of an effect size value, as defined by Cohen/Sawilowsky.

    See https://en.wikipedia.org/wiki/Effect_size;
    Cohen, Jacob (1988). Statistical Power Analysis for the Behavioral Sciences; and
    Sawilowsky, S (2009). "New effect size rules of thumb". Journal of Modern Applied Statistical Methods. 8 (2): 467-474.

    Value has interpretation of
    - essentially 0 if |x| < 0.01
    - very small if 0.01 <= |x| < 0.2
    - small difference if 0.2 <= |x| < 0.5
    - a medium difference if 0.5 <= |x| < 0.8
    - a large difference if 0.8 <= |x| < 1.2
    - a very large difference if 1.2 <= |x| < 2.0
    - a huge difference if 2.0 <= |x|

    Args:
        x: float effect size value

    Returns:
        string interpretation
    """
    import pandas as pd

    # assign a label according to threshold of the absolute value
    return pd.cut(
        x=[np.abs(x)],
        right=False,
        bins=[-1, 0.01, 0.2, 0.5, 0.8, 1.2, 2.0, np.Inf],
        labels=[
            "essentially zero",
            "very small",
            "small",
            "medium",
            "large",
            "very large",
            "huge",
        ],
    )[0]


def normalized_cohens_h(
    subgroup_scores_dict: Dict[str, List],
    control_subgroup_types: List[str],
    comparison_subgroup_types: List[str],
    interpret=False,
):
    """Cohen's h effect size between two proportions, normalized to interval [-1,1].

    Allows for change-type metric when the baseline is 0 (percentage change, and thus PDR, is undefined)
    https://en.wikipedia.org/wiki/Cohen%27s_h

    Cohen's h effect size metric between two proportions p2 and p1 is 2 * (arcsin(sqrt(p2)) - arcsin(sqrt(p1))).
    h in -pi, pi, with +/-pi representing the largest increase/decrease (p1=0, p2=1), or (p1=1, p2=0).
    h=0 is no change. Unlike percentage change, h is defined even if the baseline (p1) is 0.
    Assumes the scores are in [0,1], either continuous or binary; hence taking the average of a group of scores yields a proportion..
    Calculates the change in the average of the other_scores relative to the average of the baseline_scores.    We rescale this to [-1,1] from [-pi,pi] for clarity, where +- 1 are the most extreme changes, and 0 is no change

    Interpretation: the original unscaled Cohen's h can be interpreted according to function interpret_effect_size

    Thus, the rule of interpreting the effect of the normalized value is to use the same thresholds divided by pi
        - essentially 0 if |norm h| < 0.0031831
        - very small if 0.0031831 <= |norm h| < 0.06366198
        - small difference if 0.06366198 <= |norm h| < 0.15915494
        - a medium difference if 0.15915494 <= |norm h| < 0.25464791
        - a large difference if 0.25464791 <= |norm h| < 0.38197186
        - a very large difference if 0.38197186 <= |norm h| < 0.63661977
        - a huge difference if 0.63661977 <= |norm h|
    Args:
        subgroup_scores_dict: dict where keys are subgroup types and values are lists of instance scores.
        control_subgroup_types: list of subgroup types (potential keys of subgroup_scores_dict) that are the control (baseline) group
        comparison_subgroup_types: list of subgroup types (potential keys of subgroup_scores_dict) that are the group
            to be compared to the control group.
        interpret: boolean, whether to interpret the significance of the score or not
    Returns:
        float score between -1 and 1, and a string interpretation if interpret=True
    """
    (
        subgroup_scores_dict,
        control_subgroup_types,
        comparison_subgroup_types,
    ) = validate_subgroup_types(
        subgroup_scores_dict, control_subgroup_types, comparison_subgroup_types
    )

    # requires scores to be in [0,1]
    for subgroup_name, score_list in subgroup_scores_dict.items():
        assert all(
            0 <= score <= 1 for score in score_list
        ), f"all {subgroup_name} scores must be in [0,1]"

    # combine all scores from each label (if there are more than 1 in each group) into a list
    group_scores_list = [
        np.concatenate(
            [subgroup_scores_dict[subgroup_name] for subgroup_name in name_list]
        )
        for name_list in [control_subgroup_types, comparison_subgroup_types]
    ]

    if any(len(scores) == 0 for scores in group_scores_list):
        # no comparison can be made since there is not at least one score per type
        h, norm_h = np.nan, np.nan
    else:
        control_mean = mean(group_scores_list[0])
        comparison_mean = mean(group_scores_list[1])
        h = 2 * (np.arcsin(np.sqrt(comparison_mean)) - np.arcsin(np.sqrt(control_mean)))
        norm_h = np.clip(a=h / np.pi, a_min=-1, a_max=1)

    if not interpret:
        return norm_h

    return norm_h, interpret_effect_size(h)


def normalized_hedges_g(
    subgroup_scores_dict: Dict[str, List[float]],
    control_subgroup_types: List[str],
    comparison_subgroup_types: List[str],
    interpret=False,
):
    """Hedge's g effect size between mean of two samples, normalized to interval [-1,1].  Better than Cohen's d for small sample sizes.

    Takes into account the variances within the samples, not just the means.

    Args:
        subgroup_scores_dict: dict where keys are subgroup types and values are lists of instance scores.
        control_subgroup_types: list of subgroup types (potential keys of subgroup_scores_dict) that are the control (baseline) group
        comparison_subgroup_types: list of subgroup types (potential keys of subgroup_scores_dict) that are the group
            to be compared to the control group.
        interpret: boolean, whether to interpret the significance of the score or not
    Returns:
        float score between -1 and 1, and a string interpretation if interpret=True
    """
    (
        subgroup_scores_dict,
        control_subgroup_types,
        comparison_subgroup_types,
    ) = validate_subgroup_types(
        subgroup_scores_dict, control_subgroup_types, comparison_subgroup_types
    )

    # combine all scores from each label (if there are more than 1 in each group) into a list
    group_scores_list = [
        np.concatenate(
            [subgroup_scores_dict[subgroup_name] for subgroup_name in name_list]
        )
        for name_list in [control_subgroup_types, comparison_subgroup_types]
    ]

    group_n = [len(scores) for scores in group_scores_list]
    if any(nn == 0 for nn in group_n) or all(nn <= 1 for nn in group_n):
        # if at least one sample size is 0 for one type, no comparison can be made at all
        # if both sample sizes are 1, then the denominator is undefined since divide by n1 + n2 - 2
        # so require at least one sample to have > 1 observation, and both to have >= 1.
        g, norm_g = np.nan, np.nan
    else:
        # otherwise, calculate the variances
        group_mean = [mean(scores) for scores in group_scores_list]
        # sample variance with 1 degree of freedom (denominator n-1); if n=1, return 0 since otherwise throws an error
        group_var = [
            0.0 if nn == 1 else np.var(scores, ddof=1)
            for scores, nn in zip(group_scores_list, group_n)
        ]
        var_total = sum([(nn - 1) * vv for vv, nn in zip(group_var, group_n)])
        pooled_sd = np.sqrt(var_total / (sum(group_n) - 2))

        max_absolute_value = 5
        gmd = float(group_mean[1] - group_mean[0])

        if gmd == 0:
            # if exactly the same, return 0
            g = 0.0
        else:
            try:
                g = gmd / pooled_sd
            except ZeroDivisionError:
                # return a large effect size to avoid explosion if there is zero variance
                g = np.sign(gmd) * max_absolute_value

        n = sum(group_n)
        if 3 < n < 50:
            # small sample adjustment see https://www.itl.nist.gov/div898/software/dataplot/refman2/auxillar/hedgeg.htm
            # the multiplier is 0 if n <= 3
            g *= ((n - 3) / (n - 2.25)) * np.sqrt((n - 2) / n)
        # clip it at a very large value so it doesn't become infinite if the variance (denominator) is very small or 0
        g = float(np.clip(a=g, a_min=-1 * max_absolute_value, a_max=max_absolute_value))
        norm_g = g / max_absolute_value

    if not interpret:
        return norm_g
    return norm_g, interpret_effect_size(g)


def mean_subgroup_score(
    subgroup_scores_dict: Dict[str, List], subgroup_types: List[str]
):
    """Return the mean instance score for a subset (possibly a single type) of variants (not a comparison).

    Args:
        subgroup_scores_dict: dict where keys are subgroup types and values are lists of instance scores.
        subgroup_types: the keys (subgroup types) for which the average will be computed.

    Returns:
        float score
    """
    subgroup_scores_dict, subgroup_types, _ = validate_subgroup_types(
        subgroup_scores_dict, subgroup_types, []
    )

    # combine all desired subgroup scores
    score_list = np.concatenate(
        [subgroup_scores_dict[subgroup_name] for subgroup_name in subgroup_types]
    )
    if len(score_list) == 0:
        # no scores to use
        return np.nan
    return mean(score_list)


# metrics using mean reduction
class GroupMeanAccuracy(Accuracy):
    reduction_map = {"group_mean": {"agg_func": ["mean", nan_mean, False]}}


class FixedGroupMeanAccuracy(Accuracy):
    # the same as GroupMeanAccuracy, except the groups are fixed and are resampled together
    reduction_map = {"group_mean": {"agg_func": ["mean", nan_mean, True]}}


# same as above, now using StringContainment
class GroupMeanStringContainment(StringContainment):
    reduction_map = {"group_mean": {"agg_func": ["mean", nan_mean, False]}}


class FixedGroupMeanStringContainment(StringContainment):
    # the same as GroupMeanStringContainment, except the groups are fixed and are resampled together
    reduction_map = {"group_mean": {"agg_func": ["mean", nan_mean, True]}}


# take only the (fixed) group mean of baseline or other (paraphrases) scores
class FixedGroupMeanBaselineAccuracy(Accuracy):
    subgroup_column = "variant_type"
    # take mean of "original" variants only
    reduction_map = {
        "group_mean": {
            "agg_func": [
                "mean_baseline",
                lambda scd: mean_subgroup_score(
                    subgroup_scores_dict=scd, subgroup_types=["original"]
                ),
                True,
            ],
        }
    }


class FixedGroupMeanParaphraseAccuracy(Accuracy):
    subgroup_column = "variant_type"
    # take mean of "paraphrase" variants only
    reduction_map = {
        "group_mean": {
            "agg_func": [
                "mean_paraphrase",
                lambda scd: mean_subgroup_score(
                    subgroup_scores_dict=scd, subgroup_types=["paraphrase"]
                ),
                True,
            ],
        }
    }


# same as above but using StringContainment
class FixedGroupMeanBaselineStringContainment(StringContainment):
    subgroup_column = "variant_type"
    # take mean of "original" variants only
    reduction_map = {
        "group_mean": {
            "agg_func": [
                "mean_baseline",
                lambda scd: mean_subgroup_score(
                    subgroup_scores_dict=scd, subgroup_types=["original"]
                ),
                True,
            ],
        }
    }


class FixedGroupMeanParaphraseStringContainment(StringContainment):
    subgroup_column = "variant_type"
    # take mean of "paraphrase" variants only
    reduction_map = {
        "group_mean": {
            "agg_func": [
                "mean_paraphrase",
                lambda scd: mean_subgroup_score(
                    subgroup_scores_dict=scd, subgroup_types=["paraphrase"]
                ),
                True,
            ],
        }
    }


# using PDR
class FixedGroupPDRParaphraseAccuracy(Accuracy):
    subgroup_column = "variant_type"
    reduction_map = {
        "group_mean": {
            "agg_func": [
                "pdr_paraphrase",
                lambda scd: performance_drop_rate(
                    subgroup_scores_dict=scd,
                    control_subgroup_types=["original"],
                    comparison_subgroup_types=["paraphrase"],
                ),
                True,
            ],
        }
    }


class FixedGroupPDRParaphraseStringContainment(StringContainment):
    subgroup_column = "variant_type"
    reduction_map = {
        "group_mean": {
            "agg_func": [
                "pdr_paraphrase",
                lambda scd: performance_drop_rate(
                    subgroup_scores_dict=scd,
                    control_subgroup_types=["original"],
                    comparison_subgroup_types=["paraphrase"],
                ),
                True,
            ],
        }
    }


class GroupMeanTokenOverlap(TokenOverlap):
    reduction_map = {
        "group_mean": {
            "agg_func": ["mean", nan_mean, False],
            "score_fields": ["f1", "precision", "recall"],
        }
    }


# using Cohens's h for proportions
class FixedGroupNormCohensHParaphraseAccuracy(Accuracy):
    subgroup_column = "variant_type"
    reduction_map = {
        "group_mean": {
            "agg_func": [
                "norm_cohens_h_paraphrase",
                lambda scd: normalized_cohens_h(
                    subgroup_scores_dict=scd,
                    control_subgroup_types=["original"],
                    comparison_subgroup_types=["paraphrase"],
                ),
                True,
            ],
        }
    }


class FixedGroupNormCohensHParaphraseStringContainment(StringContainment):
    subgroup_column = "variant_type"
    reduction_map = {
        "group_mean": {
            "agg_func": [
                "norm_cohens_h_paraphrase",
                lambda scd: normalized_cohens_h(
                    subgroup_scores_dict=scd,
                    control_subgroup_types=["original"],
                    comparison_subgroup_types=["paraphrase"],
                ),
                True,
            ],
        }
    }


# using Hedges' g (takes into account internal variation in group scores)
class FixedGroupNormHedgesGParaphraseAccuracy(Accuracy):
    subgroup_column = "variant_type"
    reduction_map = {
        "group_mean": {
            "agg_func": [
                "norm_hedges_g_paraphrase",
                lambda scd: normalized_hedges_g(
                    subgroup_scores_dict=scd,
                    control_subgroup_types=["original"],
                    comparison_subgroup_types=["paraphrase"],
                ),
                True,
            ],
        }
    }


class FixedGroupNormHedgesGParaphraseStringContainment(StringContainment):
    subgroup_column = "variant_type"
    reduction_map = {
        "group_mean": {
            "agg_func": [
                "norm_hedges_g_paraphrase",
                lambda scd: normalized_hedges_g(
                    subgroup_scores_dict=scd,
                    control_subgroup_types=["original"],
                    comparison_subgroup_types=["paraphrase"],
                ),
                True,
            ],
        }
    }


# for above metrics, take absolute value of group score first; this measures variation in either direction
class FixedGroupAbsvalNormCohensHParaphraseAccuracy(Accuracy):
    subgroup_column = "variant_type"
    reduction_map = {
        "group_mean": {
            "agg_func": [
                "absval_norm_cohens_h_paraphrase",
                lambda scd: np.abs(
                    normalized_cohens_h(
                        subgroup_scores_dict=scd,
                        control_subgroup_types=["original"],
                        comparison_subgroup_types=["paraphrase"],
                    )
                ),
                True,
            ],
        }
    }


class FixedGroupAbsvalNormCohensHParaphraseStringContainment(StringContainment):
    subgroup_column = "variant_type"
    reduction_map = {
        "group_mean": {
            "agg_func": [
                "absval_norm_cohens_h_paraphrase",
                lambda scd: np.abs(
                    normalized_cohens_h(
                        subgroup_scores_dict=scd,
                        control_subgroup_types=["original"],
                        comparison_subgroup_types=["paraphrase"],
                    )
                ),
                True,
            ],
        }
    }


class FixedGroupAbsvalNormHedgesGParaphraseAccuracy(Accuracy):
    subgroup_column = "variant_type"
    reduction_map = {
        "group_mean": {
            "agg_func": [
                "absval_norm_hedges_g_paraphrase",
                lambda scd: np.abs(
                    normalized_hedges_g(
                        subgroup_scores_dict=scd,
                        control_subgroup_types=["original"],
                        comparison_subgroup_types=["paraphrase"],
                    )
                ),
                True,
            ],
        }
    }


class FixedGroupAbsvalNormHedgesGParaphraseStringContainment(StringContainment):
    subgroup_column = "variant_type"
    reduction_map = {
        "group_mean": {
            "agg_func": [
                "absval_norm_hedges_g_paraphrase",
                lambda scd: np.abs(
                    normalized_hedges_g(
                        subgroup_scores_dict=scd,
                        control_subgroup_types=["original"],
                        comparison_subgroup_types=["paraphrase"],
                    )
                ),
                True,
            ],
        }
    }


class BinaryMaxF1(F1Binary):
    """Calculate the maximal F1 and the decision threshold that achieves it for a binary task with float predictions."""

    main_score = "max_f1_binary"
    prediction_type = str
    single_reference_per_prediction = True

    def compute(
        self,
        references: List[List[str]],
        predictions: List[List[str]],
        task_data: List[Dict],
    ) -> dict:
        float_predictions = [to_float_or_default(p) for p in predictions]

        best_thr = -1
        best_f1 = -1
        thrs = {round(fp, 3) for fp in float_predictions}
        for thr in thrs:
            new_predictions = [
                "1" if float_prediction >= thr else "0"
                for float_prediction in float_predictions
            ]
            f1 = super().compute(references, new_predictions, task_data)[
                self.main_score
            ]
            if f1 > best_f1:
                best_f1 = f1
                best_thr = thr

        return {self.main_score: best_f1, "best_thr_maxf1": best_thr}


class BinaryAccuracy(InstanceMetric):
    """Calculate accuracy for a binary task, using 0.5 as the threshold in the case of float predictions."""

    reduction_map = {"mean": ["accuracy_binary"]}
    main_score = "accuracy_binary"
    ci_scores = ["accuracy_binary"]
    pos_classes = {"1", "1.0", "yes", "true"}
    threshold = 0.5

    prediction_type = "str"
    single_reference_per_prediction = True

    def compute(
        self, references: List[Any], prediction: Any, task_data: List[Dict]
    ) -> dict:
        float_prediction = to_float_or_default(prediction)
        prediction = str(int(float_prediction > self.threshold))
        references = ["1"] if references[0].lower() in self.pos_classes else ["0"]

        result = {self.main_score: float([prediction] == references)}
        result["score"] = result[self.main_score]
        result["score_name"] = self.main_score
        return result


class BinaryMaxAccuracy(GlobalMetric):
    """Calculate the maximal accuracy and the decision threshold that achieves it for a binary task with float predictions."""

    process_single_instances = False
    main_score = "max_accuracy_binary"
    pos_classes = {"1", "1.0", "yes", "true"}

    prediction_type = "str"
    single_reference_per_prediction = True

    def compute(
        self,
        references: List[List[str]],
        predictions: List[str],
        task_data: List[Dict],
    ) -> dict:
        float_predictions = [to_float_or_default(p) for p in predictions]
        references = [
            ["1"] if r[0].lower() in self.pos_classes else ["0"] for r in references
        ]

        # Sticking to the test >= thr, accuracy induced by threshold thr is the number of float predictions
        # that pass the test (are >= thr) and are paired with reference "1" plus the number of float predictions that
        # fail the test (are < thr) and are paired with reference "0".
        # A given threshold thr induces the same partition over the float predictions into passing and failing
        # as threshold thr' induces, with thr' being the smallest among the ones passing the test of thr.
        # Hence, we only need to review thresholds being float predictions, plus a threshold being larger than
        # the largest float predictions, to induce the partition into all-failing , none-passing.

        fp = [
            (float_predictions[i], i, -1 if references[i][0] == "1" else +1)
            for i in range(len(float_predictions))
        ]
        fp.sort()
        # each triplet above: float-prediction f; f's ordinal position in float_predictions, which is also
        # a means to obtain distinct triplets; and: the change in number of predictions that the test sends
        # to the reference they are paired with, a change implied by a move of thr that transfers f
        # from the set of passing the test to the set of failing it.

        rightmost_thr = 1.0 if fp[-1][0] < 1 else fp[-1][0] + 0.01
        # trying to be esthetic, have the threshold within [0,1], although this is not a requirement,
        # and even the float predictions are not guaranteed to be within the range [0,1]

        current_thr = fp[0][0]
        # partition float_predictions into all-passing, none-failing
        current_acc = sum(r[0] == "1" for r in references)
        # number of predictions that thr sends to the reference they are paired with

        best_acc = current_acc
        best_thr = current_thr

        i = 0
        while (i < len(predictions)) and (best_acc < len(predictions)):
            # best_acc can not exceed len(predictions)
            delta = fp[i][2]
            i += 1
            while i < len(predictions) and fp[i][0] <= fp[i - 1][0]:
                delta += fp[i][2]
                i += 1
            current_acc += delta
            if current_acc > best_acc:
                best_acc = current_acc
                best_thr = fp[i][0] if i < len(predictions) else rightmost_thr

        return {
            self.main_score: float(best_acc) / len(predictions),
            "best_thr_max_acc": best_thr,
        }


######################
# RerankRecallMetric #


def pytrec_eval_at_k(results, qrels, at_k, metric_name):
    import pandas as pd
    import pytrec_eval

    metric = {}

    for k in at_k:
        metric[f"{metric_name}@{k}"] = 0.0

    metric_string = f"{metric_name}." + ",".join([str(k) for k in at_k])
    # print('metric_string = ', metric_string)
    evaluator = pytrec_eval.RelevanceEvaluator(
        qrels, {"ndcg", metric_string}
    )  # {map_string, ndcg_string, recall_string, precision_string})
    scores = evaluator.evaluate(results)
    scores = pd.DataFrame(scores).transpose()

    keys = []
    column_map = {}
    for k in at_k:
        keys.append(f"{metric_name}_{k}")
        column_map[f"{metric_name}_{k}"] = k
    scores[keys].rename(columns=column_map)

    return scores


class RerankRecall(GlobalMetric):
    """RerankRecall: measures the quality of reranking with respect to ground truth ranking scores.

    This metric measures ranking performance across a dataset.  The
    references for a query will have a score of 1 for the gold passage
    and 0 for all other passages.  The model returns scores in [0,1]
    for each passage,query pair.  This metric measures recall at k by
    testing that the predicted score for the gold passage,query pair
    is at least the k'th highest for all passages for that query.  A
    query receives 1 if so, and 0 if not.  The 1's and 0's are
    averaged across the dataset.

    query_id_field selects the field containing the query id for an instance.
    passage_id_field selects the field containing the passage id for an instance.
    at_k selects the value of k used to compute recall.

    """

    main_score = "recall_at_5"
    query_id_field: str = "query_id"
    passage_id_field: str = "passage_id"
    at_k: List[int] = [1, 2, 5]

    # This doesn't seem to make sense
    n_resamples = None

    _requirements_list: List[str] = ["pandas", "pytrec_eval"]

    def compute(
        self,
        references: List[List[str]],
        predictions: List[str],
        task_data: List[Dict],
    ):
        # Collect relevance score and ref per query/passage pair
        results = {}
        qrels = {}
        for ref, pred, data in zip(references, predictions, task_data):
            qid = data[self.query_id_field]
            pid = data[self.passage_id_field]
            if qid not in results:
                results[qid] = {}
                qrels[qid] = {}
            # Convert string-wrapped float to regular float
            try:
                results[qid][pid] = float(pred)
            except ValueError:
                # Card testing feeds nonnumeric values in, so catch that.
                results[qid][pid] = np.nan

            # There's always a single reference per pid/qid pair
            qrels[qid][pid] = int(ref[0])

        # Compute recall @ 5
        scores = pytrec_eval_at_k(results, qrels, self.at_k, "recall")
        # print(scores.describe())
        # pytrec returns numpy float32
        return {
            f"recall_at_{i}": float(scores[f"recall_{i}"].mean()) for i in self.at_k
        }


KO_ERROR_MESSAGE = """

Additional dependencies required. To install them, run:
`pip install "sacrebleu[ko]"`.

For MacOS: If error on 'mecab-config' show up during installation ], one should run:

`brew install mecab`
`pip install "sacrebleu[ko]"`

"""


class NormalizedSacrebleu(HuggingfaceMetric):
    hf_metric_name = "sacrebleu"
    hf_main_score = "score"
    prediction_type = "str"
    main_score = "sacrebleu"
    scale = 100.0
    scaled_fields = ["sacrebleu", "precisions"]
    hf_additional_input_fields_pass_one_value = ["tokenize"]
    _requirements_list = {
        "mecab_ko": KO_ERROR_MESSAGE,
        "mecab_ko_dic": KO_ERROR_MESSAGE,
    }<|MERGE_RESOLUTION|>--- conflicted
+++ resolved
@@ -2188,23 +2188,6 @@
         targets = []
         for prediction, instance_references in zip(predictions, references):
             for instance_reference in instance_references:
-<<<<<<< HEAD
-                if "%s" in self.perplexity_prompt:
-                    source = self.perplexity_prompt % instance_reference
-                else:
-                    source = f"{self.perplexity_prompt} {instance_reference}"
-                sources.append(source)
-                targets.append(prediction)
-
-        from transformers import AutoConfig
-
-        config = AutoConfig.from_pretrained(self.model_name, trust_remote_code=True)
-        lm = (
-            self.EncoderDecoderLM(model_name=self.model_name)
-            if config.is_encoder_decoder is True
-            else self.DecoderOnlyLM(model_name=self.model_name)
-        )
-=======
                 sources.append(
                     self.Template.apply(
                         self.source_template,
@@ -2219,7 +2202,6 @@
                         reference=instance_reference,
                     )
                 )
->>>>>>> 007ab840
 
         # compute P(Q|P) and store in queue
         scores = self.lm.compute_lm(
@@ -2273,12 +2255,9 @@
                 self.model_class().from_pretrained(self.model_name).to(self.device)
             )
             self.tokenizer = AutoTokenizer.from_pretrained(self.model_name)
-<<<<<<< HEAD
             if self.tokenizer.pad_token_id is None:
                 self.tokenizer.pad_token_id = self.tokenizer.eos_token_id
-=======
             self.single_token_mode = single_token_mode
->>>>>>> 007ab840
 
         def compute_lm(
             self, source: List[str], target: List[str], batch_size: int
