import csv
import io
import json
from abc import abstractmethod
from typing import Any, Dict, List, Union

from .dataclass import AbstractField, Field
from .operators import InstanceFieldOperator
from .settings_utils import get_constants
from .type_utils import isoftype, to_type_string
from .types import (
<<<<<<< HEAD
    Audio,
=======
    Conversation,
>>>>>>> 69aa5ccb
    Dialog,
    Document,
    Image,
    MultiDocument,
    Number,
    SQLDatabase,
    Table,
    Tool,
    ToolCall,
    Video,
)

constants = get_constants()


class Serializer(InstanceFieldOperator):
    def process_instance_value(self, value: Any, instance: Dict[str, Any]) -> str:
        return self.serialize(value, instance)

    @abstractmethod
    def serialize(self, value: Any, instance: Dict[str, Any]) -> str:
        pass


class DefaultSerializer(Serializer):
    def serialize(self, value: Any, instance: Dict[str, Any]) -> str:
        return str(value)


class SingleTypeSerializer(InstanceFieldOperator):
    serialized_type: object = AbstractField()

    def process_instance_value(self, value: Any, instance: Dict[str, Any]) -> str:
        if not isoftype(value, self.serialized_type):
            raise ValueError(
                f"SingleTypeSerializer for type {self.serialized_type} should get this type. got {to_type_string(value)}"
            )
        return self.serialize(value, instance)


class DefaultListSerializer(Serializer):
    def serialize(self, value: Any, instance: Dict[str, Any]) -> str:
        if isinstance(value, list):
            return ", ".join(str(item) for item in value)
        return str(value)


class ListSerializer(SingleTypeSerializer):
    serialized_type = list

    def serialize(self, value: Any, instance: Dict[str, Any]) -> str:
        return ", ".join(str(item) for item in value)


class DictAsJsonSerializer(SingleTypeSerializer):
    serialized_type = dict

    def serialize(self, value: Any, instance: Dict[str, Any]) -> str:
        return json.dumps(value)


class DialogSerializer(SingleTypeSerializer):
    serialized_type = Dialog

    def serialize(self, value: Dialog, instance: Dict[str, Any]) -> str:
        # Convert the Dialog into a string representation, typically combining roles and content
        turns = []
        for turn in value:
            turn_str = f"{turn['role']}: "
            if "content" in turn:
                turn_str += str(turn["content"])
            if "tool_calls" in turn:
                turn_str += "\n" + json.dumps(turn["tool_calls"])
            turns.append(turn_str)
        return "\n".join(turns)


class ConversationSerializer(DialogSerializer):
    serialized_type = Conversation

    def serialize(self, value: Conversation, instance: Dict[str, Any]) -> str:
        return super().serialize(value["dialog"], instance)


class NumberSerializer(SingleTypeSerializer):
    serialized_type = Number

    def serialize(self, value: Number, instance: Dict[str, Any]) -> str:
        # Check if the value is an integer or a float
        if isinstance(value, int):
            return str(value)
        # For floats, format to one decimal place
        if isinstance(value, float):
            return f"{value:.1f}"
        raise ValueError("Unsupported type for NumberSerializer")


class NumberQuantizingSerializer(NumberSerializer):
    serialized_type = Number
    quantum: Union[float, int] = 0.1

    def serialize(self, value: Number, instance: Dict[str, Any]) -> str:
        if isoftype(value, Number):
            quantized_value = round(value / self.quantum) / (1 / self.quantum)
            if isinstance(self.quantum, int):
                quantized_value = int(quantized_value)
            return str(quantized_value)
        raise ValueError("Unsupported type for NumberSerializer")


class TableSerializer(SingleTypeSerializer):
    serialized_type = Table

    def serialize(self, value: Table, instance: Dict[str, Any]) -> str:
        output = io.StringIO()
        writer = csv.writer(output, lineterminator="\n")

        # Write the header and rows to the CSV writer
        writer.writerow(value["header"])
        writer.writerows(value["rows"])

        # Retrieve the CSV string
        return output.getvalue().strip()


class ImageSerializer(SingleTypeSerializer):
    serialized_type = Image

    def serialize(self, value: Image, instance: Dict[str, Any]) -> str:
        if "media" not in instance:
            instance["media"] = {}
        if "images" not in instance["media"]:
            instance["media"]["images"] = []
        idx = len(instance["media"]["images"])
        instance["media"]["images"].append(
            {"image": value["image"], "format": value["format"]}
        )
        value["image"] = f"media/images/{idx}"
        return f'<{constants.image_tag} src="media/images/{idx}">'

class AudioSerializer(SingleTypeSerializer):
    serialized_type = Audio

    def serialize(self, value: Audio, instance: Dict[str, Any]) -> str:
        if "media" not in instance:
            instance["media"] = {}
        if "audios" not in instance["media"]:
            instance["media"]["audios"] = []
        idx = len(instance["media"]["audios"])
        instance["media"]["audios"].append(
            {"audio": value["audio"]}
        )
        value["audio"] = f"media/audios/{idx}"
        return f'<{constants.audio_tag} src="media/audios/{idx}">'

class VideoSerializer(ImageSerializer):
    serialized_type = Video

    def serialize(self, value: Video, instance: Dict[str, Any]) -> str:
        serialized_images = []
        for image in value:
            image = super().serialize(image, instance)
            serialized_images.append(image)
        return "".join(serialized_images)


class DocumentSerializer(SingleTypeSerializer):
    serialized_type = Document

    def serialize(self, value: Document, instance: Dict[str, Any]) -> str:
        return f"# {value['title']}\n\n{value['body']}"


class MultiDocumentSerializer(DocumentSerializer):
    serialized_type = MultiDocument

    def serialize(self, value: MultiDocument, instance: Dict[str, Any]) -> str:
        documents = []
        for document in value:
            documents.append(super().serialize(document, instance))
        return "\n\n".join(documents)


class ToolsSerializer(SingleTypeSerializer):
    serialized_type = List[Tool]

    def serialize(self, value: List[Tool], instance: Dict[str, Any]) -> str:
        if "__tools__" not in instance:
            instance["__tools__"] = []
        tool = []
        for tool in value:
            instance["__tools__"].append({"type": "function", "function": tool})
        return json.dumps(instance["__tools__"], indent=4)


class ToolCallSerializer(SingleTypeSerializer):
    serialized_type = ToolCall

    def serialize(self, value: ToolCall, instance: Dict[str, Any]) -> str:
        return json.dumps(value)


class MultiTypeSerializer(Serializer):
    serializers: List[SingleTypeSerializer] = Field(
        default_factory=lambda: [
            DocumentSerializer(),
            ToolCallSerializer(),
            DialogSerializer(),
            MultiDocumentSerializer(),
            ImageSerializer(),
            VideoSerializer(),
            TableSerializer(),
            ToolsSerializer(),
            DialogSerializer(),
        ]
    )

    def verify(self):
        super().verify()
        self._verify_serializers(self.serializers)

    def _verify_serializers(self, serializers):
        if not isoftype(serializers, List[SingleTypeSerializer]):
            raise ValueError(
                "MultiTypeSerializer requires the list of serializers to be List[SingleTypeSerializer]."
            )

    def add_serializers(self, serializers: List[SingleTypeSerializer]):
        self._verify_serializers(serializers)
        self.serializers = serializers + self.serializers

    def serialize(self, value: Any, instance: Dict[str, Any]) -> Any:
        for serializer in self.serializers:
            if isoftype(value, serializer.serialized_type):
                return serializer.serialize(value, instance)

        return str(value)


class SQLDatabaseAsSchemaSerializer(SingleTypeSerializer):
    """Serializes a database schema into a string representation."""

    serialized_type = SQLDatabase

    def serialize(self, value: SQLDatabase, instance: Dict[str, Any]) -> str:
        from .text2sql_utils import get_db_connector

        connector = get_db_connector(value["db_type"])(value)
        return connector.get_table_schema()<|MERGE_RESOLUTION|>--- conflicted
+++ resolved
@@ -9,11 +9,8 @@
 from .settings_utils import get_constants
 from .type_utils import isoftype, to_type_string
 from .types import (
-<<<<<<< HEAD
     Audio,
-=======
     Conversation,
->>>>>>> 69aa5ccb
     Dialog,
     Document,
     Image,
@@ -154,6 +151,7 @@
         value["image"] = f"media/images/{idx}"
         return f'<{constants.image_tag} src="media/images/{idx}">'
 
+
 class AudioSerializer(SingleTypeSerializer):
     serialized_type = Audio
 
@@ -163,11 +161,10 @@
         if "audios" not in instance["media"]:
             instance["media"]["audios"] = []
         idx = len(instance["media"]["audios"])
-        instance["media"]["audios"].append(
-            {"audio": value["audio"]}
-        )
+        instance["media"]["audios"].append({"audio": value["audio"]})
         value["audio"] = f"media/audios/{idx}"
         return f'<{constants.audio_tag} src="media/audios/{idx}">'
+
 
 class VideoSerializer(ImageSerializer):
     serialized_type = Video
