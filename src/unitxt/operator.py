import re
from abc import abstractmethod
from dataclasses import field
from typing import Any, Dict, Generator, List, Optional, Union

from .artifact import Artifact
from .dataclass import InternalField, NonPositionalField
from .stream import GeneratorStream, MultiStream, Stream
from .utils import is_module_available


class Operator(Artifact):
    pass


class PackageRequirementsMixin(Artifact):
    """Base class used to automatically check for the existence of required python dependencies for an artifact (e.g. Operator or Metric).

    The _requirement list is either a list of required packages
    (e.g. ["torch","sentence_transformers"]) or a dictionary between required packages
    and detailed installation instructions on how how to install each package.
    (e.g. {"torch" : "Install Torch using `pip install torch`", "sentence_transformers" : Install Sentence Transformers using `pip install sentence-transformers`})
    Note that the package names should be specified as they are used in the python import statement for the package.
    """

    _requirements_list: Union[List[str], Dict[str, str]] = InternalField(
        default_factory=list
    )

    def verify(self):
        super().verify()
        self.check_missing_requirements()

    def check_missing_requirements(self, requirements=None):
        if requirements is None:
            requirements = self._requirements_list
        if isinstance(requirements, List):
            requirements = {package: "" for package in requirements}

        missing_packages = []
        installation_instructions = []
        for package, installation_instruction in requirements.items():
            if not is_module_available(package):
                missing_packages.append(package)
                installation_instructions.append(installation_instruction)
        if missing_packages:
            raise MissingRequirementsError(
                self.__class__.__name__, missing_packages, installation_instructions
            )


class MissingRequirementsError(Exception):
    def __init__(self, class_name, missing_packages, installation_instructions):
        self.class_name = class_name
        self.missing_packages = missing_packages
        self.installation_instruction = installation_instructions
        self.message = (
            f"{self.class_name} requires the following missing package(s): {', '.join(self.missing_packages)}. "
            + "\n".join(self.installation_instruction)
        )
        super().__init__(self.message)


class OperatorError(Exception):
    def __init__(self, exception: Exception, operators: List[Operator]):
        super().__init__(
            "This error was raised by the following operators: "
            + ",\n".join([str(operator) for operator in operators])
            + "."
        )
        self.exception = exception
        self.operators = operators

    @classmethod
    def from_operator_error(cls, exception: Exception, operator: Operator):
        return cls(exception.exception, [*exception.operators, operator])

    @classmethod
    def from_exception(cls, exception: Exception, operator: Operator):
        return cls(exception, [operator])


class StreamingOperator(Operator, PackageRequirementsMixin):
    """Base class for all stream operators in the streaming model.

    Stream operators are a key component of the streaming model and are responsible for processing continuous data streams.
    They perform operations such as transformations, aggregations, joins, windowing and more on these streams.
    There are several types of stream operators, including source operators, processing operators, etc.

    As a `StreamingOperator`, this class is responsible for performing operations on a stream, and must be implemented by all other specific types of stream operators in the system.
    When called, a `StreamingOperator` must return a MultiStream.

    As a subclass of `Artifact`, every `StreamingOperator` can be saved in a catalog for further usage or reference.

    """

    @abstractmethod
    def __call__(self, streams: Optional[MultiStream] = None) -> MultiStream:
        """Abstract method that performs operations on the stream.

        Args:
            streams (Optional[MultiStream]): The input MultiStream, which can be None.

        Returns:
            MultiStream: The output MultiStream resulting from the operations performed on the input.
        """


class SideEffectOperator(StreamingOperator):
    """Base class for operators that does not affect the stream."""

    def __call__(self, streams: Optional[MultiStream] = None) -> MultiStream:
        self.process()
        return streams

    @abstractmethod
    def process() -> None:
        pass


class SourceOperator(StreamingOperator):
    """A class representing a source operator in the streaming system.

    A source operator is responsible for generating the data stream from some source, such as a database or a file.
    This is the starting point of a stream processing pipeline.
    The `SourceOperator` class is a type of `SourceOperator`, which is a special type of `StreamingOperator`
    that generates an output stream but does not take any input streams.

    When called, a `SourceOperator` invokes its `process` method, which should be implemented by all subclasses
    to generate the required `MultiStream`.

    """

    caching: bool = NonPositionalField(default=None)

    def __call__(self, multi_stream: Optional[MultiStream] = None) -> MultiStream:
        multi_stream = self.process()
        if self.caching is not None:
            multi_stream.set_caching(self.caching)
        return multi_stream

    @abstractmethod
    def process(self) -> MultiStream:
        pass


class StreamInitializerOperator(SourceOperator):
    """A class representing a stream initializer operator in the streaming system.

    A stream initializer operator is a special type of `SourceOperator` that is capable of taking parameters during the stream generation process. This can be useful in situations where the stream generation process needs to be customized or configured based on certain parameters.

    When called, a `StreamInitializerOperator` invokes its `process` method, passing any supplied arguments and keyword arguments. The `process` method should be implemented by all subclasses to generate the required `MultiStream` based on the given arguments and keyword arguments.

    """

    caching: bool = NonPositionalField(default=None)

    def __call__(self, *args, **kwargs) -> MultiStream:
        multi_stream = self.process(*args, **kwargs)
        if self.caching is not None:
            multi_stream.set_caching(self.caching)
        return self.process(*args, **kwargs)

    @abstractmethod
    def process(self, *args, **kwargs) -> MultiStream:
        pass


def instance_generator(instance):
    yield instance


def stream_single(instance: Dict[str, Any]) -> Stream:
    return GeneratorStream(
        generator=instance_generator, gen_kwargs={"instance": instance}
    )


class MultiStreamOperator(StreamingOperator):
    """A class representing a multi-stream operator in the streaming system.

    A multi-stream operator is a type of `StreamingOperator` that operates on an entire MultiStream object at once. It takes a `MultiStream` as input and produces a `MultiStream` as output. The `process` method should be implemented by subclasses to define the specific operations to be performed on the input `MultiStream`.
    """

    caching: bool = NonPositionalField(default=None)

    def __call__(self, multi_stream: Optional[MultiStream] = None) -> MultiStream:
        self.before_process_multi_stream()
        result = self._process_multi_stream(multi_stream)
        if self.caching is not None:
            result.set_caching(self.caching)
        return result

    def before_process_multi_stream(self):
        pass

    def _process_multi_stream(
        self, multi_stream: Optional[MultiStream] = None
    ) -> MultiStream:
        result = self.process(multi_stream)
        assert isinstance(
            result, MultiStream
        ), "MultiStreamOperator must return a MultiStream"
        return result

    @abstractmethod
    def process(self, multi_stream: MultiStream) -> MultiStream:
        pass

    def process_instance(self, instance, stream_name="tmp"):
        instance = self.verify_instance(instance)
        multi_stream = MultiStream({stream_name: stream_single(instance)})
        processed_multi_stream = self(multi_stream)
        return next(iter(processed_multi_stream[stream_name]))


class StreamOperator(MultiStreamOperator):
    """A class representing a single-stream operator in the streaming system.

    A single-stream operator is a type of `MultiStreamOperator` that operates on individual
    `Stream` objects within a `MultiStream`. It iterates through each `Stream` in the `MultiStream`
    and applies the `process` method.
    The `process` method should be implemented by subclasses to define the specific operations
    to be performed on each `Stream`.

    """

    apply_to_streams: List[str] = NonPositionalField(
        default=None
    )  # None apply to all streams
    dont_apply_to_streams: List[str] = NonPositionalField(default=None)

    def _process_multi_stream(self, multi_stream: MultiStream) -> MultiStream:
        result = {}
        for stream_name, stream in multi_stream.items():
            if self._is_should_be_processed(stream_name):
                stream = self._process_single_stream(stream, stream_name)
            else:
                stream = stream
            assert isinstance(stream, Stream), "StreamOperator must return a Stream"
            result[stream_name] = stream

        return MultiStream(result)

    def _process_single_stream(
        self, stream: Stream, stream_name: Optional[str] = None
    ) -> Stream:
        return GeneratorStream(
            self._process_stream,
            gen_kwargs={"stream": stream, "stream_name": stream_name},
        )

    def _is_should_be_processed(self, stream_name):
        if (
            self.apply_to_streams is not None
            and self.dont_apply_to_streams is not None
            and stream_name in self.apply_to_streams
            and stream_name in self.dont_apply_to_streams
        ):
            raise ValueError(
                f"Stream '{stream_name}' can be in either apply_to_streams or dont_apply_to_streams not both."
            )

        return (
            self.apply_to_streams is None or stream_name in self.apply_to_streams
        ) and (
            self.dont_apply_to_streams is None
            or stream_name not in self.dont_apply_to_streams
        )

    def _process_stream(
        self, stream: Stream, stream_name: Optional[str] = None
    ) -> Generator:
        yield from self.process(stream, stream_name)

    @abstractmethod
    def process(self, stream: Stream, stream_name: Optional[str] = None) -> Generator:
        pass

    def process_instance(self, instance, stream_name="tmp"):
        instance = self.verify_instance(instance)
        processed_stream = self._process_single_stream(
            stream_single(instance), stream_name
        )
        return next(iter(processed_stream))


class SingleStreamOperator(StreamOperator):
    pass


class PagedStreamOperator(StreamOperator):
    """A class representing a paged-stream operator in the streaming system.

    A paged-stream operator is a type of `StreamOperator` that operates on a page of instances
    in a `Stream` at a time, where a page is a subset of instances.
    The `process` method should be implemented by subclasses to define the specific operations
    to be performed on each page.

    Args:
        page_size (int): The size of each page in the stream. Defaults to 1000.
    """

    page_size: int = 1000

    def _process_stream(
        self, stream: Stream, stream_name: Optional[str] = None
    ) -> Generator:
        page = []
        for instance in stream:
            page.append(instance)
            if len(page) >= self.page_size:
                yield from self.process(page, stream_name)
                page = []
        yield from self._process_page(page, stream_name)

    def _process_page(
        self, page: List[Dict], stream_name: Optional[str] = None
    ) -> Generator:
        yield from self.process(page, stream_name)

    @abstractmethod
    def process(self, page: List[Dict], stream_name: Optional[str] = None) -> Generator:
        pass

    def process_instance(self, instance, stream_name="tmp"):
        instance = self.verify_instance(instance)
        processed_stream = self._process_page([instance], stream_name)
        return next(iter(processed_stream))


class SingleStreamReducer(StreamingOperator):
    """A class representing a single-stream reducer in the streaming system.

    A single-stream reducer is a type of `StreamingOperator` that operates on individual `Stream` objects within a `MultiStream` and reduces each `Stream` to a single output value. The `process` method should be implemented by subclasses to define the specific reduction operation to be performed on each `Stream`.
    """

    def __call__(self, multi_stream: Optional[MultiStream] = None) -> Dict[str, Any]:
        result = {}
        for stream_name, stream in multi_stream.items():
            stream = self.process(stream)
            result[stream_name] = stream

        return result

    @abstractmethod
    def process(self, stream: Stream) -> Stream:
        pass


class InstanceOperator(StreamOperator):
    """A class representing a stream instance operator in the streaming system.

    A stream instance operator is a type of `StreamOperator` that operates on individual instances within a `Stream`. It iterates through each instance in the `Stream` and applies the `process` method. The `process` method should be implemented by subclasses to define the specific operations to be performed on each instance.
    """

    def _process_stream(
        self, stream: Stream, stream_name: Optional[str] = None
    ) -> Generator:
        try:
            _index = None
            for _index, instance in enumerate(stream):
                yield self._process_instance(instance, stream_name)
        except Exception as e:
            if _index is None:
                raise e
            else:
                raise ValueError(
                    f"Error processing instance '{_index}' from stream '{stream_name}' in {self.__class__.__name__} due to: {e}"
                ) from e

    def _process_instance(
        self, instance: Dict[str, Any], stream_name: Optional[str] = None
    ) -> Dict[str, Any]:
        instance = self.verify_instance(instance)
        return self.process(instance, stream_name)

    @abstractmethod
    def process(
        self, instance: Dict[str, Any], stream_name: Optional[str] = None
    ) -> Dict[str, Any]:
        pass

    def process_instance(self, instance, stream_name="tmp"):
        return self._process_instance(instance, stream_name)


class StreamInstanceOperator(InstanceOperator):
    pass


class InstanceOperatorValidator(InstanceOperator):
    """A class representing a stream instance operator validator in the streaming system.

    A stream instance operator validator is a type of `InstanceOperator` that includes a validation step. It operates on individual instances within a `Stream` and validates the result of processing each instance.
    """

    @abstractmethod
    def validate(self, instance):
        pass

    def _process_stream(
        self, stream: Stream, stream_name: Optional[str] = None
    ) -> Generator:
        iterator = iter(stream)
        try:
            first_instance = next(iterator)
        except StopIteration as e:
            raise StopIteration(f"Stream '{stream_name}' is empty") from e
        result = self._process_instance(first_instance, stream_name)
        self.validate(result)
        yield result
        yield from (
            self._process_instance(instance, stream_name) for instance in iterator
        )


<<<<<<< HEAD
class InstanceOperator(Artifact):
    """A class representing an instance operator in the streaming system.

    An instance operator is a type of `Artifact` that operates on a single instance (represented as a dict) at a time. It takes an instance as input and produces a transformed instance as output.
    """

    def __call__(self, data: dict) -> dict:
        data = self.verify_instance(data)
        return self.process(data)

    @abstractmethod
    def process(self, data: dict) -> dict:
        pass


=======
>>>>>>> 3fab283f
class BaseFieldOperator(Artifact):
    """A class representing a field operator in the streaming system.

    A field operator is a type of `Artifact` that operates on a single field within an instance. It takes an instance and a field name as input, processes the field, and updates the field in the instance with the processed value.
    """

    def __call__(self, data: Dict[str, Any], field: str) -> dict:
        data = self.verify_instance(data)
        value = self.process(data[field])
        data[field] = value
        return data

    @abstractmethod
    def process(self, value: Any) -> Any:
        pass


class InstanceOperatorWithMultiStreamAccess(StreamingOperator):
    """A class representing an instance operator with global access in the streaming system.

    An instance operator with global access is a type of `StreamingOperator` that operates on individual instances within a `Stream` and can also access other streams.
    It uses the `accessible_streams` attribute to determine which other streams it has access to.
    In order to make this efficient and to avoid qudratic complexity, it caches the accessible streams by default.
    """

    def __call__(self, multi_stream: Optional[MultiStream] = None) -> MultiStream:
        result = {}

        for stream_name, stream in multi_stream.items():
            stream = GeneratorStream(
                self.generator,
                gen_kwargs={"stream": stream, "multi_stream": multi_stream},
            )
            result[stream_name] = stream

        return MultiStream(result)

    def generator(self, stream, multi_stream):
        yield from (
            self.process(self.verify_instance(instance), multi_stream)
            for instance in stream
        )

    @abstractmethod
    def process(self, instance: dict, multi_stream: MultiStream) -> dict:
        pass


class SequentialOperator(MultiStreamOperator):
    """A class representing a sequential operator in the streaming system.

    A sequential operator is a type of `MultiStreamOperator` that applies a sequence of other operators to a
    `MultiStream`. It maintains a list of `StreamingOperator`s and applies them in order to the `MultiStream`.
    """

    max_steps = None

    steps: List[StreamingOperator] = field(default_factory=list)

    def num_steps(self) -> int:
        return len(self.steps)

    def set_max_steps(self, max_steps):
        assert (
            max_steps <= self.num_steps()
        ), f"Max steps requested ({max_steps}) is larger than defined steps {self.num_steps()}"
        assert max_steps >= 1, f"Max steps requested ({max_steps}) is less than 1"
        self.max_steps = max_steps

    def get_last_step_description(self):
        last_step = (
            self.max_steps - 1 if self.max_steps is not None else len(self.steps) - 1
        )
        description = str(self.steps[last_step])
        return re.sub(r"\w+=None, ", "", description)

    def _get_max_steps(self):
        return self.max_steps if self.max_steps is not None else len(self.steps)

    def process(self, multi_stream: Optional[MultiStream] = None) -> MultiStream:
        for operator in self.steps[0 : self._get_max_steps()]:
            multi_stream = operator(multi_stream)
        return multi_stream


class SourceSequentialOperator(SequentialOperator):
    """A class representing a source sequential operator in the streaming system.

    A source sequential operator is a type of `SequentialOperator` that starts with a source operator.
    The first operator in its list of steps is a `SourceOperator`, which generates the initial `MultiStream`
    that the other operators then process.
    """

    def __call__(self) -> MultiStream:
        return super().__call__()

    def process(self, multi_stream: Optional[MultiStream] = None) -> MultiStream:
        assert (
            self.num_steps() > 0
        ), "Calling process on a SourceSequentialOperator without any steps"
        multi_stream = self.steps[0]()
        for operator in self.steps[1 : self._get_max_steps()]:
            multi_stream = operator(multi_stream)
        return multi_stream


class SequentialOperatorInitializer(SequentialOperator):
    """A class representing a sequential operator initializer in the streaming system.

    A sequential operator initializer is a type of `SequntialOperator` that starts with a stream initializer operator. The first operator in its list of steps is a `StreamInitializerOperator`, which generates the initial `MultiStream` based on the provided arguments and keyword arguments.
    """

    def __call__(self, *args, **kwargs) -> MultiStream:
        return self.process(*args, **kwargs)

    def process(self, *args, **kwargs) -> MultiStream:
        assert (
            self.num_steps() > 0
        ), "Calling process on a SequentialOperatorInitializer without any steps"

        assert isinstance(
            self.steps[0], StreamInitializerOperator
        ), "The first step in a SequentialOperatorInitializer must be a StreamInitializerOperator"
        multi_stream = self.steps[0](*args, **kwargs)
        for operator in self.steps[1 : self._get_max_steps()]:
            multi_stream = operator(multi_stream)
        return multi_stream<|MERGE_RESOLUTION|>--- conflicted
+++ resolved
@@ -415,7 +415,6 @@
         )
 
 
-<<<<<<< HEAD
 class InstanceOperator(Artifact):
     """A class representing an instance operator in the streaming system.
 
@@ -431,8 +430,6 @@
         pass
 
 
-=======
->>>>>>> 3fab283f
 class BaseFieldOperator(Artifact):
     """A class representing a field operator in the streaming system.
 
