--- conflicted
+++ resolved
@@ -755,7 +755,6 @@
             return json.loads(value, strict=False)
 
 
-<<<<<<< HEAD
 class PythonCallProcessor(FieldOperator):
     def process_value(self, value: str) -> ToolCall:
         expr = ast.parse(value, mode="eval").body
@@ -767,7 +766,8 @@
         if expr.args:
             args["_args"] = [ast.literal_eval(arg) for arg in expr.args]
         return {"name": function, "arguments": args}
-=======
+
+
 def extract_possible_json_str(text):
     """Extract potential JSON string from text by finding outermost braces/brackets."""
     # Find first opening delimiter
@@ -779,7 +779,6 @@
     end = max(end_positions) if end_positions else len(text) - 1
 
     return text[start : end + 1]
->>>>>>> 3fc1fe5f
 
 
 class ToolCallPostProcessor(FieldOperator):
