"""This section describes unitxt operators for structured data.

These operators are specialized in handling structured data like tables.
For tables, expected input format is:
{
  "header": ["col1", "col2"],
  "rows": [["row11", "row12"], ["row21", "row22"], ["row31", "row32"]]
}

For triples, expected input format is:
[[ "subject1", "relation1", "object1" ], [ "subject1", "relation2", "object2"]]

For key-value pairs, expected input format is:
{"key1": "value1", "key2": value2, "key3": "value3"}
------------------------
"""

import json
import random
from abc import ABC, abstractmethod
from copy import deepcopy
from typing import (
    Any,
    Dict,
    List,
    Optional,
)

import pandas as pd

from .dict_utils import dict_get
from .operators import FieldOperator, InstanceOperator


class SerializeTable(ABC, FieldOperator):
    """TableSerializer converts a given table into a flat sequence with special symbols.

    Output format varies depending on the chosen serializer. This abstract class defines structure of a typical table serializer that any concrete implementation should follow.
    """

    # main method to serialize a table
    @abstractmethod
    def serialize_table(self, table_content: Dict) -> str:
        pass

    # method to process table header
    def process_header(self, header: List):
        pass

    # method to process a table row
    def process_row(self, row: List, row_index: int):
        pass


# Concrete classes implementing table serializers
class SerializeTableAsIndexedRowMajor(SerializeTable):
    """Indexed Row Major Table Serializer.

    Commonly used row major serialization format.
    Format:  col : col1 | col2 | col 3 row 1 : val1 | val2 | val3 | val4 row 2 : val1 | ...
    """

    def process_value(self, table: Any) -> Any:
        table_input = deepcopy(table)
        return self.serialize_table(table_content=table_input)

    # main method that processes a table
    # table_content must be in the presribed input format
    def serialize_table(self, table_content: Dict) -> str:
        # Extract headers and rows from the dictionary
        header = table_content.get("header", [])
        rows = table_content.get("rows", [])

        assert header and rows, "Incorrect input table format"

        # Process table header first
        serialized_tbl_str = self.process_header(header) + " "

        # Process rows sequentially starting from row 1
        for i, row in enumerate(rows, start=1):
            serialized_tbl_str += self.process_row(row, row_index=i) + " "

        # return serialized table as a string
        return serialized_tbl_str.strip()

    # serialize header into a string containing the list of column names separated by '|' symbol
    def process_header(self, header: List):
        return "col : " + " | ".join(header)

    # serialize a table row into a string containing the list of cell values separated by '|'
    def process_row(self, row: List, row_index: int):
        serialized_row_str = ""
        row_cell_values = [
            str(value) if isinstance(value, (int, float)) else value for value in row
        ]

        serialized_row_str += " | ".join(row_cell_values)

        return f"row {row_index} : {serialized_row_str}"


class SerializeTableAsMarkdown(SerializeTable):
    """Markdown Table Serializer.

    Markdown table format is used in GitHub code primarily.
    Format:
    |col1|col2|col3|
    |---|---|---|
    |A|4|1|
    |I|2|1|
    ...
    """

    def process_value(self, table: Any) -> Any:
        table_input = deepcopy(table)
        return self.serialize_table(table_content=table_input)

    # main method that serializes a table.
    # table_content must be in the presribed input format.
    def serialize_table(self, table_content: Dict) -> str:
        # Extract headers and rows from the dictionary
        header = table_content.get("header", [])
        rows = table_content.get("rows", [])

        assert header and rows, "Incorrect input table format"

        # Process table header first
        serialized_tbl_str = self.process_header(header)

        # Process rows sequentially starting from row 1
        for i, row in enumerate(rows, start=1):
            serialized_tbl_str += self.process_row(row, row_index=i)

        # return serialized table as a string
        return serialized_tbl_str.strip()

    # serialize header into a string containing the list of column names
    def process_header(self, header: List):
        header_str = "|{}|\n".format("|".join(header))
        header_str += "|{}|\n".format("|".join(["---"] * len(header)))
        return header_str

    # serialize a table row into a string containing the list of cell values
    def process_row(self, row: List, row_index: int):
        row_str = ""
        row_str += "|{}|\n".format("|".join(str(cell) for cell in row))
        return row_str


class SerializeTableAsDFLoader(SerializeTable):
    """DFLoader Table Serializer.

    Pandas dataframe based code snippet format serializer.
    Format(Sample):
    pd.DataFrame({
        "name" : ["Alex", "Diana", "Donald"],
        "age" : [26, 34, 39]
    },
    index=[0,1,2])
    """

    def process_value(self, table: Any) -> Any:
        table_input = deepcopy(table)
        return self.serialize_table(table_content=table_input)

    # main method that serializes a table.
    # table_content must be in the presribed input format.
    def serialize_table(self, table_content: Dict) -> str:
        # Extract headers and rows from the dictionary
        header = table_content.get("header", [])
        rows = table_content.get("rows", [])

        assert header and rows, "Incorrect input table format"

        # Create a pandas DataFrame
        df = pd.DataFrame(rows, columns=header)

        # Generate output string in the desired format
        data_dict = df.to_dict(orient="list")

        return (
            "pd.DataFrame({\n"
            + json.dumps(data_dict)
            + "},\nindex="
            + str(list(range(len(rows))))
            + ")"
        )


class SerializeTableAsJson(SerializeTable):
    """JSON Table Serializer.

    Json format based serializer.
    Format(Sample):
    {
        "0":{"name":"Alex","age":26},
        "1":{"name":"Diana","age":34},
        "2":{"name":"Donald","age":39}
    }
    """

    def process_value(self, table: Any) -> Any:
        table_input = deepcopy(table)
        return self.serialize_table(table_content=table_input)

    # main method that serializes a table.
    # table_content must be in the presribed input format.
    def serialize_table(self, table_content: Dict) -> str:
        # Extract headers and rows from the dictionary
        header = table_content.get("header", [])
        rows = table_content.get("rows", [])

        assert header and rows, "Incorrect input table format"

        # Generate output dictionary
        output_dict = {}
        for i, row in enumerate(rows):
            output_dict[i] = {header[j]: value for j, value in enumerate(row)}

        # Convert dictionary to JSON string
        return json.dumps(output_dict)


# truncate cell value to maximum allowed length
def truncate_cell(cell_value, max_len):
    if cell_value is None:
        return None

    if isinstance(cell_value, int) or isinstance(cell_value, float):
        return None

    if cell_value.strip() == "":
        return None

    if len(cell_value) > max_len:
        return cell_value[:max_len]

    return None


class TruncateTableCells(InstanceOperator):
    """Limit the maximum length of cell values in a table to reduce the overall length.

    Args:
        max_length (int) - maximum allowed length of cell values
        For tasks that produce a cell value as answer, truncating a cell value should be replicated
        with truncating the corresponding answer as well. This has been addressed in the implementation.

    """

    max_length: int = 15
    table: str = None
    text_output: Optional[str] = None

    def process(
        self, instance: Dict[str, Any], stream_name: Optional[str] = None
    ) -> Dict[str, Any]:
        table = dict_get(instance, self.table)

        answers = []
        if self.text_output is not None:
            answers = dict_get(instance, self.text_output)

        self.truncate_table(table_content=table, answers=answers)

        return instance

    # truncate table cells
    def truncate_table(self, table_content: Dict, answers: Optional[List]):
        cell_mapping = {}

        # One row at a time
        for row in table_content.get("rows", []):
            for i, cell in enumerate(row):
                truncated_cell = truncate_cell(cell, self.max_length)
                if truncated_cell is not None:
                    cell_mapping[cell] = truncated_cell
                    row[i] = truncated_cell

        # Update values in answer list to truncated values
        if answers is not None:
            for i, case in enumerate(answers):
                answers[i] = cell_mapping.get(case, case)


class TruncateTableRows(FieldOperator):
    """Limits table rows to specified limit by removing excess rows via random selection.

    Args:
        rows_to_keep (int) - number of rows to keep.
    """

    rows_to_keep: int = 10

    def process_value(self, table: Any) -> Any:
        return self.truncate_table_rows(table_content=table)

    def truncate_table_rows(self, table_content: Dict):
        # Get rows from table
        rows = table_content.get("rows", [])

        num_rows = len(rows)

        # if number of rows are anyway lesser, return.
        if num_rows <= self.rows_to_keep:
            return table_content

        # calculate number of rows to delete, delete them
        rows_to_delete = num_rows - self.rows_to_keep

        # Randomly select rows to be deleted
        deleted_rows_indices = random.sample(range(len(rows)), rows_to_delete)

        remaining_rows = [
            row for i, row in enumerate(rows) if i not in deleted_rows_indices
        ]
        table_content["rows"] = remaining_rows

        return table_content


class SerializeTableRowAsText(InstanceOperator):
    """Serializes a table row as text.

    Args:
        fields (str) - list of fields to be included in serialization.
        to_field (str) - serialized text field name.
        max_cell_length (int) - limits cell length to be considered, optional.
    """

    fields: str
    to_field: str
    max_cell_length: Optional[int] = None

    def process(
        self, instance: Dict[str, Any], stream_name: Optional[str] = None
    ) -> Dict[str, Any]:
        linearized_str = ""
        for field in self.fields:
            value = dict_get(instance, field)
            if self.max_cell_length is not None:
                truncated_value = truncate_cell(value, self.max_cell_length)
                if truncated_value is not None:
                    value = truncated_value

            linearized_str = linearized_str + field + " is " + str(value) + ", "

        instance[self.to_field] = linearized_str
        return instance


class SerializeTableRowAsList(InstanceOperator):
    """Serializes a table row as list.

    Args:
        fields (str) - list of fields to be included in serialization.
        to_field (str) - serialized text field name.
        max_cell_length (int) - limits cell length to be considered, optional.
    """

    fields: str
    to_field: str
    max_cell_length: Optional[int] = None

    def process(
        self, instance: Dict[str, Any], stream_name: Optional[str] = None
    ) -> Dict[str, Any]:
        linearized_str = ""
        for field in self.fields:
            value = dict_get(instance, field)
            if self.max_cell_length is not None:
                truncated_value = truncate_cell(value, self.max_cell_length)
                if truncated_value is not None:
                    value = truncated_value

            linearized_str = linearized_str + field + ": " + str(value) + ", "

        instance[self.to_field] = linearized_str
        return instance


class SerializeTriples(FieldOperator):
    """Serializes triples into a flat sequence.

    Sample input in expected format:
    [[ "First Clearing", "LOCATION", "On NYS 52 1 Mi. Youngsville" ], [ "On NYS 52 1 Mi. Youngsville", "CITY_OR_TOWN", "Callicoon, New York"]]

    Sample output:
    First Clearing : LOCATION : On NYS 52 1 Mi. Youngsville | On NYS 52 1 Mi. Youngsville : CITY_OR_TOWN : Callicoon, New York

    """

    def process_value(self, tripleset: Any) -> Any:
        return self.serialize_triples(tripleset)

    def serialize_triples(self, tripleset) -> str:
        return " | ".join(
            f"{subj} : {rel.lower()} : {obj}" for subj, rel, obj in tripleset
        )


class SerializeKeyValPairs(FieldOperator):
    """Serializes key, value pairs into a flat sequence.

    Sample input in expected format: {"name": "Alex", "age": 31, "sex": "M"}
    Sample output: name is Alex, age is 31, sex is M
    """

    def process_value(self, kvpairs: Any) -> Any:
        return self.serialize_kvpairs(kvpairs)

    def serialize_kvpairs(self, kvpairs) -> str:
        serialized_str = ""
        for key, value in kvpairs.items():
            serialized_str += f"{key} is {value}, "

        # Remove the trailing comma and space then return
        return serialized_str[:-2]


class ListToKeyValPairs(InstanceOperator):
    """Maps list of keys and values into key:value pairs.

    Sample input in expected format: {"keys": ["name", "age", "sex"], "values": ["Alex", 31, "M"]}
    Sample output: {"name": "Alex", "age": 31, "sex": "M"}
    """

    fields: List[str]
    to_field: str

    def process(
        self, instance: Dict[str, Any], stream_name: Optional[str] = None
    ) -> Dict[str, Any]:
        keylist = dict_get(instance, self.fields[0])
        valuelist = dict_get(instance, self.fields[1])

        output_dict = {}
        for key, value in zip(keylist, valuelist):
            output_dict[key] = value

        instance[self.to_field] = output_dict

        return instance


class ConvertTableColNamesToSequential(FieldOperator):
    """Replaces actual table column names with static sequential names like col_0, col_1,...

    Sample input:
    {
        "header": ["name", "age"],
        "rows": [["Alex", 21], ["Donald", 34]]
    }
    Sample output:
    {
        "header": ["col_0", "col_1"],
        "rows": [["Alex", 21], ["Donald", 34]]
    }
    """

    def process_value(self, table: Any) -> Any:
        table_input = deepcopy(table)
        return self.replace_header(table_content=table_input)

    # replaces header with sequential column names
    def replace_header(self, table_content: Dict) -> str:
        # Extract header from the dictionary
        header = table_content.get("header", [])

        assert header, "Input table missing header"

        new_header = ["col_" + str(i) for i in range(len(header))]
        table_content["header"] = new_header

        return table_content


class ShuffleTableRows(FieldOperator):
    """Shuffles the input table rows randomly.

    Sample Input:
    {
        "header": ["name", "age"],
        "rows": [["Alex", 26], ["Raj", 34], ["Donald", 39]],
    }

    Sample Output:
    {
        "header": ["name", "age"],
        "rows": [["Donald", 39], ["Raj", 34], ["Alex", 26]],
    }
    """

    def process_value(self, table: Any) -> Any:
        table_input = deepcopy(table)
        return self.shuffle_rows(table_content=table_input)

    # shuffles table rows randomly
    def shuffle_rows(self, table_content: Dict) -> str:
        # extract header & rows from the dictionary
        header = table_content.get("header", [])
        rows = table_content.get("rows", [])
        assert header and rows, "Incorrect input table format"

        # shuffle rows
        random.shuffle(rows)
        table_content["rows"] = rows

        return table_content


class ShuffleTableColumns(FieldOperator):
    """Shuffles the table columns randomly.

    Sample Input:
        {
            "header": ["name", "age"],
            "rows": [["Alex", 26], ["Raj", 34], ["Donald", 39]],
        }

    Sample Output:
        {
            "header": ["age", "name"],
            "rows": [[26, "Alex"], [34, "Raj"], [39, "Donald"]],
        }
    """

    def process_value(self, table: Any) -> Any:
        table_input = deepcopy(table)
        return self.shuffle_columns(table_content=table_input)

    # shuffles table columns randomly
    def shuffle_columns(self, table_content: Dict) -> str:
        # extract header & rows from the dictionary
        header = table_content.get("header", [])
        rows = table_content.get("rows", [])
        assert header and rows, "Incorrect input table format"

        # shuffle the indices first
        indices = list(range(len(header)))
        random.shuffle(indices)  #

        # shuffle the header & rows based on that indices
        shuffled_header = [header[i] for i in indices]
        shuffled_rows = [[row[i] for i in indices] for row in rows]

        table_content["header"] = shuffled_header
        table_content["rows"] = shuffled_rows

        return table_content


class LoadJson(FieldOperator):
    failure_value: Any = None
    allow_failure: bool = False

    def process_value(self, value: str) -> Any:
        if self.allow_failure:
            try:
                return json.loads(value)
            except json.JSONDecodeError:
                return self.failure_value
        else:
            return json.loads(value)


class DumpJson(FieldOperator):
    def process_value(self, value: str) -> str:
        return json.dumps(value)


<<<<<<< HEAD
class MapTableListsToStdTableJSON(FieldOperator):
    """Converts lists table format to the basic one (JSON).
=======
class MapHTMLTableToJSON(FieldOperator):
    """Converts HTML table format to the basic one (JSON).
>>>>>>> 97243ad7

    JSON format
    {
        "header": ["col1", "col2"],
        "rows": [["row11", "row12"], ["row21", "row22"], ["row31", "row32"]]
    }
    """

<<<<<<< HEAD
    def process_value(self, table: Any) -> Any:
        return self.map_tablelists_to_stdtablejson_util(table_content=table)

    def map_tablelists_to_stdtablejson_util(self, table_content: str) -> Dict:
        return {"header": table_content[0], "rows": table_content[1:]}
=======
    _requirements_list = ["bs4"]

    def process_value(self, table: Any) -> Any:
        return self.truncate_table_rows(table_content=table)

    def truncate_table_rows(self, table_content: str) -> Dict:
        from bs4 import BeautifulSoup

        soup = BeautifulSoup(table_content, "html.parser")

        # Extract header
        header = []
        header_cells = soup.find("thead").find_all("th")
        for cell in header_cells:
            header.append(cell.get_text())

        # Extract rows
        rows = []
        for row in soup.find("tbody").find_all("tr"):
            row_data = []
            for cell in row.find_all("td"):
                row_data.append(cell.get_text())
            rows.append(row_data)

        # return dictionary

        return {"header": header, "rows": rows}
>>>>>>> 97243ad7
<|MERGE_RESOLUTION|>--- conflicted
+++ resolved
@@ -569,13 +569,8 @@
         return json.dumps(value)
 
 
-<<<<<<< HEAD
-class MapTableListsToStdTableJSON(FieldOperator):
-    """Converts lists table format to the basic one (JSON).
-=======
 class MapHTMLTableToJSON(FieldOperator):
     """Converts HTML table format to the basic one (JSON).
->>>>>>> 97243ad7
 
     JSON format
     {
@@ -583,14 +578,18 @@
         "rows": [["row11", "row12"], ["row21", "row22"], ["row31", "row32"]]
     }
     """
-
-<<<<<<< HEAD
-    def process_value(self, table: Any) -> Any:
-        return self.map_tablelists_to_stdtablejson_util(table_content=table)
-
-    def map_tablelists_to_stdtablejson_util(self, table_content: str) -> Dict:
-        return {"header": table_content[0], "rows": table_content[1:]}
-=======
+    
+
+class MapHTMLTableToJSON(FieldOperator):
+    """Converts HTML table format to the basic one (JSON).
+
+    JSON format
+    {
+        "header": ["col1", "col2"],
+        "rows": [["row11", "row12"], ["row21", "row22"], ["row31", "row32"]]
+    }
+    """
+
     _requirements_list = ["bs4"]
 
     def process_value(self, table: Any) -> Any:
@@ -618,4 +617,20 @@
         # return dictionary
 
         return {"header": header, "rows": rows}
->>>>>>> 97243ad7
+
+
+class MapTableListsToStdTableJSON(FieldOperator):
+    """Converts lists table format to the basic one (JSON).
+
+    JSON format
+    {
+        "header": ["col1", "col2"],
+        "rows": [["row11", "row12"], ["row21", "row22"], ["row31", "row32"]]
+    }
+    """
+
+    def process_value(self, table: Any) -> Any:
+        return self.map_tablelists_to_stdtablejson_util(table_content=table)
+
+    def map_tablelists_to_stdtablejson_util(self, table_content: str) -> Dict:
+        return {"header": table_content[0], "rows": table_content[1:]}