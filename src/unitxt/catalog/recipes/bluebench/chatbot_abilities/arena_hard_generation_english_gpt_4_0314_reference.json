{
    "__type__": "standard_recipe",
    "demos_pool_size": 0,
    "num_demos": 0,
    "demos_taken_from": "train",
    "max_train_instances": 1000,
    "max_validation_instances": 1000,
    "max_test_instances": 1000,
    "card": "cards.arena_hard.generation.english_gpt_4_0314_reference",
    "template": "templates.empty",
    "metrics": [
<<<<<<< HEAD
        "metrics.llm_as_judge.pairwise_comparative_rating.llama_3_70b_instruct_generic_template_arena_hard"
    ]
=======
        "metrics.llm_as_judge.pairwise_comparative_rating.llama_3_70b_instruct.watsonx.template_arena_hard"
    ],
    "format": "formats.chat_api"
>>>>>>> f2841f71
}<|MERGE_RESOLUTION|>--- conflicted
+++ resolved
@@ -9,12 +9,7 @@
     "card": "cards.arena_hard.generation.english_gpt_4_0314_reference",
     "template": "templates.empty",
     "metrics": [
-<<<<<<< HEAD
         "metrics.llm_as_judge.pairwise_comparative_rating.llama_3_70b_instruct_generic_template_arena_hard"
-    ]
-=======
-        "metrics.llm_as_judge.pairwise_comparative_rating.llama_3_70b_instruct.watsonx.template_arena_hard"
     ],
     "format": "formats.chat_api"
->>>>>>> f2841f71
 }