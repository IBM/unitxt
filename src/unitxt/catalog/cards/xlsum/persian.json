--- conflicted
+++ resolved
@@ -12,15 +12,6 @@
                 "text": "document",
                 "target": "summary"
             }
-<<<<<<< HEAD
-=======
-        },
-        {
-            "__type__": "set",
-            "fields": {
-                "document_type": "document"
-            }
->>>>>>> 772ac1f0
         }
     ],
     "task": "tasks.summarization.abstractive",
