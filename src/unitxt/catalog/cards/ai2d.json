{
    "__type__": "task_card",
    "loader": {
        "__type__": "load_hf",
        "path": "lmms-lab/ai2d"
    },
    "preprocess_steps": [
        {
            "__type__": "to_image",
            "field": "image",
            "to_field": "context"
        },
        {
            "__type__": "rename",
            "field": "options",
            "to_field": "choices"
        },
        {
            "__type__": "set",
            "fields": {
                "context_type": "image"
            }
        },
        {
            "__type__": "cast",
            "field": "answer",
            "to": "int"
        }
    ],
    "task": "tasks.qa.multiple_choice.with_context[metrics=[metrics.exact_match_mm]]",
<<<<<<< HEAD
    "templates": "templates.qa.multiple_choice.with_context.no_intro.all",
=======
    "templates": [
        {
            "__type__": "multiple_choice_template",
            "input_format": "{context}\n{question}\n{choices}\nAnswer with the option's letter from the given choices directly.",
            "choices_separator": "\n",
            "target_field": "answer",
            "enumerator": "capitals"
        },
        "templates.qa.multiple_choice.with_context.no_intro.helm",
        "templates.qa.multiple_choice.with_context.no_intro.mmlu",
        "templates.qa.multiple_choice.with_context.no_intro.lm_eval_harness"
    ],
>>>>>>> fc5656c4
    "default_template": {
        "__type__": "multiple_choice_template",
        "input_format": "{context}\n{question}\n{choices}\nAnswer with the option's letter from the given choices directly.",
        "choices_separator": "\n",
        "target_field": "answer",
        "enumerator": "capitals"
    },
    "__tags__": {},
    "__description__": "AI2 Diagrams (AI2D) is a dataset of over 5000 grade school science diagrams with over 150000 rich annotations, their ground truth syntactic parses, and more than 15000 corresponding multiple choice questions."
}<|MERGE_RESOLUTION|>--- conflicted
+++ resolved
@@ -28,9 +28,6 @@
         }
     ],
     "task": "tasks.qa.multiple_choice.with_context[metrics=[metrics.exact_match_mm]]",
-<<<<<<< HEAD
-    "templates": "templates.qa.multiple_choice.with_context.no_intro.all",
-=======
     "templates": [
         {
             "__type__": "multiple_choice_template",
@@ -43,7 +40,6 @@
         "templates.qa.multiple_choice.with_context.no_intro.mmlu",
         "templates.qa.multiple_choice.with_context.no_intro.lm_eval_harness"
     ],
->>>>>>> fc5656c4
     "default_template": {
         "__type__": "multiple_choice_template",
         "input_format": "{context}\n{question}\n{choices}\nAnswer with the option's letter from the given choices directly.",
