{
    "__type__": "task_card",
    "loader": {
<<<<<<< HEAD
        "type": "load_hf",
        "path": "PrimeQA/clapnq",
        "revision": "399fcfd"
=======
        "__type__": "load_hf",
        "path": "PrimeQA/clapnq"
>>>>>>> d5725450
    },
    "preprocess_steps": [
        {
            "__type__": "split_random_mix",
            "mix": {
                "train": "train",
                "test": "validation"
            }
        },
        {
<<<<<<< HEAD
            "type": "shuffle"
        },
        {
            "type": "copy",
=======
            "__type__": "copy",
>>>>>>> d5725450
            "field_to_field": {
                "passages/*/text": "contexts",
                "input": "question",
                "output/*/answer": "reference_answers"
            }
        },
        {
            "__type__": "set",
            "fields": {
                "contexts_ids": []
            }
        },
        {
            "type": "map_instance_values",
            "mappers": {
                "reference_answers": {
                    "['']": [
                        "I'm sorry, I cannot answer this question based on the context.",
                        "The answer is not in the text provided.",
                        "Unanswerable.",
                        "The provided context does not contain the information needed to answer this question.",
                        "There is not enough information in the text to answer this question.",
                        "The text does not provide an answer to this question.",
                        "Based on the context, an answer cannot be determined.",
                        "The answer to this question is not available in the provided context.",
                        "This question cannot be answered with the given information.",
                        "Insufficient context to provide an answer."
                    ]
                }
            },
            "strict": false
        }
    ],
    "task": "tasks.rag.response_generation",
    "templates": {
        "please_respond": "templates.rag.response_generation.please_respond",
        "answer_based_on_context": "templates.rag.response_generation.answer_based_on_context",
        "answer_based_on_context_inverted": "templates.rag.response_generation.answer_based_on_context_inverted"
    }
}<|MERGE_RESOLUTION|>--- conflicted
+++ resolved
@@ -1,14 +1,11 @@
 {
     "__type__": "task_card",
     "loader": {
-<<<<<<< HEAD
         "type": "load_hf",
         "path": "PrimeQA/clapnq",
         "revision": "399fcfd"
-=======
         "__type__": "load_hf",
         "path": "PrimeQA/clapnq"
->>>>>>> d5725450
     },
     "preprocess_steps": [
         {
@@ -19,14 +16,10 @@
             }
         },
         {
-<<<<<<< HEAD
-            "type": "shuffle"
+            "__type__": "shuffle"
         },
         {
-            "type": "copy",
-=======
             "__type__": "copy",
->>>>>>> d5725450
             "field_to_field": {
                 "passages/*/text": "contexts",
                 "input": "question",
