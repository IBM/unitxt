--- conflicted
+++ resolved
@@ -18,15 +18,6 @@
             "field_to_field": {
                 "text": "document"
             }
-<<<<<<< HEAD
-=======
-        },
-        {
-            "__type__": "set",
-            "fields": {
-                "document_type": "document"
-            }
->>>>>>> 772ac1f0
         }
     ],
     "task": "tasks.summarization.abstractive",
