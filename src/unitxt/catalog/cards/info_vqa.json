--- conflicted
+++ resolved
@@ -40,17 +40,6 @@
     "templates": [
         {
             "__type__": "multi_reference_template",
-<<<<<<< HEAD
-            "input_format": "{context}\n{question}\nAnswer the question using a single word or phrase.",
-            "references_field": "answers"
-        }
-    ],
-    "default_template": {
-        "__type__": "multi_reference_template",
-        "input_format": "{context}\n{question}\nAnswer the question using a single word or phrase.",
-        "references_field": "answers",
-        "__description__": "lmms-evals default template for info_vqa."
-=======
             "input_format": "{context}\n{question}\nAnswer the question using a single word.",
             "references_field": "answers",
             "__description__": "lmms-evals default template for chartqa."
@@ -70,7 +59,6 @@
         "input_format": "{context}\n{question}\nAnswer the question using a single word.",
         "references_field": "answers",
         "__description__": "lmms-evals default template for chartqa."
->>>>>>> fc5656c4
     },
     "__tags__": {
         "license": "Unknown",
