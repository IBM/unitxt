--- conflicted
+++ resolved
@@ -36,9 +36,6 @@
         }
     ],
     "task": "tasks.qa.with_context.with_domain[metrics=[metrics.websrc_squad_f1]]",
-<<<<<<< HEAD
-    "templates": "templates.qa.with_context.all",
-=======
     "templates": [
         {
             "__type__": "multi_reference_template",
@@ -56,7 +53,6 @@
         "templates.qa.with_context.title",
         "templates.qa.with_context.lmms_eval"
     ],
->>>>>>> fc5656c4
     "default_template": {
         "__type__": "multi_reference_template",
         "input_format": "{context}\nAnswer the question using a single word or phrase.\n{question}",
