{
    "type": "metric_pipeline",
    "main_score": "sacrebleu",
    "preprocess_steps": [
        {
            "type": "copy_fields",
            "field_to_field": [
                [
                    "task_data/target_language",
                    "task_data/tokenize"
                ]
            ],
            "use_query": true,
            "not_exist_ok": true,
            "get_default": "en"
        },
        {
            "type": "map_instance_values",
            "mappers": {
                "task_data/tokenize": {
                    "deutch": null,
                    "french": null,
                    "romanian": null,
                    "english": null,
                    "German": null,
                    "French": null,
                    "Spanish": null,
                    "Portuguese": null,
<<<<<<< HEAD
                    "Arabic": "intl",
                    "Korean": "intl",
=======
                    "Arabic": null,
                    "Korean": null,
>>>>>>> 0e125276
                    "fr": null,
                    "de": null,
                    "es": null,
                    "pt": null,
                    "en": null,
<<<<<<< HEAD
                    "ar": "intl",
                    "ko": "intl",
=======
                    "ar": null,
                    "ko": null,
>>>>>>> 0e125276
                    "japanese": "ja-mecab",
                    "Japanese": "ja-mecab",
                    "ja": "ja-mecab"
                }
            },
            "strict": true,
            "use_query": true
        }
    ],
    "metric": {
        "type": "huggingface_metric",
        "hf_metric_name": "sacrebleu",
        "hf_main_score": "score",
        "prediction_type": "str",
        "main_score": "sacrebleu",
        "scale": 100.0,
        "scaled_fields": [
            "sacrebleu",
            "precisions"
        ],
        "hf_additional_input_fields_pass_one_value": [
            "tokenize"
        ]
    }
}<|MERGE_RESOLUTION|>--- conflicted
+++ resolved
@@ -26,25 +26,15 @@
                     "French": null,
                     "Spanish": null,
                     "Portuguese": null,
-<<<<<<< HEAD
                     "Arabic": "intl",
                     "Korean": "intl",
-=======
-                    "Arabic": null,
-                    "Korean": null,
->>>>>>> 0e125276
                     "fr": null,
                     "de": null,
                     "es": null,
                     "pt": null,
                     "en": null,
-<<<<<<< HEAD
                     "ar": "intl",
                     "ko": "intl",
-=======
-                    "ar": null,
-                    "ko": null,
->>>>>>> 0e125276
                     "japanese": "ja-mecab",
                     "Japanese": "ja-mecab",
                     "ja": "ja-mecab"
