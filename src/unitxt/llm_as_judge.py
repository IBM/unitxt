import itertools
from difflib import get_close_matches
from typing import Any, Dict, List, Optional, Union

from .api import infer
<<<<<<< HEAD
from .artifact import fetch_artifact, json_loads_with_artifacts
from .dict_utils import dict_get
from .error_utils import UnitxtError
from .inference import (
    InferenceEngine,
)
from .llm_as_judge_chat_templates import direct_template_dict, pairwise_template_dict
from .llm_as_judge_constants import (
    DIRECT_CRITERIA,
    EVALUATOR_TO_MODEL_ID,
    EVALUATORS_METADATA,
    PAIRWISE_CRITERIA,
    Criteria,
    CriteriaOption,
    CriteriaWithOptions,
    DirectCriteriaCatalogEnum,
    EvaluatorMetadata,
    EvaluatorNameEnum,
    EvaluatorTypeEnum,
    ModelProviderEnum,
    PairwiseCriteriaCatalogEnum,
)
from .llm_as_judge_from_template import LLMAsJudge, LLMAsJudgeBase, TaskBasedLLMasJudge
from .llm_as_judge_operators import (
    CreateCriteriaFromDict,
    CreateCriteriaFromJson,
    CreateCriteriaFromString,
    CreateCriteriaWithOptionsFromDict,
    CreateCriteriaWithOptionsFromJson,
    CreateYesNoCriteriaFromString,
    CreateYesNoPartiallyCriteriaFromString,
    LoadCriteria,
    LoadCriteriaWithOptions,
)
from .llm_as_judge_utils import (
    get_evaluator_metadata,
    get_parsed_context,
    rank_indexes,
)
from .logging_utils import get_logger
=======
from .artifact import json_loads_with_artifacts
from .dataclass import Field
from .formats import ChatAPIFormat, Format, SystemFormat
from .inference import InferenceEngine, LogProbInferenceEngine, OpenAiInferenceEngine
>>>>>>> 7334f82f
from .metrics import BulkInstanceMetric
from .task import Task
from .templates import Template


def get_task_data_dict(task_data):
    # seems like the task data sometimes comes as a string, not a dict
    # this fixes it
    return (
        json_loads_with_artifacts(task_data)
        if isinstance(task_data, str)
        else task_data
    )
<<<<<<< HEAD
logger = get_logger(__name__)

class LLMJudge(BulkInstanceMetric):
    """A metric class to evaluate instances using LLM as a Judge.

    Evaluations are performed in two steps. First, the LLM is asked to generate an assessment following a CoT approach based on the criteria. Then, the same LLM is asked to select one of the available options. A summary of the general assessment can be generated for easy consumption by end users.
=======


class LLMAsJudgeBase(BulkInstanceMetric, ArtifactFetcherMixin):
    """LLM-as-judge-base metric class for evaluating correctness of generated predictions.

    Attributes:
        main_score (str): The main score label used for evaluation.
        task (str): The type of task the llm as judge runs. This defines the output and input
         format of the judge model.
        template (Template): The template used when generating inputs for the judge llm.
        format (Format): The format used when generating inputs for judge llm.
        system_prompt (SystemPrompt): The system prompt used when generating inputs for judge llm.
        inference_model (InferenceEngine): The module that creates the inference of the judge llm.
        reduction_map (dict): A dictionary specifying the reduction method for the metric.
        batch_size (int): The size of the bulk.
>>>>>>> 7334f82f
    """

    inference_engine: InferenceEngine
    """The engine used for generating predictions in the different evaluation steps."""

    evaluator_name: EvaluatorNameEnum = None
    """The name of the evaluator. It is used for score naming. If not provided `self.inference_engine.get_engine_id()` is used."""

    check_positional_bias: bool = True
    """Flag to check for positional bias. Detecting for positional bias duplicates the amount of inference calls."""

    context_fields: Union[str, List[str], Dict[str, str]] = ["context"]
    """Fields to be used as context. If a dict is provided, the keys are used as the final names in the prompts, while the values are used to access the context variable values in the `task_data` object."""

    generate_summaries: bool = False
    """Flag to generate summaries of the assessments. Defaults to `False`."""

    format: str = "formats.chat_api"
    """The format used for the inference. Defaults to `formats.chat_api` (only allowed value)."""

    include_prompts_in_result: bool = True
    """Flag to include prompts in the result. Defaults to `True`."""

    criteria_field: str = None
    """The field specifying the evaluation criteria in the `task_data` object."""

    criteria: Criteria = None
    """The criteria used for evaluation. If the `criteria_field` is provided, it will take precedence."""


    def prepare(self):
        """Prepares the `LLMJudge` instance by setting up context fields and evaluator name."""
        super().prepare()
        if isinstance(self.context_fields, str):
            self.context_fields = [self.context_fields]
        if isinstance(self.context_fields, List):
            self.context_fields = {
                context_field: context_field for context_field in self.context_fields
            }

        if self.evaluator_name is None:
            self.evaluator_name = self.inference_engine.get_engine_id()

    def before_process_multi_stream(self):
        """Checks the criteria-related fields correctness before processing multiple streams.

        Raises:
            UnitxtError: If both 'criteria' and 'criteria_field' are not set.
        """
        super().before_process_multi_stream()
        # We check the criteria here and not in verify(), because we want catalog
        # may contain a partially initialized object, and verify() method
        # is called when creating the object and not when using it.
        if self.criteria is None and self.criteria_field is None:
            raise UnitxtError(
                f"You must set either the 'criteria' field of the {__class__.__name__} metric to define one criteria to evaluate on all instance, or set a 'criteria_field' of the metric to evaluate on each instance based on the criteria specified in that field of each instance."
            )
        return

    def get_contexts(self, task_data: List[Dict[str, Any]]) -> List[Dict[str, str]]:
        """Extracts and parses context fields from task data.

        Args:
            task_data (List[Dict[str, Any]]): The task data containing context information.

        Returns:
            List[Dict[str, str]]: A list of parsed context dictionaries.
        """
        return [
            get_parsed_context(
                {
                    context_field_name: dict_get(td, context_field)
                    for context_field_name, context_field in self.context_fields.items()
                }
            )
            for td in task_data
        ]

    def perform_evaluation_step(
        self,
        instances: list,
        task: Task,
        template: Template,
        previous_messages: Optional[List[Dict[str, str]]] = None,
    ):
        """Performs an evaluation step by generating predictions for the given instances.

        Args:
            instances (list): The list of instances to evaluate.
            task (Task): The task associated with the instances.
            template (Template): The template used for generating predictions.
            previous_messages (Optional[List[Dict[str, str]]]): Previous messages for context.

        Returns:
            Tuple[List[str], List[str], List[str]]: A tuple containing prompts, raw predictions, and processed predictions. Raw predictions differ from processed predictions only in the completion step, where the processors.match_closest_option is used.
        """
        outputs_dataset = infer(
            instances,
            task=task,
            engine=self.inference_engine,
            template=template,
            format=self.format,
            return_data=True,
            previous_messages=previous_messages,
        )
        prompts: List[str] = [instance["source"] for instance in outputs_dataset]
        raw_predictions: List[str] = [
            instance["raw_prediction"] for instance in outputs_dataset
        ]
        predictions: List[str] = [
            instance["prediction"] for instance in outputs_dataset
        ]
        return (prompts, raw_predictions, predictions)

    def clean_results(self, results: Union[dict, list]):
        """Cleans the results by removing `None` values and empty lists and dictionaries.

        Args:
            results (Union[dict, list]): The results to clean.

        Returns:
            Union[dict, list]: The cleaned results.
        """
        if isinstance(results, list):
            return [self.clean_results(x) for x in results]
        cleaned = {
            k: (v if not isinstance(v, dict) else self.clean_results(v))
            for k, v in results.items()
            if v is not None and not (isinstance(v, (list, dict)) and len(v) == 0)
        }
        # Remove the dictionary itself if it becomes empty
        return {
            k: v
            for k, v in cleaned.items()
            if not (isinstance(v, dict) and len(v) == 0)
        }

    def get_criteria(self, task_data, eval_count):
        """Retrieves the evaluation criteria from the `criteria_field` or from `self`.

        Args:
            task_data (List[Dict[str, Any]]): The task data containing criteria information.
            eval_count (int): The number of evaluations to perform.

        Returns:
            List[Criteria]: A list of criteria for evaluation.

        Raises:
            UnitxtError: If the criteria field is not found in the task data.
        """
        if self.criteria is None:
            if self.criteria_field not in task_data[0]:
                raise UnitxtError(
                    f"The criteria field `{self.criteria_field}` required for {__class__.__name__} is not found in instance.  Perhaps you meant '{get_close_matches(self.criteria_field, task_data[0].keys(), n=1, cutoff=0.0)[0]}'?"
                )
            logger.info(
                f"Reading criteria from the task_data field '{self.criteria_field}'"
            )
            criterias = [
                fetch_artifact(task_data_instance[self.criteria_field])[0]
                for task_data_instance in task_data
            ]
        else:
            logger.info(
                "Reading criteria from self. Criteria is a single CriteriaWithOptions, replicating it for all predictions"
            )
            criterias: List[Criteria] = [self.criteria] * eval_count
        unique_criteria_names = list({criteria.name for criteria in criterias})

        logger.info(f"Criteria names are '{', '.join(unique_criteria_names)}'")
        return criterias


class LLMJudgeDirect(LLMJudge):
    """LLMJudgeDirect is a specialized evaluation metric that performs Direct Assessment using an LLM to score responses based on a predefined evaluation criteria.

    Direct Assessment is an evaluation paradigm in which the LLM selects one of a
    predefined set of options based on an assessment criterion. This approach can
    be used for Likert-scale scoring (e.g., 1-5) or selecting from semantically
    conditioned literals (e.g., Yes/No, Pass/Fail).
    """

    criteria: CriteriaWithOptions = None
    """The evaluation criteria, including a name, description, a predefined set of options and and option_map."""
    main_score = "llm_as_judge"
    """The primary score name used in the results. By default, it will take the value of the criteria name (if only one criteria is being used for evaluation) or "llm_as_judge" otherwise."""
    reduction_map = {"mean": ["llm_as_judge"]}
    """A mapping used for score aggregation. By default, it will take the value of `{'mean': [<default_main_score_name>]}`."""

    def prepare(self):
        super().prepare()
        self.assessment_template = direct_template_dict["assessment"]
        self.summarization_template = direct_template_dict["summarization"]
        self.option_selection_template = direct_template_dict["answer"]

        self.assessment_task = Task(
            input_fields={
                "context_variables": str,
                "response": str,
                "criteria_description": str,
                "display_options_instruction": str,
            },
            reference_fields={},
            prediction_type=str,
            metrics=[],
        )

        self.summarization_task = Task(
            input_fields={"assessment": str},
            reference_fields={},
            prediction_type=str,
            metrics=[],
        )

        self.option_selection_task = Task(
            input_fields={
                "criteria_description": str,
                "display_options_instruction": str,
                "options": list,
            },
            reference_fields={},
            prediction_type=str,
            metrics=[],
        )

    def before_process_multi_stream(self):
        """Ensures that the criteria is of type `CriteriaWithOptions`, raising an exception otherwise."""
        super().before_process_multi_stream()
        if self.criteria is not None and not isinstance(
            self.criteria, CriteriaWithOptions
        ):
            raise Exception(
                f"The type of the criteria must be 'CriteriaWithOptions', instead it is of type '{type(self.criteria)}'"
            )
        return

    def __get_parsed_criteria(self, criteria: CriteriaWithOptions):
        """Extracts key information from the given criteria.

        Args:
            criteria (CriteriaWithOptions): The evaluation criteria.

        Returns:
            Tuple[str, List[str], str, str]:
            - Criteria description.
            - List of option names.
            - Formatted instruction for displaying options.
            - Instruction for scoring options.
        """
        criteria_description = criteria.description
        criteria_option_names = [o.name for o in criteria.options]

        display_options_instruction = "Choose an option:\n" + "\n".join(
            [
                f'- "{o.name}"{f" if {o.description}" if o.description != "" else ""}'
                for o in criteria.options
            ]
        )

        return (
            criteria_description,
            criteria_option_names,
            display_options_instruction,
        )

    def __set_main_score(self, criterias: List[CriteriaWithOptions]):
        unique_criteria_names = list({criteria.name for criteria in criterias})
        if len(unique_criteria_names) == 1 and criterias[0].name != "":
            self.main_score = "_".join(criterias[0].name.lower().split(" "))
            self.reduction_map = {"mean": [self.main_score]}

    def __get_results(
        self,
        assessment_prompts,
        assessment_outputs,
        summarization_prompts,
        summarization_outputs,
        option_selection_prompts,
        option_selection_outputs,
        selections,
        evaluations_count,
        criterias: List[CriteriaWithOptions],
    ) -> List[Dict[str, Any]]:
        positional_bias = None
        if self.check_positional_bias:
            positional_bias = [
                selections[i] != selections[evaluations_count + i]
                for i in range(evaluations_count)
            ]

        scores = [
            criteria.option_map[selection] if criteria.option_map is not None else 1
            for criteria, selection in zip(criterias, selections)
        ]

        results = [
            {
                self.main_score: scores[i],
                f"using_{self.evaluator_name.lower()}_{self.inference_engine.label}": scores[
                    i
                ],
                "positional_bias": positional_bias[i]
                if self.check_positional_bias
                else None,
                "selected_option": selections[i],
                "positional_bias_selected_option": selections[evaluations_count + i]
                if self.check_positional_bias
                else None,
                "assessment": assessment_outputs[i],
                "positional_bias_assessment": assessment_outputs[i + evaluations_count]
                if self.check_positional_bias
                else None,
                "summary": summarization_outputs[i]
                if self.generate_summaries
                else None,
                "positional_bias_summary": summarization_outputs[i]
                if self.generate_summaries and self.check_positional_bias
                else None,
                "prompts": {
                    "assessment": assessment_prompts[i],
                    "positional_bias_assessment": assessment_prompts[
                        evaluations_count + i
                    ]
                    if self.check_positional_bias
                    else None,
                    "summarization": summarization_prompts[i]
                    if self.generate_summaries
                    else None,
                    "option_selection": option_selection_prompts[i],
                    "posional_bias_option_selection": option_selection_prompts[
                        i + evaluations_count
                    ]
                    if self.check_positional_bias
                    else None,
                }
                if self.include_prompts_in_result
                else None,
                "option_selection_completion": option_selection_outputs[i],
                "positional_bias_option_selection_completion": option_selection_outputs[
                    evaluations_count + i
                ]
                if self.check_positional_bias
                else None,
                "criteria": criterias[i].to_json(),
            }
            for i in range(evaluations_count)
        ]
        # add main_score to each result
        return [
            {
                f"{self.main_score}_{k}" if k != self.main_score else self.main_score: v
                for k, v in r.items()
            }
            for r in results
        ]

    def compute(
        self,
        references: List[List[str]],
        predictions: List[str],
        task_data: List[Dict[str, Any]],
    ) -> List[Dict]:
        r"""Performs direct assessment evaluation on the given predictions and references.

        This method evaluates the quality of of the predictions by calculating scores for each instance based on a criterion.

        Returns:
        -------
        List[Dict]
            A list of dictionaries containing the evaluation results for each instance. The results include the computed scores for each prediction. Each result will have the `score_name` as a prefix, which may be the criterion name if only one used, or "llm_as_judge" if several criteria were used.

            Explanation of fields:

            - `score`: a float representing the evaluation score for the response. The value is calculated from criteria.option_map[selected_option].
            - `using_<evaluator_name>`: Equal to score.
            - `positional_bias`: Boolean indicating whether the assessment detected positional bias. Its final value is selected_option != positional_bias_selected_option
            - `selected_option`: The criteria option that the evaluator chose (e.g., "Could be Improved"). It is calculated by processing `option_selection_completion` using `processors.match_closest_option`
            - `positional_bias_selected_option`: The criteria option that the evaluator chose when checking positional bias.
            - `assessment`: The inference engine's generated text using the `prompts.assessment` prompt.
            - `positional_bias_assessment`: The inference engine's generated text using the `prompts.positional_bias_assessment` prompt.
            - `summary`: An LLM-generated summary of the assessment.
            - `positional_bias_summary`: A LLM-generated summary of the positional bias assessment.
            - `prompts`: A dictionary of prompts used in different stages of evaluation.
                - `assessment`: The prompt used to instruct the model on how to assess the response.
                - `positional_bias_assessment`: The prompt used to instruct the model on how to assess the response in the positional bias check.
                - `summarization`: The prompt used to generate summary of the assessment.
                - `option_selection`: The prompt used to generate a final judgement.
                - `positional_bias_option_selection`: The prompt used to generate a final judgement in the positional bias check.
            - `option_selection_completion`: The inference engine's generated text using `prompts.option_selection`.
            - `positional_bias_option_selection_completion`: The inference engine's generated text using `prompts.positional_bias_option_selection`.
            - `criteria`: A JSON-like string representing the evaluation criteria's artifact.

            Result example:

            .. code-block:: python

                [
                    {
                        "answer_relevance": 1,
                        "answer_relevance_using_granite3.0-2b_litellm": 1,
                        "answer_relevance_positional_bias": false,
                        "answer_relevance_selected_option": "Could be Improved",
                        "answer_relevance_positional_bias_selected_option": "Could be Improved",
                        "answer_relevance_assessment": "To assess the quality of the response, l...",
                        "answer_relevance_positional_bias_assessment": "To assess the quality of the response, l...",
                        "answer_relevance_summary": "A response about apprenticeships during ...",
                        "answer_relevance_positional_bias_summary": "A response about apprenticeships during ...",
                        "answer_relevance_prompts": {
                            "assessment": [
                                {
                                    "role": "user",
                                    "content": "You are presented with a response gener..."
                                }
                            ],
                            "positional_bias_assessment": [
                                {
                                    "role": "user",
                                    "content": "You are presented with a response gener..."
                                }
                            ],
                            "summarization": [
                                {
                                    "role": "user",
                                    "content": "Transform the following assessment into ..."
                                }
                            ],
                            "option_selection": [
                                {
                                    "content": "You are presented with a response gener...",
                                    "role": "user"
                                },
                                {
                                    "content": "To assess the quality of the response, l...",
                                    "role": "assistant"
                                },
                                {
                                    "content": "Now consider the evaluation criteria and...",
                                    "role": "user"
                                }
                            ],
                            "posional_bias_option_selection": [
                                {
                                    "content": "You are presented with a response gener...",
                                    "role": "user"
                                },
                                {
                                    "content": "To assess the quality of the response, l...",
                                    "role": "assistant"
                                },
                                {
                                    "content": "Now consider the evaluation criteria and...",
                                    "role": "user"
                                }
                            ]
                        },
                        "answer_relevance_option_selection_completion": "Could be Improved",
                        "answer_relevance_positional_bias_option_selection_completion": "Could be Improved",
                        "answer_relevance_criteria": "{    \"__type__\": \"criteria_with_options..."
                    }
                ]
        """
        logger.info(
            f'Starting evaluation with evaluator "{self.evaluator_name}" and provider "{self.inference_engine.get_pretty_print_name()}'
        )
        evaluations_count = len(predictions)
        # TODO: find out how to serialize and deserialize enums
        criterias = self.get_criteria(task_data, evaluations_count)
        self.__set_main_score(criterias)
        contexts = self.get_contexts(task_data)
        if self.check_positional_bias:
            criterias += [
                CriteriaWithOptions(
                    name=criteria.name,
                    description=criteria.description,
                    option_map=criteria.option_map,
                    options=list(reversed(criteria.options)),
                )
                for criteria in criterias
            ]
            contexts += contexts
            predictions += predictions

        parsed_criterias = [
            self.__get_parsed_criteria(criteria) for criteria in criterias
        ]

        (
            criteria_description_list,
            criteria_option_names_list,
            display_options_instruction_list,
        ) = zip(*parsed_criterias)

        assessment_for_summaries_slice = slice(0, evaluations_count)

        assessment_instances = [
            {
                "context_variables": context,
                "response": prediction,
                "display_options_instruction": display_options_instruction,
                "criteria_description": criteria_description,
                "data_classification_policy": ["public"],
            }
            for context, prediction, criteria_description, display_options_instruction in zip(
                contexts,
                predictions,
                criteria_description_list,
                display_options_instruction_list,
            )
        ]
        assessment_prompts, assessment_outputs, _ = self.perform_evaluation_step(
            assessment_instances, self.assessment_task, self.assessment_template
        )
        logger.info("The assessment was generated successfully.")

        summarization_prompts = None
        summarization_outputs = None
        if self.generate_summaries:
            # Summarisation Stage
            summarization_instances = [
                {
                    "assessment": assessment_output,
                    "data_classification_policy": ["public"],
                }
                for assessment_output in assessment_outputs[
                    assessment_for_summaries_slice
                ]
            ]
            (
                summarization_prompts,
                summarization_outputs,
                _,
            ) = self.perform_evaluation_step(
                summarization_instances,
                self.summarization_task,
                self.summarization_template,
            )
            logger.info("The summary was generated successfully.")

        option_selection_instances = [
            {
                "criteria_description": criteria_description,
                "display_options_instruction": display_options_instruction,
                "options": criteria_option_names,
                "data_classification_policy": ["public"],
            }
            for (
                criteria_description,
                display_options_instruction,
                criteria_option_names
            ) in zip(
                criteria_description_list,
                display_options_instruction_list,
                criteria_option_names_list,
            )
        ]

        previous_messages = [
            [assessment_prompt[0], {"role": "assistant", "content": assessment_output}]
            for assessment_prompt, assessment_output in zip(
                assessment_prompts, assessment_outputs
            )
        ]
        (
            option_selection_prompts,
            option_selection_outputs,
            selections,
        ) = self.perform_evaluation_step(
            option_selection_instances,
            self.option_selection_task,
            self.option_selection_template,
            previous_messages,
        )
        logger.info("The selections were calculated successfully.")

        results = self.__get_results(
            assessment_prompts,
            assessment_outputs,
            summarization_prompts,
            summarization_outputs,
            option_selection_prompts,
            option_selection_outputs,
            selections,
            evaluations_count,
            criterias,
        )

        return self.clean_results(results)


class LLMJudgePairwise(LLMJudge):
    """A judge for pairwise comparison evaluations, where two or more responses are compared to determine which one is preferred based on a criterion."""
    main_score = "1_winrate"
    """The main score metric for pairwise evaluation. By default, its value is `1_winrate`, and will take the value of the winrate of the first system."""
    reduction_map = {"mean": ["score"]}
    """A mapping specifying how scores should be reduced. By default, it will be `{'main': ['score']}`"""

    def prepare(self):
        """Prepares the pairwise comparison by initializing the necessary templates and tasks. These tasks will be used to assess, summarize, and select options from candidate responses."""
        super().prepare()
        self.assessment_template = pairwise_template_dict["assessment"]
        self.summarization_template = pairwise_template_dict["summarization"]
        self.option_selection_template = pairwise_template_dict["answer"]

        self.assessment_task = Task(
            input_fields={
                "context_variables": str,
                "response_a": str,
                "response_b": str,
                "option_a": str,
                "option_b": str,
                "criteria_name": str,
                "criteria_description": str,
            },
            reference_fields={},
            prediction_type=str,
            metrics=[],
        )

        self.summarization_task = Task(
            input_fields={"assessment": str},
            reference_fields={},
            prediction_type=str,
            metrics=[],
        )

        self.option_selection_task = Task(
            input_fields={
                "score_option_instruction": str,
                "options": list,
            },
            reference_fields={},
            prediction_type=str,
            metrics=[],
        )

    def before_process_multi_stream(self):
        """Verifies that the criteria is of the correct type before processing the multi-stream data."""
        super().before_process_multi_stream()
        if self.criteria is not None and not isinstance(self.criteria, Criteria):
            raise Exception(
                f"The type of the criteria must be 'Criteria', instead it is of type '{type(self.criteria)}'"
            )
        return

    def __get_instance_results(
        self,
        instance_predictions: Dict[str, str],
        assessment_prompts,
        assessment_outputs,
        summarization_prompts,
        summarization_outputs,
        option_selection_prompts,
        option_selection_outputs,
        selections,
        contests_count,
        combination_indexes,
        criterion: Criteria,
    ):
        """Computes the results for each instance by comparing the responses and calculating metrics such as winrate, ranking, and the responses overall performance. This method processes assessment, summarization, and option selection outputs to track contest results, positional bias, and winrate.

        Args:
            instance_predictions (Dict[str, str]): The predictions for each response.
            assessment_prompts (List[str]): The prompts for the assessment task.
            assessment_outputs (List[str]): The results from the assessment task.
            summarization_prompts (List[str]): The prompts for the summarization task.
            summarization_outputs (List[str]): The results from the summarization task.
            option_selection_prompts (List[str]): The prompts for the option selection task.
            option_selection_outputs (List[str]): The results from the option selection task.
            selections (List[str]): The selections made during the pairwise comparison.
            contests_count (int): The total number of contests that were run.
            combination_indexes (List[Tuple[int, int]]): The indexes of the response pairs that were compared.
            criterion (Criteria): The criterion used to assess the responses.

        Returns:
            dict: A dictionary containing the results for each response, including winrate, ranking, and other metrics.
        """
        response_names = list(instance_predictions.keys())
        per_response_results = {
            response_key: {
                "summaries": [],
                "contest_results": [],
                "selections": [],
                "compared_to": [],
                "assessments": [],
                "positional_bias_assessments": [],
                "option_selection_outputs": [],
                "positional_bias": [],
                "positional_bias_selection": [],
                "prompts": {
                    "assessment": [],
                    "positional_bias_assessment": [],
                    "option_selection": [],
                    "positional_bias_option_selection": [],
                    "summary": [],
                },
            }
            for response_key in response_names
        }

        positional_bias = None
        for i in range(contests_count):
            positional_bias_i = contests_count + i
            (idx_1, idx_2) = combination_indexes[i]
            response_name_1 = response_names[idx_1]
            response_name_2 = response_names[idx_2]
            # add contest results
            selected_response_name = selections[i]
            per_response_results[response_name_1]["contest_results"].append(
                selected_response_name == response_name_1
            )
            per_response_results[response_name_2]["contest_results"].append(
                selected_response_name == response_name_2
            )
            per_response_results[response_name_1]["assessments"].append(
                assessment_outputs[i]
            )
            per_response_results[response_name_2]["assessments"].append(
                assessment_outputs[i]
            )
            per_response_results[response_name_1]["selections"].append(
                selected_response_name
            )
            per_response_results[response_name_2]["selections"].append(
                selected_response_name
            )

            # add the response indexes to which the response was compared to
            per_response_results[response_name_1]["compared_to"].append(
                f"{response_name_2}"
            )
            per_response_results[response_name_2]["compared_to"].append(
                f"{response_name_1}"
            )

            if self.include_prompts_in_result:
                per_response_results[response_name_1]["prompts"]["assessment"].append(
                    assessment_prompts[i]
                )
                per_response_results[response_name_2]["prompts"]["assessment"].append(
                    assessment_prompts[i]
                )
            if self.generate_summaries:
                # add summaries
                if self.include_prompts_in_result:
                    per_response_results[response_name_1]["prompts"]["summary"].append(
                        summarization_prompts[i]
                    )
                    per_response_results[response_name_2]["prompts"]["summary"].append(
                        summarization_prompts[i]
                    )
                per_response_results[response_name_1]["summaries"].append(
                    summarization_outputs[i]
                )
                per_response_results[response_name_2]["summaries"].append(
                    summarization_outputs[i]
                )
            if self.include_prompts_in_result:
                per_response_results[response_name_1]["prompts"][
                    "option_selection"
                ].append(option_selection_prompts[i])
                per_response_results[response_name_2]["prompts"][
                    "option_selection"
                ].append(option_selection_prompts[i])

            ## add positional bias
            if self.check_positional_bias:
                per_response_results[response_name_1][
                    "positional_bias_assessments"
                ].append(assessment_outputs[positional_bias_i])
                per_response_results[response_name_2][
                    "positional_bias_assessments"
                ].append(assessment_outputs[positional_bias_i])
                positional_bias = selections[i] != selections[positional_bias_i]

                per_response_results[response_name_1]["positional_bias"].append(
                    positional_bias
                )
                per_response_results[response_name_2]["positional_bias"].append(
                    positional_bias
                )

                # add prompts
                if self.include_prompts_in_result:
                    per_response_results[response_name_1]["prompts"][
                        "positional_bias_assessment"
                    ].append(assessment_prompts[positional_bias_i])
                    per_response_results[response_name_2]["prompts"][
                        "positional_bias_assessment"
                    ].append(assessment_prompts[positional_bias_i])
                    per_response_results[response_name_1]["prompts"][
                        "positional_bias_option_selection"
                    ].append(option_selection_prompts[positional_bias_i])
                    per_response_results[response_name_2]["prompts"][
                        "positional_bias_option_selection"
                    ].append(option_selection_prompts[positional_bias_i])

            per_response_results[response_name_1]["option_selection_outputs"].append(
                option_selection_outputs[i]
            )
            per_response_results[response_name_2]["option_selection_outputs"].append(
                option_selection_outputs[i]
            )
            if self.check_positional_bias:
                per_response_results[response_name_1][
                    "positional_bias_selection"
                ].append(option_selection_outputs[positional_bias_i])
                per_response_results[response_name_2][
                    "positional_bias_selection"
                ].append(option_selection_outputs[positional_bias_i])

        # add winrate
        for key in response_names:
            contest_results = per_response_results[key]["contest_results"]
            winrate = sum(contest_results) / len(contest_results)
            per_response_results[key]["winrate"] = winrate
            per_response_results[key]["llm_as_judge"] = winrate
        # calculate ranking
        ranking = rank_indexes(
            [result["winrate"] for result in per_response_results.values()]
        )

        for response_name, r_i in zip(response_names, ranking):
            per_response_results[response_name]["ranking"] = r_i + 1

        for response_name in response_names:
            # add response name
            per_response_results[response_name]["response_name"] = response_name

        all_results = {}
        for response_name in response_names:
            single_result = per_response_results[response_name]
            for metric in single_result.keys():
                all_results[f"{response_name}_{metric}"] = single_result[metric]

        all_results["criteria"] = criterion.to_json()
        return self.clean_results(all_results)

    def __parse_prediction_to_dict(self, predictions: Union[Dict[str, str], List[str]]):
        """Converts a list or dictionary of predictions into a dictionary format.

        Args:
            predictions (Union[Dict[str, str], List[str]]): The prediction data to convert.

        Returns:
            dict: The prediction data in dictionary format.
        """
        if isinstance(predictions, list):
            return {f"{key + 1}": value for key, value in enumerate(predictions)}
        if isinstance(predictions, dict):
            return predictions
        raise UnitxtError(
            f"Prediction may be a list or a dict. Instead got type {type(predictions)}"
        )

    def __convert_predictions_to_dicts(
        self, predictions: Union[List[Dict[str, str]], List[str]]
    ):
        """Converts a list of predictions into a list of dictionaries.

        Args:
            predictions (Union[List[Dict[str, str]], List[str]]): The predictions to convert.

        Returns:
            List[dict]: A list of predictions in dictionary format.
        """
        return [self.__parse_prediction_to_dict(prediction) for prediction in predictions]

    def __set_main_score(self, predictions: List[Dict[str, str]]):
        self.main_score = f"{next(iter(predictions[0].keys()))}_winrate"

    def compute(
        self,
        references: List[List[str]],
        predictions: List[str],
        task_data: List[Dict[str, str]],
    ) -> List[Dict]:
        r"""Executes the pairwise comparison evaluation, including assessment, summarization, and option selection. It computes the winrate and ranking for the responses.

        Args:
            references (List[List[str]]): A list of reference responses for comparison.
            predictions (List[str]): A list of predicted responses.
            task_data (List[Dict[str, str]]): Task data to be used for evaluation.

        Returns:
        -------
        List[Dict[str,Dict]]
            The results of the evaluation, including winrate, ranking, and other metrics.

            For each instance result, the following metrics are included per response/system. Each of the metrics will have appended the systems name, if predictions were provided as a list of dicts, or their index, starting from 1, if predictions were provided as a list of lists.

            All the fields are arrays with length equal to `len(systems) - 1`. For any result at index `i`: `response_name[i]`'s contest against `compared_to[i]`'s result is `contest_results[i]`.

            Explanation of fields:

            - `summaries`: A list of LLM-generated summaries explaining the comparison results for each response.
            - `contest_results`: A list of boolean values indicating whether the response won in each comparison.
            - `selections`: A list of the selected system names, representing the preferred response in each comparison.
            - `compared_to`: A list of system names that were compared against the given response.
            - `assessments`: A list of LLM-generated assessments explaining the reasoning behind the evaluation results.
            - `positional_bias_assessments`: A list of LLM-generated assessments focused on detecting positional bias in the evaluation.
            - `option_selection_outputs`: A list of response names selected as the best choice based on the evaluation.
            - `positional_bias`: A list of boolean values indicating whether positional bias was detected in the contest.
            - `positional_bias_selection`: A list of response names representing the selected option when considering positional bias.
            - `prompts`: A dictionary of prompts used in different stages of evaluation.
                - `assessment`: The prompt used to instruct the model on how to assess the responses.
                - `positional_bias_assessment`: The prompt used to instruct the model on how to assess positional bias.
                - `option_selection`: The prompt used to guide the model in selecting the best response.
                - `positional_bias_option_selection`: The prompt used for selecting the best response while checking for positional bias.
                - `summary`: The prompt used to generate a summary of the assessment.
            - `winrate`: A float representing the proportion of comparisons the response won.
            - `llm_as_judge`: Equal to `winrate`.
            - `ranking`: An integer representing the ranking position of the response based on the evaluation results. Best is 1.
            - `response_name`: A string identifying the response in the evaluation.

            Result example:

            .. code-block:: python

                    [
                        {
                            "system1_contest_results": [
                                true,
                                true
                            ],
                            "system1_selections": [
                                "system1",
                                "system1"
                            ],
                            "system1_compared_to": [
                                "system2",
                                "system3"
                            ],
                            "system1_assessments": [
                                "To determine the better response accordi...",
                                "To determine the better response accordi..."
                            ],
                            "system1_positional_bias_assessments": [
                                "To determine the better response accordi...",
                                "To determine the better response accordi..."
                            ],
                            "system1_option_selection_outputs": [
                                "system1",
                                "system1"
                            ],
                            "system1_positional_bias": [
                                false,
                                false
                            ],
                            "system1_positional_bias_selection": [
                                "system1",
                                "system1"
                            ],
                            "system1_prompts": {
                                "assessment": [
                                    [
                                        {
                                            "role": "user",
                                            "content": "You are provided a pair of responses (Re..."
                                        }
                                    ],
                                    [
                                        {
                                            "role": "user",
                                            "content": "You are provided a pair of responses (Re..."
                                        }
                                    ]
                                ],
                                "positional_bias_assessment": [
                                    [
                                        {
                                            "role": "user",
                                            "content": "You are provided a pair of responses (Re..."
                                        }
                                    ],
                                    [
                                        {
                                            "role": "user",
                                            "content": "You are provided a pair of responses (Re..."
                                        }
                                    ]
                                ],
                                "option_selection": [
                                    [
                                        {
                                            "content": "You are provided a pair of responses (Re...",
                                            "role": "user"
                                        },
                                        {
                                            "content": "To determine the better response accordi...",
                                            "role": "assistant"
                                        },
                                        {
                                            "content": "Now considering the evaluation criteria,...",
                                            "role": "user"
                                        }
                                    ],
                                    [
                                        {
                                            "content": "You are provided a pair of responses (Re...",
                                            "role": "user"
                                        },
                                        {
                                            "content": "To determine the better response accordi...",
                                            "role": "assistant"
                                        },
                                        {
                                            "content": "Now considering the evaluation criteria,...",
                                            "role": "user"
                                        }
                                    ]
                                ],
                                "positional_bias_option_selection": [
                                    [
                                        {
                                            "content": "You are provided a pair of responses (Re...",
                                            "role": "user"
                                        },
                                        {
                                            "content": "To determine the better response accordi...",
                                            "role": "assistant"
                                        },
                                        {
                                            "content": "Now considering the evaluation criteria,...",
                                            "role": "user"
                                        }
                                    ],
                                    [
                                        {
                                            "content": "You are provided a pair of responses (Re...",
                                            "role": "user"
                                        },
                                        {
                                            "content": "To determine the better response accordi...",
                                            "role": "assistant"
                                        },
                                        {
                                            "content": "Now considering the evaluation criteria,...",
                                            "role": "user"
                                        }
                                    ]
                                ]
                            },
                            "system1_winrate": 1.0,
                            "system1_llm_as_judge": 1.0,
                            "system1_ranking": 1,
                            "system1_response_name": "system1",
                            "system2_contest_results": [
                                false,
                                true
                            ],
                            "system2_selections": [
                                "system1",
                                "system2"
                            ],
                            "system2_compared_to": [
                                "system1",
                                "system3"
                            ],
                            "system2_assessments": [
                                "To determine the better response accordi...",
                                "To determine the better response accordi..."
                            ],
                            "system2_positional_bias_assessments": [
                                "To determine the better response accordi...",
                                "To determine the better response accordi..."
                            ],
                            "system2_option_selection_outputs": [
                                "system1",
                                "system2"
                            ],
                            "system2_positional_bias": [
                                false,
                                false
                            ],
                            "system2_positional_bias_selection": [
                                "system1",
                                "system2"
                            ],
                            "system2_prompts": {
                                "assessment": [
                                    [
                                        {
                                            "role": "user",
                                            "content": "You are provided a pair of responses (Re..."
                                        }
                                    ],
                                    [
                                        {
                                            "role": "user",
                                            "content": "You are provided a pair of responses (Re..."
                                        }
                                    ]
                                ],
                                "positional_bias_assessment": [
                                    [
                                        {
                                            "role": "user",
                                            "content": "You are provided a pair of responses (Re..."
                                        }
                                    ],
                                    [
                                        {
                                            "role": "user",
                                            "content": "You are provided a pair of responses (Re..."
                                        }
                                    ]
                                ],
                                "option_selection": [
                                    [
                                        {
                                            "content": "You are provided a pair of responses (Re...",
                                            "role": "user"
                                        },
                                        {
                                            "content": "To determine the better response accordi...",
                                            "role": "assistant"
                                        },
                                        {
                                            "content": "Now considering the evaluation criteria,...",
                                            "role": "user"
                                        }
                                    ],
                                    [
                                        {
                                            "content": "You are provided a pair of responses (Re...",
                                            "role": "user"
                                        },
                                        {
                                            "content": "To determine the better response accordi...",
                                            "role": "assistant"
                                        },
                                        {
                                            "content": "Now considering the evaluation criteria,...",
                                            "role": "user"
                                        }
                                    ]
                                ],
                                "positional_bias_option_selection": [
                                    [
                                        {
                                            "content": "You are provided a pair of responses (Re...",
                                            "role": "user"
                                        },
                                        {
                                            "content": "To determine the better response accordi...",
                                            "role": "assistant"
                                        },
                                        {
                                            "content": "Now considering the evaluation criteria,...",
                                            "role": "user"
                                        }
                                    ],
                                    [
                                        {
                                            "content": "You are provided a pair of responses (Re...",
                                            "role": "user"
                                        },
                                        {
                                            "content": "To determine the better response accordi...",
                                            "role": "assistant"
                                        },
                                        {
                                            "content": "Now considering the evaluation criteria,...",
                                            "role": "user"
                                        }
                                    ]
                                ]
                            },
                            "system2_winrate": 0.5,
                            "system2_llm_as_judge": 0.5,
                            "system2_ranking": 2,
                            "system2_response_name": "system2",
                            "system3_contest_results": [
                                false,
                                false
                            ],
                            "system3_selections": [
                                "system1",
                                "system2"
                            ],
                            "system3_compared_to": [
                                "system1",
                                "system2"
                            ],
                            "system3_assessments": [
                                "To determine the better response accordi...",
                                "To determine the better response accordi..."
                            ],
                            "system3_positional_bias_assessments": [
                                "To determine the better response accordi...",
                                "To determine the better response accordi..."
                            ],
                            "system3_option_selection_outputs": [
                                "system1",
                                "system2"
                            ],
                            "system3_positional_bias": [
                                false,
                                false
                            ],
                            "system3_positional_bias_selection": [
                                "system1",
                                "system2"
                            ],
                            "system3_prompts": {
                                "assessment": [
                                    [
                                        {
                                            "role": "user",
                                            "content": "You are provided a pair of responses (Re..."
                                        }
                                    ],
                                    [
                                        {
                                            "role": "user",
                                            "content": "You are provided a pair of responses (Re..."
                                        }
                                    ]
                                ],
                                "positional_bias_assessment": [
                                    [
                                        {
                                            "role": "user",
                                            "content": "You are provided a pair of responses (Re..."
                                        }
                                    ],
                                    [
                                        {
                                            "role": "user",
                                            "content": "You are provided a pair of responses (Re..."
                                        }
                                    ]
                                ],
                                "option_selection": [
                                    [
                                        {
                                            "content": "You are provided a pair of responses (Re...",
                                            "role": "user"
                                        },
                                        {
                                            "content": "To determine the better response accordi...",
                                            "role": "assistant"
                                        },
                                        {
                                            "content": "Now considering the evaluation criteria,...",
                                            "role": "user"
                                        }
                                    ],
                                    [
                                        {
                                            "content": "You are provided a pair of responses (Re...",
                                            "role": "user"
                                        },
                                        {
                                            "content": "To determine the better response accordi...",
                                            "role": "assistant"
                                        },
                                        {
                                            "content": "Now considering the evaluation criteria,...",
                                            "role": "user"
                                        }
                                    ]
                                ],
                                "positional_bias_option_selection": [
                                    [
                                        {
                                            "content": "You are provided a pair of responses (Re...",
                                            "role": "user"
                                        },
                                        {
                                            "content": "To determine the better response accordi...",
                                            "role": "assistant"
                                        },
                                        {
                                            "content": "Now considering the evaluation criteria,...",
                                            "role": "user"
                                        }
                                    ],
                                    [
                                        {
                                            "content": "You are provided a pair of responses (Re...",
                                            "role": "user"
                                        },
                                        {
                                            "content": "To determine the better response accordi...",
                                            "role": "assistant"
                                        },
                                        {
                                            "content": "Now considering the evaluation criteria,...",
                                            "role": "user"
                                        }
                                    ]
                                ]
                            },
                            "system3_winrate": 0.0,
                            "system3_llm_as_judge": 0.0,
                            "system3_ranking": 3,
                            "system3_response_name": "system3",
                            "criteria": "{    \"__type__\": \"criteria\",    \"name\"..."
                        }
                    ]
        """
        logger.info(
            f'Starting evaluation with evaluator "{self.evaluator_name}" and provider {self.inference_engine.get_pretty_print_name()}'
        )
        predictions = self.__convert_predictions_to_dicts(predictions)
        self.__set_main_score(predictions)
        instances_count = len(predictions)
        self.reduction_map = {"mean": ["score"]}
        self.reduction_map["mean"].extend(
            [f"{key}_winrate" for key in predictions[0].keys()]
        )

        predictions_count_list = [len(prediction) for prediction in predictions]
        combination_indexes_list = [
            list(itertools.combinations(range(evaluations_count), 2))
            for evaluations_count in predictions_count_list
        ]
        contests_count_list = [
            len(combination_indexes) for combination_indexes in combination_indexes_list
        ]

        logger.info(
            f"The evaluation will perform {sum(contests_count_list) * [1, 2][self.check_positional_bias]} ({' + '.join([f'{c * [1, 2][self.check_positional_bias]}' for c in contests_count_list])}) pairwise comparisons"
        )

        response_pairs_list: List[List[List[str]]] = []
        option_pairs_list: List[List[List[str]]] = []
        predictions_names = set(predictions[0].keys())
        for i, combination_indexes in enumerate(combination_indexes_list):
            instance_predictions = predictions[i]
            instance_predictions_names = list(instance_predictions.keys())
            if set(instance_predictions_names) != predictions_names:
                raise Exception(
                    f"The set of prediction names is different between instance 0 and instance {i}. In prediction 0, it is {sorted(predictions_names)}. In prediction {i}, it is {sorted(instance_predictions_names)}. Make sure the same number of predictions is passed for all instances."
                )

            response_pairs: List[List[str]] = []
            option_pairs: List[List[str]] = []
            for combination in combination_indexes:
                (idx_1, idx_2) = combination
                response_name_1 = instance_predictions_names[idx_1]
                response_name_2 = instance_predictions_names[idx_2]
                response_pairs.append(
                    [
                        instance_predictions[response_name_1],
                        instance_predictions[response_name_2],
                    ]
                )
                option_pairs.append([response_name_1, response_name_2])
            response_pairs_list.append(response_pairs)
            option_pairs_list.append(option_pairs)

        criterias = self.get_criteria(task_data, instances_count)
        contexts = self.get_contexts(task_data)
        if self.check_positional_bias:
            criterias.extend(criterias)
            contexts.extend(contexts)
            for response_pairs, option_pairs in zip(
                response_pairs_list, option_pairs_list
            ):
                response_pairs += [
                    list(reversed(response_pair)) for response_pair in response_pairs
                ]
                option_pairs += [
                    list(reversed(option_pair)) for option_pair in option_pairs
                ]

        assessment_instances = [
            {
                "context_variables": contexts[i],
                "response_a": response_pair[0],
                "response_b": response_pair[1],
                "option_a": option_pair[0],
                "option_b": option_pair[1],
                "criteria_name": criterias[i].name,
                "criteria_description": criterias[i].description,
                "data_classification_policy": ["public"],
            }
            for i, (response_pairs, option_pairs) in enumerate(
                zip(response_pairs_list, option_pairs_list)
            )
            for response_pair, option_pair in zip(response_pairs, option_pairs)
        ]
        assessment_prompts, assessment_outputs, _ = self.perform_evaluation_step(
            assessment_instances, self.assessment_task, self.assessment_template
        )
        logger.info("The assessment was generated successfully.")

        # the slices used to get the assessment for each summary generation instance
        # it will grab the whole assessment for a particular instance or half of it depending on the value of check_positional_bias
        incremental_contests_count_list = [
            sum(contests_count_list[: i + 1]) for i in range(len(contests_count_list))
        ]

        # Summarisation Stage
        summarization_prompts = None
        summarization_outputs = None
        if self.generate_summaries:
            incremental_contests_count_with_positional_bias_list = [
                incremental_contests_count * [1, 2][self.check_positional_bias]
                for incremental_contests_count in incremental_contests_count_list
            ]
            assessment_for_summaries_slice_list = [
                slice(
                    incremental_contests_count_with_positional_bias_list[i - 1]
                    if i > 0
                    else 0,
                    (
                        incremental_contests_count_with_positional_bias_list[i - 1]
                        if i > 0
                        else 0
                    )
                    + contests_count_list[i],
                )
                for i in range(len(contests_count_list))
            ]
            summarization_instances = [
                {
                    "assessment": assessment_output,
                    "data_classification_policy": ["public"],
                }
                for assessment_for_summaries_slice in assessment_for_summaries_slice_list
                for assessment_output in assessment_outputs[
                    assessment_for_summaries_slice
                ]
            ]

            (
                summarization_prompts,
                summarization_outputs,
                _,
            ) = self.perform_evaluation_step(
                summarization_instances,
                self.summarization_task,
                self.summarization_template,
            )
            logger.info("The summary was generated successfully.")

        score_option_instruction_list = [
            "".join(
                [
                    f'Choose "{option}" if Response {option} is better quality.\n'
                    for option in option_pair
                ]
            )
            for option_pairs in option_pairs_list
            for option_pair in option_pairs
        ]

        option_selection_instances = [
            {
                "options": [f"Response {option}" for option in option_pair],
                "score_option_instruction": score_option_instruction,
                "data_classification_policy": ["public"],
            }
            for option_pair, score_option_instruction in zip(
                [
                    option_pair
                    for option_pairs in option_pairs_list
                    for option_pair in option_pairs
                ],
                score_option_instruction_list,
            )
        ]

        previous_messages = [
            [assessment_prompt[0], {"role": "assistant", "content": assessment_output}]
            for assessment_prompt, assessment_output in zip(
                assessment_prompts, assessment_outputs
            )
        ]

        (
            option_selection_prompts,
            option_selection_outputs,
            selections,
        ) = self.perform_evaluation_step(
            option_selection_instances,
            self.option_selection_task,
            self.option_selection_template,
            previous_messages,
        )
        # Selections are of the form 'Response n', so we just keep n
        selections = [selection.split(" ")[-1] for selection in selections]
        logger.info("The selections were calculated successfully.")
        results = []
        slice_start = 0
        for i, incremental_contests_count in enumerate(incremental_contests_count_list):
            slice_end = slice_start + contests_count_list[i]
            if self.check_positional_bias:
                slice_end += contests_count_list[i]
            sli = slice(slice_start, slice_end)
            sli_summarization = slice(
                (incremental_contests_count_list[i - 1] if i > 0 else 0),
                (incremental_contests_count_list[i - 1] if i > 0 else 0)
                + incremental_contests_count,
            )
            instance_results = self.__get_instance_results(
                predictions[i],
                assessment_prompts[sli],
                assessment_outputs[sli],
                summarization_prompts[sli_summarization]
                if self.generate_summaries
                else None,
                summarization_outputs[sli_summarization]
                if self.generate_summaries
                else None,
                option_selection_prompts[sli],
                option_selection_outputs[sli],
                selections[sli],
                contests_count_list[i],
                combination_indexes_list[i],
                criterias[i],
            )
            results.append(instance_results)
            slice_start = slice_end

        return results<|MERGE_RESOLUTION|>--- conflicted
+++ resolved
@@ -3,7 +3,6 @@
 from typing import Any, Dict, List, Optional, Union
 
 from .api import infer
-<<<<<<< HEAD
 from .artifact import fetch_artifact, json_loads_with_artifacts
 from .dict_utils import dict_get
 from .error_utils import UnitxtError
@@ -44,12 +43,6 @@
     rank_indexes,
 )
 from .logging_utils import get_logger
-=======
-from .artifact import json_loads_with_artifacts
-from .dataclass import Field
-from .formats import ChatAPIFormat, Format, SystemFormat
-from .inference import InferenceEngine, LogProbInferenceEngine, OpenAiInferenceEngine
->>>>>>> 7334f82f
 from .metrics import BulkInstanceMetric
 from .task import Task
 from .templates import Template
@@ -63,30 +56,13 @@
         if isinstance(task_data, str)
         else task_data
     )
-<<<<<<< HEAD
+
 logger = get_logger(__name__)
 
 class LLMJudge(BulkInstanceMetric):
     """A metric class to evaluate instances using LLM as a Judge.
 
     Evaluations are performed in two steps. First, the LLM is asked to generate an assessment following a CoT approach based on the criteria. Then, the same LLM is asked to select one of the available options. A summary of the general assessment can be generated for easy consumption by end users.
-=======
-
-
-class LLMAsJudgeBase(BulkInstanceMetric, ArtifactFetcherMixin):
-    """LLM-as-judge-base metric class for evaluating correctness of generated predictions.
-
-    Attributes:
-        main_score (str): The main score label used for evaluation.
-        task (str): The type of task the llm as judge runs. This defines the output and input
-         format of the judge model.
-        template (Template): The template used when generating inputs for the judge llm.
-        format (Format): The format used when generating inputs for judge llm.
-        system_prompt (SystemPrompt): The system prompt used when generating inputs for judge llm.
-        inference_model (InferenceEngine): The module that creates the inference of the judge llm.
-        reduction_map (dict): A dictionary specifying the reduction method for the metric.
-        batch_size (int): The size of the bulk.
->>>>>>> 7334f82f
     """
 
     inference_engine: InferenceEngine
