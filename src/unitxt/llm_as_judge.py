--- conflicted
+++ resolved
@@ -1,18 +1,17 @@
 from typing import Any, Dict, List, Literal, Optional
 
-<<<<<<< HEAD
-from .api import post_process, produce
-from .artifact import Artifact, settings
-=======
-from .api import evaluate, produce
-from .artifact import Artifact, fetch_artifact, settings
-from .formats import Format
->>>>>>> 8c9b1df3
+from .api import infer
+from .artifact import fetch_artifact
+from .dataclass import Field
+from .formats import Format, SystemFormat
 from .inference import InferenceEngine, OpenAiInferenceEngine
 from .metrics import BulkInstanceMetric
 from .operator import SequentialOperator
-from .system_prompts import SystemPrompt
+from .settings_utils import get_settings
+from .system_prompts import EmptySystemPrompt, SystemPrompt
 from .templates import Template
+
+settings = get_settings()
 
 
 class LLMAsJudge(BulkInstanceMetric):
@@ -39,8 +38,8 @@
         "pairwise_comparative_rating.single_turn",
     ]
     template: Template
-    format: Format = None
-    system_prompt: SystemPrompt = None
+    system_prompt: SystemPrompt = Field(default_factory=EmptySystemPrompt)
+    format: Format = Field(default_factory=SystemFormat)
     strip_system_prompt_and_format_from_inputs: bool = True
     inference_model: InferenceEngine
     reduction_map: Optional[Dict[str, List[str]]] = None
@@ -77,7 +76,6 @@
                 {
                     "question": input_instance,
                     "answer": prediction,
-                    "rating": 5.0,  # This is a dummy value that is not used in practice
                 }
                 for input_instance, prediction, reference in zip(
                     input_instances, predictions, references
@@ -89,7 +87,6 @@
                     "question": input_instance,
                     "answer": prediction,
                     "reference_answer": reference[0],
-                    "rating": 5.0,  # This is a dummy value that is not used in practice
                 }
                 for input_instance, prediction, reference in zip(
                     input_instances, predictions, references
@@ -103,7 +100,6 @@
                     "answer_b": reference[0],
                     "model_a": "input_model",
                     "model_b": "baseline_model",
-                    "answer_a_preference": 0,  # This is a dummy value that is not used in practice,
                 }
                 for input_instance, prediction, reference in zip(
                     input_instances, predictions, references
@@ -114,15 +110,6 @@
                 f"Error in 'LLMAsJudge' metric. {self.task} is not a supported task type."
             )
         return instances
-
-    @staticmethod
-    def _add_metadata_to_judge_instances(
-        instances: List[List[Any]], task_data: List[Dict]
-    ):
-        for instance, data in zip(instances, task_data):
-            instance["data_classification_policy"] = data["metadata"][
-                "data_classification_policy"
-            ]
 
     def prepare(self):
         super().prepare()
@@ -181,59 +168,38 @@
         instances = self._get_instance_for_judge_model(
             input_instances, predictions, references
         )
-        self._add_metadata_to_judge_instances(instances, task_data)
-
-        card = f"cards.dynamic_cards_for_llm_judges.{self.task}"
-        recipe_args = {
-            "card": card,
-            "template": self.template,
-            "demos_pool_size": 0,
-            "num_demos": 0,
-            "__type__": settings.default_recipe,
-        }
-        if self.system_prompt:
-            recipe_args["system_prompt"] = self.system_prompt
-        if self.format:
-            recipe_args["format"] = self.format
-        recipe = Artifact.from_dict(recipe_args)
-        dataset = produce(instances, recipe)
-<<<<<<< HEAD
-        predictions = self.inference_model.infer(dataset)
-        scores = post_process(predictions=predictions, data=dataset)
-        return [
-            {
-                self.main_score: score,
-                "judge_raw_output": prediction,
-            }
-            for score, prediction in zip(scores, predictions)
-        ]
-=======
-        verdicts = self.inference_model.infer(dataset)
-        meta_scores = evaluate(predictions=verdicts, data=dataset)
-
-        res_list = []
-        for instance, verdict in zip(meta_scores, verdicts):
+        outputs = infer(
+            instances,
+            engine=self.inference_model,
+            task=f"tasks.response_assessment.{self.task}",
+            template=self.template,
+            system_prompt=self.system_prompt,
+            format=self.format,
+            return_data=True,
+        )
+
+        results = []
+        for instance in outputs:
             if self.task == "pairwise_comparative_rating.single_turn":
                 is_model_b_the_baseline = (
                     instance["task_data"]["model_b"] == "baseline_model"
                 )
                 if is_model_b_the_baseline:
-                    model_a_preference_score = instance["processed_prediction"]
+                    model_a_preference_score = instance["prediction"]
                 else:
-                    model_a_preference_score = instance["processed_prediction"] * -1
-
-                res = {
+                    model_a_preference_score = instance["prediction"] * -1
+
+                result = {
                     self.main_score: model_a_preference_score,
-                    "judge_raw_output": verdict,
+                    "judge_raw_output": instance["raw_prediction"],
                     "judge_raw_input": instance["source"],
                 }
             else:
-                res = {
-                    self.main_score: instance["processed_prediction"],
-                    "judge_raw_output": verdict,
+                result = {
+                    self.main_score: instance["prediction"],
+                    "judge_raw_output": instance["raw_prediction"],
                     "judge_raw_input": instance["source"],
                 }
-            res_list.append(res)
-
-        return res_list
->>>>>>> 8c9b1df3
+            results.append(result)
+
+        return results