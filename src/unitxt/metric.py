from dataclasses import field
from typing import Any, Dict, Generator, Iterable, List, Optional, Union

import datasets
import evaluate
from datasets import Features, Sequence, Value

from .artifact import __file__ as _
from .blocks import __file__ as _
from .card import __file__ as _
from .catalog import __file__ as _
from .collections import __file__ as _
from .dataclass import __file__ as _
from .dict_utils import __file__ as _
from .file_utils import __file__ as _
from .formats import __file__ as _
from .fusion import __file__ as _
from .generator_utils import __file__ as _
from .hf_utils import __file__ as _
from .instructions import __file__ as _
from .load import __file__ as _
from .loaders import __file__ as _
from .metrics import __file__ as _
from .normalizers import __file__ as _
from .operator import (
    MultiStreamOperator,
    SequentialOperator,
    SequentialOperatorInitilizer,
    StreamInitializerOperator,
)
from .operator import __file__ as _
from .operators import (
<<<<<<< HEAD
    Apply,
=======
    ApplyMetric,
>>>>>>> ede10eac
    ApplyOperatorsField,
    ApplyStreamOperatorsField,
    FlattenInstances,
    MergeStreams,
    SplitByValue,
)
from .operators import __file__ as _
from .processors import __file__ as _
from .random_utils import __file__ as _
from .recipe import __file__ as _
from .register import __file__ as _
from .register import _reset_env_local_catalogs, register_all_artifacts
from .renderers import __file__ as _
from .schema import __file__ as _
from .split_utils import __file__ as _
from .splitters import __file__ as _
from .standard import __file__ as _
from .stream import MultiStream, Stream
from .stream import __file__ as _
from .task import __file__ as _
from .templates import __file__ as _
from .text_utils import __file__ as _
from .type_utils import __file__ as _
from .utils import __file__ as _
from .validate import __file__ as _
from .version import __file__ as _


class MultiStreamScoreMean(MultiStreamOperator):
    def aggegate_results(self, multi_stream: MultiStream):
        scores = []
        for stream in multi_stream.values():
            instance = stream.peak()
            scores.append(instance["score"]["global"]["score"])

        from statistics import mean

        return mean(scores)

    def spread_results(self, stream: Stream, score: float):
        for instance in stream:
            instance["score"]["global"]["groups_mean_score"] = score
            yield instance

    def process(self, multi_stream: MultiStream) -> MultiStream:
        mean_score = self.aggegate_results(multi_stream)

        result = {}
        for stream_name, stream in multi_stream.items():
            result[stream_name] = Stream(self.spread_results, gen_kwargs={"stream": stream, "score": mean_score})

        return MultiStream(result)


class FromPredictionsAndOriginalData(StreamInitializerOperator):
    def zip(self, predictions, references):
        for prediction, original in zip(predictions, references):
            yield {**original, "prediction": prediction}

    def process(self, predictions: List[str], references: Iterable, split_name: str = "all") -> MultiStream:
        return MultiStream(
            {split_name: Stream(self.zip, gen_kwargs={"predictions": predictions, "references": references})}
        )


from .schema import UNITXT_DATASET_SCHEMA

# The additional_inputs field in the schema is defined as
# Sequence({"key": Value(dtype="string"), "value": Value("string")})
# When receiving instances from this scheme, the keys and values are returned as two separate
# lists, and are converted to a dictionary.


def _from_key_value_pairs(key_value_list: Dict[str, list]) -> Dict[str, str]:
    return dict([(key, value) for key, value in zip(key_value_list["key"], key_value_list["value"])])


class MetricRecipe(SequentialOperatorInitilizer):

    calc_confidence_intervals: bool = True

    def prepare(self):
        register_all_artifacts()
        self.steps = [
            FromPredictionsAndOriginalData(),
            Apply("additional_inputs", function=_from_key_value_pairs, to_field="additional_inputs"),
            ApplyOperatorsField(
                inputs_fields=["prediction", "references"],
                fields_to_treat_as_list=["references"],
                operators_field="postprocessors",
                default_operators=["processors.to_string_stripped"],
            ),
            SplitByValue(["group"]),
            ApplyMetric(
                "metrics",
                calc_confidence_intervals=self.calc_confidence_intervals,
            ),
            MultiStreamScoreMean(),
            MergeStreams(),
        ]


UNITXT_METRIC_SCHEMA = Features({"predictions": Value("string"), "references": dict(UNITXT_DATASET_SCHEMA)})


def _compute(
    predictions: List[str],
    references: Iterable,
    flatten: bool = False,
    split_name: str = "all",
    calc_confidence_intervals: bool = True,
):
    _reset_env_local_catalogs()
    register_all_artifacts()
<<<<<<< HEAD
    recipe = MetricRecipe()
=======
    recipe = MetricRecipe(calc_confidence_intervals=calc_confidence_intervals)

>>>>>>> ede10eac
    multi_stream = recipe(predictions=predictions, references=references, split_name=split_name)

    if flatten:
        operator = FlattenInstances()
        multi_stream = operator(multi_stream)

    stream = multi_stream[split_name]
    return list(stream)


# TODO: currently we have two classes with this name. metric.Metric and matrics.Metric...
# @evaluate.utils.file_utils.add_start_docstrings(_DESCRIPTION, _KWARGS_DESCRIPTION)
class Metric(evaluate.Metric):

    calc_confidence_intervals: bool = True

    def _info(self):
        return evaluate.MetricInfo(
            description="_DESCRIPTION",
            citation="_CITATION",
            # inputs_description=_KWARGS_DESCRIPTION,
            features=UNITXT_METRIC_SCHEMA,
            codebase_urls=["https://"],
            reference_urls=[
                "https://",
                "https://",
            ],
        )

    def _compute(self, predictions: List[str], references: Iterable, flatten: bool = False, split_name: str = "all"):
        try:
            from unitxt.dataset import (
                get_dataset_artifact as get_dataset_artifact_installed,
            )

            unitxt_installed = True
        except ImportError:
            unitxt_installed = False

        if unitxt_installed:
            from unitxt.metric import _compute as _compute_installed

            return _compute_installed(
                predictions=predictions,
                references=references,
                flatten=flatten,
                split_name=split_name,
                calc_confidence_intervals=self.calc_confidence_intervals,
            )
        else:
            return _compute(
                predictions=predictions,
                references=references,
                flatten=flatten,
                split_name=split_name,
                calc_confidence_intervals=self.calc_confidence_intervals,
            )<|MERGE_RESOLUTION|>--- conflicted
+++ resolved
@@ -30,11 +30,7 @@
 )
 from .operator import __file__ as _
 from .operators import (
-<<<<<<< HEAD
-    Apply,
-=======
     ApplyMetric,
->>>>>>> ede10eac
     ApplyOperatorsField,
     ApplyStreamOperatorsField,
     FlattenInstances,
@@ -113,7 +109,6 @@
 
 
 class MetricRecipe(SequentialOperatorInitilizer):
-
     calc_confidence_intervals: bool = True
 
     def prepare(self):
@@ -149,12 +144,8 @@
 ):
     _reset_env_local_catalogs()
     register_all_artifacts()
-<<<<<<< HEAD
-    recipe = MetricRecipe()
-=======
     recipe = MetricRecipe(calc_confidence_intervals=calc_confidence_intervals)
 
->>>>>>> ede10eac
     multi_stream = recipe(predictions=predictions, references=references, split_name=split_name)
 
     if flatten:
@@ -168,7 +159,6 @@
 # TODO: currently we have two classes with this name. metric.Metric and matrics.Metric...
 # @evaluate.utils.file_utils.add_start_docstrings(_DESCRIPTION, _KWARGS_DESCRIPTION)
 class Metric(evaluate.Metric):
-
     calc_confidence_intervals: bool = True
 
     def _info(self):
