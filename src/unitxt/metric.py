from typing import Dict, Iterable, List

import evaluate
from datasets import Features, Value

from .artifact import __file__ as _
from .blocks import __file__ as _
from .card import __file__ as _
from .catalog import __file__ as _
from .collections import __file__ as _
from .dataclass import __file__ as _
from .dict_utils import __file__ as _
from .file_utils import __file__ as _
from .formats import __file__ as _
from .fusion import __file__ as _
from .generator_utils import __file__ as _
from .hf_utils import __file__ as _
from .instructions import __file__ as _
from .load import __file__ as _
from .loaders import __file__ as _
<<<<<<< HEAD
from .logging import __file__ as _
from .metric_paired_significance import __file__ as _
=======
from .logging_utils import __file__ as _
>>>>>>> 91278cf5
from .metrics import __file__ as _
from .normalizers import __file__ as _
from .operator import (
    MultiStreamOperator,
    SequentialOperator,
    SequentialOperatorInitilizer,
    StreamInitializerOperator,
)
from .operator import __file__ as _
from .operators import (
    Apply,
    ApplyMetric,
    ApplyOperatorsField,
    ApplyStreamOperatorsField,
    FlattenInstances,
    MergeStreams,
    SplitByValue,
)
from .operators import __file__ as _
from .processors import __file__ as _
from .random_utils import __file__ as _
from .recipe import __file__ as _
from .register import __file__ as _
from .register import _reset_env_local_catalogs, register_all_artifacts
from .schema import UNITXT_DATASET_SCHEMA
from .schema import __file__ as _
from .split_utils import __file__ as _
from .splitters import __file__ as _
from .standard import __file__ as _
from .stream import MultiStream, Stream
from .stream import __file__ as _
from .task import __file__ as _
from .templates import __file__ as _
from .text_utils import __file__ as _
from .type_utils import __file__ as _
from .utils import __file__ as _
from .validate import __file__ as _
from .version import __file__ as _


class MultiStreamScoreMean(MultiStreamOperator):
    def aggegate_results(self, multi_stream: MultiStream):
        scores = []
        for stream in multi_stream.values():
            instance = stream.peek()
            scores.append(instance["score"]["global"]["score"])

        from statistics import mean

        return mean(scores)

    def spread_results(self, stream: Stream, score: float):
        for instance in stream:
            instance["score"]["global"]["groups_mean_score"] = score
            yield instance

    def spread_results_one_stream(self, stream: Stream):
        for instance in stream:
            instance["score"]["global"]["groups_mean_score"] = instance["score"][
                "global"
            ]["score"]
            yield instance

    def process(self, multi_stream: MultiStream) -> MultiStream:
        result = {}

        # optimization in to avoid double calculation of metrics
        # when aggregating results, if there is only one stream.
        if len(multi_stream) == 1:
            for stream_name, stream in multi_stream.items():
                result[stream_name] = Stream(
                    self.spread_results_one_stream, gen_kwargs={"stream": stream}
                )
            return MultiStream(result)

        mean_score = self.aggegate_results(multi_stream)
        result = {}
        for stream_name, stream in multi_stream.items():
            result[stream_name] = Stream(
                self.spread_results, gen_kwargs={"stream": stream, "score": mean_score}
            )

        return MultiStream(result)


class FromPredictionsAndOriginalData(StreamInitializerOperator):
    def zip(self, predictions, references):
        for prediction, original in zip(predictions, references):
            yield {**original, "prediction": prediction}

    def process(
        self, predictions: List[str], references: Iterable, split_name: str = "all"
    ) -> MultiStream:
        return MultiStream(
            {
                split_name: Stream(
                    self.zip,
                    gen_kwargs={"predictions": predictions, "references": references},
                )
            }
        )


# The additional_inputs field in the schema is defined as
# Sequence({"key": Value(dtype="string"), "value": Value("string")})
# When receiving instances from this scheme, the keys and values are returned as two separate
# lists, and are converted to a dictionary.


def _from_key_value_pairs(key_value_list: Dict[str, list]) -> Dict[str, str]:
    return dict(zip(key_value_list["key"], key_value_list["value"]))


class MetricRecipe(SequentialOperatorInitilizer):
    calc_confidence_intervals: bool = True

    def prepare(self):
        register_all_artifacts()
        self.steps = [
            FromPredictionsAndOriginalData(),
            Apply(
                "additional_inputs",
                function=_from_key_value_pairs,
                to_field="additional_inputs",
            ),
            ApplyOperatorsField(
                inputs_fields=["prediction", "references"],
                fields_to_treat_as_list=["references"],
                operators_field="postprocessors",
                default_operators=["processors.to_string_stripped"],
            ),
            SplitByValue(["group"]),
            ApplyMetric(
                "metrics",
                calc_confidence_intervals=self.calc_confidence_intervals,
            ),
            MultiStreamScoreMean(),
            MergeStreams(),
        ]


UNITXT_METRIC_SCHEMA = Features(
    {"predictions": Value("string"), "references": dict(UNITXT_DATASET_SCHEMA)}
)


def _compute(
    predictions: List[str],
    references: Iterable,
    flatten: bool = False,
    split_name: str = "all",
    calc_confidence_intervals: bool = True,
):
    _reset_env_local_catalogs()
    register_all_artifacts()
    recipe = MetricRecipe(calc_confidence_intervals=calc_confidence_intervals)

    multi_stream = recipe(
        predictions=predictions, references=references, split_name=split_name
    )

    if flatten:
        operator = FlattenInstances()
        multi_stream = operator(multi_stream)

    stream = multi_stream[split_name]
    return list(stream)


# TODO: currently we have two classes with this name. metric.Metric and matrics.Metric...
# @evaluate.utils.file_utils.add_start_docstrings(_DESCRIPTION, _KWARGS_DESCRIPTION)
class Metric(evaluate.Metric):
    calc_confidence_intervals: bool = True

    def _info(self):
        return evaluate.MetricInfo(
            description="_DESCRIPTION",
            citation="_CITATION",
            # inputs_description=_KWARGS_DESCRIPTION,
            features=UNITXT_METRIC_SCHEMA,
            codebase_urls=["https://"],
            reference_urls=[
                "https://",
                "https://",
            ],
        )

    def _compute(
        self,
        predictions: List[str],
        references: Iterable,
        flatten: bool = False,
        split_name: str = "all",
    ):
        try:
            from unitxt.dataset import (
                get_dataset_artifact as get_dataset_artifact_installed,
            )

            unitxt_installed = True
        except ImportError:
            unitxt_installed = False

        if unitxt_installed:
            from unitxt.metric import _compute as _compute_installed

            return _compute_installed(
                predictions=predictions,
                references=references,
                flatten=flatten,
                split_name=split_name,
                calc_confidence_intervals=self.calc_confidence_intervals,
            )

        return _compute(
            predictions=predictions,
            references=references,
            flatten=flatten,
            split_name=split_name,
            calc_confidence_intervals=self.calc_confidence_intervals,
        )<|MERGE_RESOLUTION|>--- conflicted
+++ resolved
@@ -18,12 +18,9 @@
 from .instructions import __file__ as _
 from .load import __file__ as _
 from .loaders import __file__ as _
-<<<<<<< HEAD
 from .logging import __file__ as _
 from .metric_paired_significance import __file__ as _
-=======
 from .logging_utils import __file__ as _
->>>>>>> 91278cf5
 from .metrics import __file__ as _
 from .normalizers import __file__ as _
 from .operator import (
