import abc
import os
import re
from typing import Any, Dict, List, Literal, Optional, Union

from tqdm import tqdm

from .artifact import Artifact, fetch_artifact
from .dataclass import InternalField, NonPositionalField
from .deprecation_utils import deprecation
from .image_operators import extract_images
from .logging_utils import get_logger
from .operator import PackageRequirementsMixin
from .settings_utils import get_settings

settings = get_settings()


class InferenceEngine(abc.ABC, Artifact):
    """Abstract base class for inference."""

    @abc.abstractmethod
    def _infer(self, dataset):
        """Perform inference on the input dataset."""
        pass

    @abc.abstractmethod
    def prepare_engine(self):
        """Perform inference on the input dataset."""
        pass

    def prepare(self):
        if not settings.mock_inference_mode:
            self.prepare_engine()

    def infer(self, dataset) -> str:
        """Verifies instances of a dataset and performs inference."""
        [self.verify_instance(instance) for instance in dataset]
        if settings.mock_inference_mode:
            return [instance["source"] for instance in dataset]
        return self._infer(dataset)

    @deprecation(version="2.0.0")
    def _set_inference_parameters(self):
        """Sets inference parameters of an instance based on 'parameters' attribute (if given)."""
        if hasattr(self, "parameters") and self.parameters is not None:
            get_logger().warning(
                f"The 'parameters' attribute of '{self.get_pretty_print_name()}' "
                f"is deprecated. Please pass inference parameters directly to the "
                f"inference engine instance instead."
            )

            for param, param_dict_val in self.parameters.to_dict(
                [self.parameters]
            ).items():
                param_inst_val = getattr(self, param)
                if param_inst_val is None:
                    setattr(self, param, param_dict_val)


class LogProbInferenceEngine(abc.ABC, Artifact):
    """Abstract base class for inference with log probs."""

    @abc.abstractmethod
    def _infer_log_probs(self, dataset):
        """Perform inference on the input dataset that returns log probs."""
        pass

    def infer_log_probs(self, dataset) -> List[Dict]:
        """Verifies instances of a dataset and performs inference that returns log probabilities of top tokens.

        For each instance , returns a list of top tokens per position.
        [ "top_tokens": [ { "text": ..., "logprob": ...} , ... ]

        """
        [self.verify_instance(instance) for instance in dataset]
        return self._infer_log_probs(dataset)


class LazyLoadMixin(Artifact):
    lazy_load: bool = NonPositionalField(default=False)

    @abc.abstractmethod
    def _is_loaded(self):
        pass


class HFPipelineBasedInferenceEngine(
    InferenceEngine, PackageRequirementsMixin, LazyLoadMixin
):
    model_name: str
    max_new_tokens: int
    use_fp16: bool = True

    _requirements_list = {
        "transformers": "Install huggingface package using 'pip install --upgrade transformers"
    }

    def _prepare_pipeline(self):
        import torch
        from transformers import AutoConfig, pipeline

        model_args: Dict[str, Any] = (
            {"torch_dtype": torch.float16} if self.use_fp16 else {}
        )
        model_args.update({"max_new_tokens": self.max_new_tokens})

        device = torch.device(
            "mps"
            if torch.backends.mps.is_available()
            else 0
            if torch.cuda.is_available()
            else "cpu"
        )
        # We do this, because in some cases, using device:auto will offload some weights to the cpu
        # (even though the model might *just* fit to a single gpu), even if there is a gpu available, and this will
        # cause an error because the data is always on the gpu
        if torch.cuda.device_count() > 1:
            assert device == torch.device(0)
            model_args.update({"device_map": "auto"})
        else:
            model_args.update({"device": device})

        task = (
            "text2text-generation"
            if AutoConfig.from_pretrained(
                self.model_name, trust_remote_code=True
            ).is_encoder_decoder
            else "text-generation"
        )

        if task == "text-generation":
            model_args.update({"return_full_text": False})

        self.model = pipeline(
            model=self.model_name, trust_remote_code=True, **model_args
        )

    def prepare_engine(self):
        if not self.lazy_load:
            self._prepare_pipeline()

    def _is_loaded(self):
        return hasattr(self, "model") and self.model is not None

    def _infer(self, dataset):
        if not self._is_loaded():
            self._prepare_pipeline()

        outputs = []
        for output in self.model([instance["source"] for instance in dataset]):
            if isinstance(output, list):
                output = output[0]
            outputs.append(output["generated_text"])
        return outputs


class MockInferenceEngine(InferenceEngine):
    model_name: str

    def prepare_engine(self):
        return

    def _infer(self, dataset):
        return ["[[10]]" for instance in dataset]


class MockModeMixin(Artifact):
    mock_mode: bool = False


class IbmGenAiInferenceEngineParamsMixin(Artifact):
    beam_width: Optional[int] = None
    decoding_method: Optional[Literal["greedy", "sample"]] = None
    include_stop_sequence: Optional[bool] = None
    length_penalty: Any = None
    max_new_tokens: Optional[int] = None
    min_new_tokens: Optional[int] = None
    random_seed: Optional[int] = None
    repetition_penalty: Optional[float] = None
    return_options: Any = None
    stop_sequences: Optional[List[str]] = None
    temperature: Optional[float] = None
    time_limit: Optional[int] = None
    top_k: Optional[int] = None
    top_p: Optional[float] = None
    truncate_input_tokens: Optional[int] = None
    typical_p: Optional[float] = None


@deprecation(version="2.0.0", alternative=IbmGenAiInferenceEngineParamsMixin)
class IbmGenAiInferenceEngineParams(Artifact):
    beam_width: Optional[int] = None
    decoding_method: Optional[Literal["greedy", "sample"]] = None
    include_stop_sequence: Optional[bool] = None
    length_penalty: Any = None
    max_new_tokens: Optional[int] = None
    min_new_tokens: Optional[int] = None
    random_seed: Optional[int] = None
    repetition_penalty: Optional[float] = None
    return_options: Any = None
    stop_sequences: Optional[List[str]] = None
    temperature: Optional[float] = None
    time_limit: Optional[int] = None
    top_k: Optional[int] = None
    top_p: Optional[float] = None
    truncate_input_tokens: Optional[int] = None
    typical_p: Optional[float] = None


class GenericInferenceEngine(InferenceEngine):
    default: str = None

    def prepare_engine(self):
        if "UNITXT_INFERENCE_ENGINE" in os.environ:
            engine_reference = os.environ["UNITXT_INFERENCE_ENGINE"]
        else:
            engine_reference = self.default
        self.engine, _ = fetch_artifact(engine_reference)

    def _infer(self, dataset):
        return self.engine._infer(dataset)


class OllamaInferenceEngine(InferenceEngine, PackageRequirementsMixin):
    label: str = "ollama"
    model_name: str
    _requirements_list = {
        "ollama": "Install ollama package using 'pip install --upgrade ollama"
    }
    data_classification_policy = ["public", "proprietary"]

    def prepare_engine(self):
        pass

    def _infer(self, dataset):
        import ollama

        result = [
            ollama.chat(
                model="llama2",
                messages=[
                    {
                        "role": "user",
                        "content": instance["source"],
                    },
                ],
            )
            for instance in dataset
        ]
        return [element["message"]["content"] for element in result]


class IbmGenAiInferenceEngine(
    InferenceEngine, IbmGenAiInferenceEngineParamsMixin, PackageRequirementsMixin
):
    label: str = "ibm_genai"
    model_name: str
    _requirements_list = {
        "genai": "Install ibm-genai package using 'pip install --upgrade ibm-generative-ai"
    }
    data_classification_policy = ["public", "proprietary"]
    parameters: Optional[IbmGenAiInferenceEngineParams] = None

    def prepare_engine(self):
        from genai import Client, Credentials

        api_key_env_var_name = "GENAI_KEY"
        api_key = os.environ.get(api_key_env_var_name)

        assert api_key is not None, (
            f"Error while trying to run IbmGenAiInferenceEngine."
            f" Please set the environment param '{api_key_env_var_name}'."
        )
        credentials = Credentials(api_key=api_key)
        self.client = Client(credentials=credentials)

        self._set_inference_parameters()

    def _infer(self, dataset):
        from genai.schema import TextGenerationParameters

        genai_params = TextGenerationParameters(
            **self.to_dict([IbmGenAiInferenceEngineParamsMixin])
        )

        return [
            response.results[0].generated_text
            for response in self.client.text.generation.create(
                model_id=self.model_name,
                inputs=[instance["source"] for instance in dataset],
                parameters=genai_params,
            )
        ]


class OpenAiInferenceEngineParamsMixin(Artifact):
    frequency_penalty: Optional[float] = None
    presence_penalty: Optional[float] = None
    max_tokens: Optional[int] = None
    seed: Optional[int] = None
    stop: Union[Optional[str], List[str]] = None
    temperature: Optional[float] = None
    top_p: Optional[float] = None
    top_logprobs: Optional[int] = 20
    logit_bias: Optional[Dict[str, int]] = None
    logprobs: Optional[bool] = True
    n: Optional[int] = None
    parallel_tool_calls: Optional[bool] = None
    service_tier: Optional[Literal["auto", "default"]] = None


@deprecation(version="2.0.0", alternative=OpenAiInferenceEngineParamsMixin)
class OpenAiInferenceEngineParams(Artifact):
    frequency_penalty: Optional[float] = None
    presence_penalty: Optional[float] = None
    max_tokens: Optional[int] = None
    seed: Optional[int] = None
    stop: Union[Optional[str], List[str]] = None
    temperature: Optional[float] = None
    top_p: Optional[float] = None
    top_logprobs: Optional[int] = 20
    logit_bias: Optional[Dict[str, int]] = None
    logprobs: Optional[bool] = True
    n: Optional[int] = None
    parallel_tool_calls: Optional[bool] = None
    service_tier: Optional[Literal["auto", "default"]] = None


class OpenAiInferenceEngine(
    InferenceEngine,
    LogProbInferenceEngine,
    OpenAiInferenceEngineParamsMixin,
    PackageRequirementsMixin,
):
    label: str = "openai"
    model_name: str
    _requirements_list = {
        "openai": "Install openai package using 'pip install --upgrade openai"
    }
    data_classification_policy = ["public"]
    parameters: Optional[OpenAiInferenceEngineParams] = None

    def prepare_engine(self):
        from openai import OpenAI

        api_key_env_var_name = "OPENAI_API_KEY"
        api_key = os.environ.get(api_key_env_var_name)
        assert api_key is not None, (
            f"Error while trying to run OpenAiInferenceEngine."
            f" Please set the environment param '{api_key_env_var_name}'."
        )

        self.client = OpenAI(api_key=api_key)

        self._set_inference_parameters()

    def _get_completion_kwargs(self):
        return {
            k: v
            for k, v in self.to_dict([OpenAiInferenceEngineParamsMixin]).items()
            if v is not None
        }

    def _infer(self, dataset):
        outputs = []
        for instance in tqdm(dataset, desc="Inferring with openAI API"):
            response = self.client.chat.completions.create(
                messages=[
                    # {
                    #     "role": "system",
                    #     "content": self.system_prompt,
                    # },
                    {
                        "role": "user",
                        "content": instance["source"],
                    }
                ],
                model=self.model_name,
                **self._get_completion_kwargs(),
            )
            output = response.choices[0].message.content

            outputs.append(output)

        return outputs

    def _infer_log_probs(self, dataset):
        outputs = []
        for instance in tqdm(dataset, desc="Inferring with openAI API"):
            response = self.client.chat.completions.create(
                messages=[
                    # {
                    #     "role": "system",
                    #     "content": self.system_prompt,
                    # },
                    {
                        "role": "user",
                        "content": instance["source"],
                    }
                ],
                model=self.model_name,
                **self._get_completion_kwargs(),
            )
            top_logprobs_response = response.choices[0].logprobs.content
            output = [
                {
                    "top_tokens": [
                        {"text": obj.token, "logprob": obj.logprob}
                        for obj in generated_token.top_logprobs
                    ]
                }
                for generated_token in top_logprobs_response
            ]
            outputs.append(output)
        return outputs


class TogetherAiInferenceEngineParamsMixin(Artifact):
    max_tokens: Optional[int] = None
    stop: Optional[List[str]] = None
    temperature: Optional[float] = None
    top_p: Optional[float] = None
    top_k: Optional[int] = None
    repetition_penalty: Optional[float] = None
    logprobs: Optional[int] = None
    echo: Optional[bool] = None
    n: Optional[int] = None
    min_p: Optional[float] = None
    presence_penalty: Optional[float] = None
    frequency_penalty: Optional[float] = None


class TogetherAiInferenceEngine(
    InferenceEngine, TogetherAiInferenceEngineParamsMixin, PackageRequirementsMixin
):
    label: str = "together"
    model_name: str
    _requirements_list = {
        "together": "Install together package using 'pip install --upgrade together"
    }
    data_classification_policy = ["public"]
    parameters: Optional[TogetherAiInferenceEngineParamsMixin] = None

    def prepare_engine(self):
        from together import Together
        from together.types.models import ModelType

        api_key_env_var_name = "TOGETHER_API_KEY"
        api_key = os.environ.get(api_key_env_var_name)
        assert api_key is not None, (
            f"Error while trying to run TogetherAiInferenceEngine."
            f" Please set the environment param '{api_key_env_var_name}'."
        )
        self.client = Together(api_key=api_key)
        self._set_inference_parameters()

        # Get model type from Together List Models API
        together_models = self.client.models.list()
        together_model_id_to_type = {
            together_model.id: together_model.type for together_model in together_models
        }
        model_type = together_model_id_to_type.get(self.model_name)
        assert model_type is not None, (
            f"Could not find model {self.model_name} " "in Together AI model list"
        )
        assert model_type in [ModelType.CHAT, ModelType.LANGUAGE, ModelType.CODE], (
            f"Together AI model type {model_type} is not supported; "
            "supported types are 'chat', 'language' and 'code'."
        )
        self.model_type = model_type

    def _get_infer_kwargs(self):
        return {
            k: v
            for k, v in self.to_dict([TogetherAiInferenceEngineParamsMixin]).items()
            if v is not None
        }

    def _infer_chat(self, prompt: str) -> str:
        response = self.client.chat.completions.create(
            model=self.model_name,
            messages=[{"role": "user", "content": prompt}],
            **self._get_infer_kwargs(),
        )
        return response.choices[0].message.content

    def _infer_text(self, prompt: str) -> str:
        response = self.client.completions.create(
            model=self.model_name,
            prompt=prompt,
            **self._get_infer_kwargs(),
        )
        return response.choices[0].text

    def _infer(self, dataset):
        from together.types.models import ModelType

        outputs = []
        if self.model_type == ModelType.CHAT:
            for instance in tqdm(dataset, desc="Inferring with Together AI Chat API"):
                outputs.append(self._infer_chat(instance["source"]))
        else:
            for instance in tqdm(dataset, desc="Inferring with Together AI Text API"):
                outputs.append(self._infer_text(instance["source"]))
        return outputs


class WMLInferenceEngineParamsMixin(Artifact):
    decoding_method: Optional[Literal["greedy", "sample"]] = None
    length_penalty: Optional[Dict[str, Union[int, float]]] = None
    temperature: Optional[float] = None
    top_p: Optional[float] = None
    top_k: Optional[int] = None
    random_seed: Optional[int] = None
    repetition_penalty: Optional[float] = None
    min_new_tokens: Optional[int] = None
    max_new_tokens: Optional[int] = None
    stop_sequences: Optional[List[str]] = None
    time_limit: Optional[int] = None
    truncate_input_tokens: Optional[int] = None
    prompt_variables: Optional[Dict[str, Any]] = None
    return_options: Optional[Dict[str, bool]] = None


@deprecation(version="2.0.0", alternative=WMLInferenceEngineParamsMixin)
class WMLInferenceEngineParams(Artifact):
    decoding_method: Optional[Literal["greedy", "sample"]] = None
    length_penalty: Optional[Dict[str, Union[int, float]]] = None
    temperature: Optional[float] = None
    top_p: Optional[float] = None
    top_k: Optional[int] = None
    random_seed: Optional[int] = None
    repetition_penalty: Optional[float] = None
    min_new_tokens: Optional[int] = None
    max_new_tokens: Optional[int] = None
    stop_sequences: Optional[List[str]] = None
    time_limit: Optional[int] = None
    truncate_input_tokens: Optional[int] = None
    prompt_variables: Optional[Dict[str, Any]] = None
    return_options: Optional[Dict[str, bool]] = None


class WMLInferenceEngine(
    InferenceEngine, WMLInferenceEngineParamsMixin, PackageRequirementsMixin
):
    """Runs inference using ibm-watsonx-ai.

    Attributes:
        credentials (Dict[str, str], optional): By default, it is created by a class
            instance which tries to retrieve proper environment variables
            ("WML_URL", "WML_PROJECT_ID", "WML_APIKEY"). However, a dictionary with
            the following keys: "url", "apikey", "project_id" can be directly provided
            instead.
        model_name (str, optional): ID of a model to be used for inference. Mutually
            exclusive with 'deployment_id'.
        deployment_id (str, optional): Deployment ID of a tuned model to be used for
            inference. Mutually exclusive with 'model_name'.
        parameters (WMLInferenceEngineParams, optional): Instance of WMLInferenceEngineParams
            which defines inference parameters and their values. Deprecated attribute, please
            pass respective parameters directly to the WMLInferenceEngine class instead.
        concurrency_limit (int): number of requests that will be sent in parallel, max is 10.

    Examples:
        from .api import load_dataset

        wml_credentials = {
            "url": "some_url", "project_id": "some_id", "api_key": "some_key"
        }
        model_name = "google/flan-t5-xxl"
        wml_inference = WMLInferenceEngine(
            credentials=wml_credentials,
            model_name=model_name,
            data_classification_policy=["public"],
            top_p=0.5,
            random_seed=123,
        )

        dataset = load_dataset(
            dataset_query="card=cards.argument_topic,template_card_index=0,loader_limit=5"
        )
        results = wml_inference.infer(dataset["test"])
    """

    credentials: Optional[Dict[Literal["url", "apikey", "project_id"], str]] = None
    model_name: Optional[str] = None
    deployment_id: Optional[str] = None
    label: str = "wml"
    _requirements_list = {
        "ibm_watsonx_ai": "Install ibm-watsonx-ai package using 'pip install --upgrade ibm-watsonx-ai'. "
        "It is advised to have Python version >=3.10 installed, as at lower version this package "
        "may cause conflicts with other installed packages."
    }
    data_classification_policy = ["public", "proprietary"]
    parameters: Optional[WMLInferenceEngineParams] = None
    concurrency_limit: int = 10
    _client: Any = InternalField(default=None, name="WML client")

    def verify(self):
        super().verify()

        if self.credentials is not None:
            for key in self.credentials:
                if key not in ["url", "apikey", "project_id"]:
                    raise ValueError(
                        f'Illegal credential key: {key}, use only ["url", "apikey", "project_id"]'
                    )

        assert (
            self.model_name
            or self.deployment_id
            and not (self.model_name and self.deployment_id)
        ), "Either 'model_name' or 'deployment_id' must be specified, but not both at the same time."

    def process_data_before_dump(self, data):
        if "credentials" in data:
            for key, value in data["credentials"].items():
                if key != "url":
                    data["credentials"][key] = "<hidden>"
                else:
                    data["credentials"][key] = value
        return data

    @staticmethod
    def _read_wml_credentials_from_env() -> (
        Dict[Literal["url", "apikey", "project_id"], str]
    ):
        credentials = {}
        for env_var_name in ["WML_URL", "WML_PROJECT_ID", "WML_APIKEY"]:
            env_var = os.environ.get(env_var_name)
            assert env_var, (
                f"Error while trying to run 'WMLInferenceEngine'. "
                f"Please set the env variable: '{env_var_name}', or "
                f"directly provide an instance of ibm-watsonx-ai 'Credentials' "
                f"to the engine."
            )

            name = env_var_name.lower().replace("wml_", "")
            credentials[name] = env_var

        return credentials

    def _initialize_wml_client(self):
        from ibm_watsonx_ai.client import APIClient

        if self.credentials is None:
            self.credentials = self._read_wml_credentials_from_env()

        client = APIClient(credentials=self.credentials)
        client.set.default_project(self.credentials["project_id"])
        return client

    def prepare_engine(self):
        self._client = self._initialize_wml_client()

        self._set_inference_parameters()

    def _infer(self, dataset):
        from ibm_watsonx_ai.foundation_models import ModelInference

        model = ModelInference(
            model_id=self.model_name,
            deployment_id=self.deployment_id,
            api_client=self._client,
        )

<<<<<<< HEAD
        # the class was previously used with a dataset that is a single instance
        dataset = dataset if isinstance(dataset, list) else [dataset]

        result = [
            model.generate_text(
                prompt=instance["source"],
                params=self.to_dict([WMLInferenceEngineParamsMixin], keep_empty=False),
            )
            for instance in dataset
        ]

        # the class was previously used with a dataset that is a single instance
        return result[0] if isinstance(dataset, list) else result
=======
        return model.generate_text(
            prompt=dataset["source"],
            params=self.to_dict([WMLInferenceEngineParamsMixin], keep_empty=False),
            concurrency_limit=self.concurrency_limit,
        )
>>>>>>> 815532c6


class HFLlavaInferenceEngine(InferenceEngine, LazyLoadMixin):
    model_name: str
    max_new_tokens: int
    lazy_load = True

    _requirements_list = {
        "transformers": "Install huggingface package using 'pip install --upgrade transformers",
        "torch": "Install torch, go on PyTorch website for mode details.",
        "accelerate": "pip install accelerate",
    }

    def _prepare_engine(self):
        import torch
        from transformers import AutoProcessor, LlavaForConditionalGeneration

        self.device = torch.device(
            "mps"
            if torch.backends.mps.is_available()
            else 0
            if torch.cuda.is_available()
            else "cpu"
        )

        self.model = LlavaForConditionalGeneration.from_pretrained(
            self.model_name,
            torch_dtype=torch.float16,
            low_cpu_mem_usage=True,
        ).to(self.device)

        self.processor = AutoProcessor.from_pretrained(self.model_name)

    def prepare_engine(self):
        if not self.lazy_load:
            self._prepare_engine()

    def _is_loaded(self):
        return hasattr(self, "model") and self.model is not None

    def _infer(self, dataset):
        if not self._is_loaded():
            self._prepare_engine()

        import torch

        results = []
        for instance in dataset:
            text = instance["source"]
            images = extract_images(text, instance)
            # Regular expression to match all <img src="..."> tags
            regex = r'<img\s+src=["\'](.*?)["\']\s*/?>'
            model_input = re.sub(regex, "<image>", text)
            if len(images) == 1:
                images = images[0]
            inputs = self.processor(
                images=images, text=model_input, return_tensors="pt"
            ).to(self.device, torch.float16)
            input_len = len(inputs["input_ids"][0])
            output = self.model.generate(
                **inputs, max_new_tokens=self.max_new_tokens, do_sample=False
            )
            result = self.processor.decode(
                output[0][input_len:], skip_special_tokens=True
            )
            results.append(result)

        return results<|MERGE_RESOLUTION|>--- conflicted
+++ resolved
@@ -664,7 +664,6 @@
             api_client=self._client,
         )
 
-<<<<<<< HEAD
         # the class was previously used with a dataset that is a single instance
         dataset = dataset if isinstance(dataset, list) else [dataset]
 
@@ -678,15 +677,7 @@
 
         # the class was previously used with a dataset that is a single instance
         return result[0] if isinstance(dataset, list) else result
-=======
-        return model.generate_text(
-            prompt=dataset["source"],
-            params=self.to_dict([WMLInferenceEngineParamsMixin], keep_empty=False),
-            concurrency_limit=self.concurrency_limit,
-        )
->>>>>>> 815532c6
-
-
+      
 class HFLlavaInferenceEngine(InferenceEngine, LazyLoadMixin):
     model_name: str
     max_new_tokens: int
