--- conflicted
+++ resolved
@@ -1451,217 +1451,6 @@
         return dataset
 
 
-<<<<<<< HEAD
-=======
-class IbmGenAiInferenceEngine(
-    InferenceEngine,
-    IbmGenAiInferenceEngineParamsMixin,
-    PackageRequirementsMixin,
-    LogProbInferenceEngine,
-    OptionSelectingByLogProbsInferenceEngine,
-):
-    label: str = "ibm_genai"
-    model_name: str
-    _requirements_list = {
-        "ibm-generative-ai": "Install ibm-genai package using 'pip install --upgrade ibm-generative-ai"
-    }
-    data_classification_policy = ["public", "proprietary"]
-    parameters: Optional[IbmGenAiInferenceEngineParams] = None
-    rate_limit: int = 10
-
-    def get_engine_id(self):
-        return get_model_and_label_id(self.model_name, self.label)
-
-    @staticmethod
-    def _get_credentials():
-        from genai import Credentials
-
-        api_key_env_var_name = "GENAI_KEY"  # pragma: allowlist secret
-        api_key = os.environ.get(api_key_env_var_name)
-
-        assert api_key is not None, (
-            f"Error while trying to run IbmGenAiInferenceEngine."
-            f" Please set the environment param '{api_key_env_var_name}'."
-        )
-
-        return Credentials(api_key=api_key)
-
-    def prepare_engine(self):
-        self.check_missing_requirements()
-
-        from genai import Client
-        from genai.text.generation import CreateExecutionOptions
-
-        credentials = self._get_credentials()
-        self.client = Client(credentials=credentials)
-
-        self.execution_options = CreateExecutionOptions(
-            concurrency_limit=self.rate_limit
-        )
-
-        self._set_inference_parameters()
-
-    def _infer(
-        self,
-        dataset: Union[List[Dict[str, Any]], Dataset],
-        return_meta_data: bool = False,
-    ) -> Union[List[str], List[TextGenerationInferenceOutput]]:
-        from genai.schema import TextGenerationParameters, TextGenerationResult
-
-        self.verify_not_chat_api(dataset)
-
-        genai_params = TextGenerationParameters(
-            **self.to_dict([IbmGenAiInferenceEngineParamsMixin])
-        )
-
-        responses = self.client.text.generation.create(
-            model_id=self.model_name,
-            inputs=[instance["source"] for instance in dataset],
-            parameters=genai_params,
-            execution_options=self.execution_options,
-        )
-
-        results = []
-        for response in responses:
-            generation_result: TextGenerationResult = response.results[0]
-            result = self.get_return_object(
-                generation_result.generated_text, generation_result, return_meta_data
-            )
-            results.append(result)
-        return results
-
-    def _infer_log_probs(
-        self,
-        dataset: Union[List[Dict[str, Any]], Dataset],
-        return_meta_data: bool = False,
-    ) -> Union[List[Dict], List[TextGenerationInferenceOutput]]:
-        from genai.schema import TextGenerationParameters, TextGenerationResult
-
-        self.verify_not_chat_api(dataset)
-
-        logprobs_return_options = {
-            "generated_tokens": True,
-            "input_text": False,
-            "input_tokens": False,
-            "token_logprobs": True,
-            "token_ranks": True,
-            "top_n_tokens": 5,
-        }
-        genai_params = self.to_dict(
-            [IbmGenAiInferenceEngineParamsMixin], keep_empty=False
-        )
-        genai_params = {**genai_params, "return_options": logprobs_return_options}
-        genai_params = TextGenerationParameters(**genai_params)
-        predictions = self.client.text.generation.create(
-            model_id=self.model_name,
-            inputs=[instance["source"] for instance in dataset],
-            parameters=genai_params,
-            execution_options=self.execution_options,
-        )
-
-        predict_results = []
-        for prediction in predictions:
-            result: TextGenerationResult = prediction.results[0]
-            assert isinstance(
-                result.generated_tokens, list
-            ), "result.generated_tokens should be a list"
-
-            predict_result = []
-            for base_token in result.generated_tokens:
-                res = {**base_token.__dict__, **base_token.model_extra}
-                res["top_tokens"] = [
-                    {"logprob": top_token.logprob, "text": top_token.text}
-                    for top_token in res["top_tokens"]
-                ]
-                predict_result.append(res)
-            final_results = self.get_return_object(
-                predict_result, result, return_meta_data
-            )
-            predict_results.append(final_results)
-        return predict_results
-
-    def get_return_object(self, predict_result, result, return_meta_data):
-        if return_meta_data:
-            return TextGenerationInferenceOutput(
-                prediction=predict_result,
-                input_tokens=result.input_token_count,
-                output_tokens=result.generated_token_count,
-                model_name=self.model_name,
-                inference_type=self.label,
-                input_text=result.input_text,
-                seed=self.random_seed,
-                stop_reason=result.stop_reason,
-            )
-        return predict_result
-
-    def get_model_details(self) -> Dict:
-        from genai import ApiClient
-        from genai.model import ModelService
-
-        api_client = ApiClient(credentials=self._get_credentials())
-        model_info = (
-            ModelService(api_client=api_client).retrieve(id=self.model_name).result
-        )
-        return model_info.dict()
-
-    def get_token_count(self, dataset):
-        texts = [instance["source"] for instance in dataset]
-        token_counts = list(
-            tqdm(
-                [
-                    result.token_count
-                    for response in self.client.text.tokenization.create(
-                        model_id=self.model_name,
-                        input=texts,
-                        execution_options={"ordered": True},
-                    )
-                    for result in response.results
-                ],
-                desc="Tokenizing",
-                total=len(texts),
-            )
-        )
-        for i, token_count in enumerate(token_counts):
-            dataset[i]["token_count"] = token_count
-        return dataset
-
-    def get_options_log_probs(self, dataset):
-        """Add to each instance in the data a "options_log_prob" field, which is a dict with str as key and a list of {text: str, logprob:float}."""
-        from genai.schema import TextGenerationParameters, TextGenerationReturnOptions
-
-        texts = [x["source"] for x in dataset]
-
-        responses = tqdm(
-            self.client.text.generation.create(
-                model_id=self.model_name,
-                inputs=texts,
-                execution_options={"ordered": True},
-                parameters=TextGenerationParameters(
-                    max_new_tokens=1,
-                    return_options=TextGenerationReturnOptions(
-                        input_tokens=True, token_logprobs=True
-                    ),
-                    # random_seed=self.random_state
-                ),
-            ),
-            total=len(texts),
-            desc="Completions",
-        )
-
-        scores = [
-            [
-                {"text": token.text, "logprob": token.logprob}
-                for token in response.results[0].input_tokens
-            ]
-            for response in responses
-        ]
-
-        for instance, score in zip(dataset, scores):
-            instance["prediction"] = score[instance["task_data"]["token_count"] - 1 :]
-        return dataset
-
-
->>>>>>> b55532f0
 class CredentialsOpenAi(TypedDict, total=False):
     api_key: str
     api_url: str
@@ -3527,12 +3316,7 @@
         "together-ai": LiteLLMInferenceEngine,
         "aws": LiteLLMInferenceEngine,
         "ollama": OllamaInferenceEngine,
-<<<<<<< HEAD
-        "watsonx-sdk": WMLInferenceEngine,
-=======
-        "bam": IbmGenAiInferenceEngine,
         "watsonx-sdk": WMLInferenceEngineChat,
->>>>>>> b55532f0
         "rits": RITSInferenceEngine,
         "azure": LiteLLMInferenceEngine,
         "vertex-ai": LiteLLMInferenceEngine,
