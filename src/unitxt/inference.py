--- conflicted
+++ resolved
@@ -252,9 +252,25 @@
         return outputs
 
 
-class MockInferenceEngine(InferenceEngine):
+def mock_logprobs_default_value_factory() -> List[Dict[str, Any]]:
+    return [
+        {
+            "logprob": -1,
+            "text": "[[10]]",
+            "top_tokens": [
+                {"logprob": -1, "text": "[[10]]"},
+            ],
+        }
+    ]
+
+
+class MockInferenceEngine(InferenceEngine, LogProbInferenceEngine):
     model_name: str
     default_inference_value: str = "[[10]]"
+    default_inference_value_logprob: List[Dict[str, Any]] = dataclasses.field(
+        default_factory=mock_logprobs_default_value_factory,
+    )
+    label: str = "mock_inference_engine"
 
     def get_engine_id(self):
         return get_model_and_label_id(self.model_name, "mock")
@@ -267,7 +283,38 @@
         dataset: Union[List[Dict[str, Any]], DatasetDict],
         return_meta_data: bool = False,
     ) -> Union[List[str], List[TextGenerationInferenceOutput]]:
-        return [self.default_inference_value for instance in dataset]
+        return [
+            self.get_return_object(
+                self.default_inference_value, instance, return_meta_data
+            )
+            for instance in dataset
+        ]
+
+    def _infer_log_probs(
+        self,
+        dataset: Union[List[Dict[str, Any]], DatasetDict],
+        return_meta_data: bool = False,
+    ) -> Union[List[Dict], List[TextGenerationInferenceOutput]]:
+        return [
+            self.get_return_object(
+                self.default_inference_value_logprob, instance, return_meta_data
+            )
+            for instance in dataset
+        ]
+
+    def get_return_object(self, predict_result, instance, return_meta_data):
+        if return_meta_data:
+            return TextGenerationInferenceOutput(
+                prediction=predict_result,
+                input_tokens=len(instance["source"]),
+                output_tokens=len(predict_result),
+                model_name=self.model_name,
+                inference_type=self.label,
+                input_text=instance["source"],
+                seed=111,
+                stop_reason="",
+            )
+        return predict_result
 
 
 class MockModeMixin(Artifact):
@@ -393,17 +440,12 @@
     rate_limit: int = 10
     parameters: Optional[IbmGenAiInferenceEngineParams] = None
 
-<<<<<<< HEAD
+    def get_engine_id(self):
+        return get_model_and_label_id(self.model_name, self.label)
+
     @staticmethod
     def _get_credentials():
         from genai import Credentials
-=======
-    def get_engine_id(self):
-        return get_model_and_label_id(self.model_name, self.label)
-
-    def prepare_engine(self):
-        from genai import Client, Credentials
->>>>>>> e2f339a2
 
         api_key_env_var_name = "GENAI_KEY"
         api_key = os.environ.get(api_key_env_var_name)
@@ -899,7 +941,7 @@
     _model: Any = InternalField(default=None, name="WML model")
 
     def get_engine_id(self):
-        return get_model_and_label_id(self.model_name, self.label)
+        return get_model_and_label_id(self.model_name or self.deployment_id, self.label)
 
     def verify(self):
         super().verify()
