import abc
import asyncio
import base64
import dataclasses
import hashlib
import io
import json
import logging
import math
import os
import re
import sys
import time
import uuid
from collections import Counter
from datetime import datetime
from itertools import islice
from multiprocessing.pool import ThreadPool
from typing import (
    Any,
    Dict,
    Iterable,
    List,
    Literal,
    Mapping,
    Optional,
    Sequence,
    Tuple,
    TypedDict,
    TypeVar,
    Union,
)

from datasets import Dataset, DatasetDict, Image
from tqdm import tqdm, trange
from tqdm.asyncio import tqdm_asyncio

from .artifact import Artifact
from .base_metric import Metric
from .dataclass import InternalField, NonPositionalField
from .deprecation_utils import deprecation
from .error_utils import UnitxtError, UnitxtWarning
from .image_operators import (
    EncodeImageToString,
    ImageDataString,
    data_url_to_image,
    extract_images,
)
from .logging_utils import get_logger
from .operator import PackageRequirementsMixin
from .operators import ArtifactFetcherMixin
from .settings_utils import get_constants, get_settings
from .type_utils import isoftype
from .utils import retry_connection_with_exponential_backoff

constants = get_constants()
settings = get_settings()
logger = get_logger()


def batched(lst, n):
    it = iter(lst)
    while batch := list(islice(it, n)):
        yield batch


class StandardAPIParamsMixin(Artifact):
    model: str
    frequency_penalty: Optional[float] = None
    presence_penalty: Optional[float] = None
    max_tokens: Optional[int] = None
    seed: Optional[int] = None
    stop: Union[Optional[str], List[str]] = None
    temperature: Optional[float] = None
    top_p: Optional[float] = None
    top_logprobs: Optional[int] = None
    logit_bias: Optional[Dict[str, int]] = None
    logprobs: Optional[bool] = None
    n: Optional[int] = None
    parallel_tool_calls: Optional[bool] = None
    service_tier: Optional[Literal["auto", "default"]] = None
    credentials: Optional[Dict[str, str]] = {}
    extra_headers: Optional[Dict[str, str]] = None


class TorchDeviceMixin(Artifact):
    device: Optional[str] = None

    def get_device_id(self) -> str:
        if self.device is not None:
            return self.device

        import torch

        if torch.backends.mps.is_available():
            return "mps"
        if torch.cuda.is_available():
            return "cuda:0"
        return "cpu"

    def get_device(self):
        import torch

        return torch.device(self.get_device_id())


def get_model_and_label_id(model_name, label):
    model_id = model_name.split("/")[-1].replace("-", "_").replace(".", ",").lower()
    return f"{model_id}_{label}"


@dataclasses.dataclass
class TextGenerationInferenceOutput:
    """Contains the prediction results and metadata for the inference.

    Args:
        prediction (Union[str, List[Dict[str, Any]]]): If this is the result of an _infer call, the string predicted by the model.
        | If this is the results of an _infer_log_probs call, a list of dictionaries. The i'th dictionary represents
          the i'th token in the response. The entry "top_tokens" in the dictionary holds a sorted list of the top tokens
          for this position and their probabilities.
        | For example: ``[ {.. "top_tokens": [ {"text": "a", 'logprob': },  {"text": "b", 'logprob': } ....]},
          {.. "top_tokens": [ {"text": "c", 'logprob': },  {"text": "d", 'logprob': } ....]} ]``

        input_tokens (int) : number of input tokens to the model.

        output_tokens (int) : number of output tokens to the model.

        stop_reason (str): stop reason for text generation, for example "eos" (end of string).

        seed (int): seed used by the model during generation.

        input_text (str): input to the model.

        model_name (str): the model_name as kept in the InferenceEngine.

        inference_type (str): The label stating the type of the InferenceEngine.
    """

    prediction: Union[str, List[Dict[str, Any]]]
    input_tokens: Optional[int] = None
    output_tokens: Optional[int] = None
    stop_reason: Optional[str] = None
    seed: Optional[int] = None
    input_text: Optional[str] = None
    model_name: Optional[str] = None
    inference_type: Optional[str] = None


T = TypeVar("T")


class ListWithMetadata(List[T]):
    def __init__(self, *args, metadata: Optional[dict] = None, **kwargs):
        super().__init__(*args, **kwargs)
        self.metadata = metadata if metadata is not None else {}

    def __repr__(self):
        return f"ListWithMetadata(data={super().__repr__()}, metadata={self.metadata})"


class InferenceEngine(Artifact):
    """Abstract base class for inference."""

    cache_batch_size: int = 100
    use_cache: bool = True

    @abc.abstractmethod
    def _infer(
        self,
        dataset: Union[List[Dict[str, Any]], Dataset],
        return_meta_data: bool = False,
    ) -> Union[List[str], List[TextGenerationInferenceOutput]]:
        """Perform inference on the input dataset.

        If return_meta_data - returns a list of TextGenerationInferenceOutput, else returns a list of the string.
        return_meta_data is only supported for some InferenceEngines.
        predictions.
        """
        pass

    @abc.abstractmethod
    def prepare_engine(self):
        """Perform inference on the input dataset."""
        pass

    def prepare(self):
        if not settings.mock_inference_mode:
            super().prepare()  # no need to prepare a mock
            self.prepare_engine()
            if self.use_cache:
                from diskcache import Cache

                self._cache = Cache(
                    settings.inference_engine_cache_path + self.__class__.__name__
                )

    def __call__(
        self,
        dataset: Union[List[Dict[str, Any]], Dataset],
        return_meta_data: bool = False,
    ) -> Union[ListWithMetadata[str], ListWithMetadata[TextGenerationInferenceOutput]]:
        return self.infer(dataset=dataset, return_meta_data=return_meta_data)

    def get_instance_cache_key(self, instance):
        instance_key_fields = ["media", "source", "task_data"]
        return {key: instance[key] for key in instance if key in instance_key_fields}

    def _get_cache_key(self, instance: Dict[str, Any]) -> str:
        """Generate a unique cache key for each input."""
        record = self.get_instance_cache_key(instance)
        record["version"] = constants.version
        record.update(self.to_dict())
        instance_str = json.dumps(record, sort_keys=True)
        return hashlib.md5(instance_str.encode()).hexdigest()

    def verify_infer_inputs(
        self, dataset: Union[List[Dict[str, Any]], Dataset], return_meta_data: bool
    ):
        if not isoftype(dataset, Union[List[Dict[str, Any]], Dataset]):
            raise Exception(
                "Dataset passed to infer() is not list of dictionaries or Huggingface Dataset"
            )
        if return_meta_data and not hasattr(self, "get_return_object"):
            raise NotImplementedError(
                f"Inference engine {self.__class__.__name__} does not support return_meta_data as it "
                f"does not contain a 'get_return_object' method. Please set return_meta_data=False."
            )

        [self.verify_instance(instance) for instance in dataset]

    def infer(
        self,
        dataset: Union[List[Dict[str, Any]], Dataset],
        return_meta_data: bool = False,
    ) -> Union[ListWithMetadata[str], ListWithMetadata[TextGenerationInferenceOutput]]:
        """Verifies instances of a dataset and perform inference on the input dataset.

        If return_meta_data - returns a list of TextGenerationInferenceOutput, else returns a list of the string
        predictions.
        """
        self.verify_infer_inputs(dataset, return_meta_data)
        if settings.mock_inference_mode:
            result = self._mock_infer(dataset)
        else:
            if self.use_cache:
                number_of_batches = math.ceil(len(dataset) / self.cache_batch_size)
                result = []
                for batch_index, batch in enumerate(
                    batched(dataset, self.cache_batch_size)
                ):
                    cached_results = []
                    missing_examples = []
                    for i, item in enumerate(batch):
                        cache_key = self._get_cache_key(item)
                        cached_value = self._cache.get(cache_key)
                        if cached_value is not None:
                            cached_results.append(
                                (i, cached_value)
                            )  # each element is index in batch, and value
                        else:
                            missing_examples.append(
                                (i, item)
                            )  # each element is index in batch and example
                    # infare on missing examples only, without indices

                    logger.info(
                        f"Inferring batch {batch_index + 1} / {number_of_batches} with {len(missing_examples)} instances (found {len(cached_results)} instances in {self._cache.directory})"
                    )
                    if len(missing_examples) > 0:
                        inferred_results = self._infer(
                            [e[1] for e in missing_examples], return_meta_data
                        )
                        # recombined to index and value
                        inferred_results = list(
                            zip([e[0] for e in missing_examples], inferred_results)
                        )
                        # Add missing examples to cache
                        for (_, item), (_, prediction) in zip(
                            missing_examples, inferred_results
                        ):
                            if prediction is None:
                                continue
                            cache_key = self._get_cache_key(item)
                            self._cache[cache_key] = prediction
                    else:
                        inferred_results = []
                    # Combine cached and inferred results in original order
                    batch_predictions = [
                        p[1] for p in sorted(cached_results + inferred_results)
                    ]
                    result.extend(batch_predictions)
            else:
                result = self._infer(dataset, return_meta_data)
        return ListWithMetadata(
            result,
            metadata={
                "init_dict": self._init_dict,
                "inference_engine_type": self.__class__.__name__,
                "creation_time": datetime.now().strftime("%Y-%m-%d %H:%M:%S.%f")[:-3],
            },
        )

    def _mock_infer(
        self,
        dataset: Union[List[Dict[str, Any]], Dataset],
    ) -> Union[List[str], List[TextGenerationInferenceOutput]]:
        return [str(instance["source"]) for instance in dataset]

    @abc.abstractmethod
    def get_engine_id(self):
        raise NotImplementedError()

    @deprecation(version="2.0.0")
    def _set_inference_parameters(self):
        """Sets inference parameters of an instance based on 'parameters' attribute (if given)."""
        if hasattr(self, "parameters") and self.parameters is not None:
            get_logger().warning(
                f"The 'parameters' attribute of '{self.get_pretty_print_name()}' "
                f"is deprecated. Please pass inference parameters directly to the "
                f"inference engine instance instead."
            )

            for param, param_dict_val in self.parameters.to_dict(
                [self.parameters]
            ).items():
                param_inst_val = getattr(self, param)
                if param_inst_val is None:
                    setattr(self, param, param_dict_val)

    def get_model_details(self) -> Dict:
        """Might not be possible to implement for all inference engines. Returns an empty dict by default."""
        return {}

    def verify_not_chat_api(self, dataset):
        if isinstance(dataset[0]["source"], list):
            raise NotImplementedError(
                f"Inference engine {self.__class__.__name__} does not support chat api format."
            )

    def to_messages(self, instance):
        if isinstance(instance["source"], list):
            return instance["source"]
        return [
            {
                "role": "user",
                "content": instance["source"],
            }
        ]

    def to_tools(self, instance):
        task_data = instance.get("task_data")
        if task_data is None:
            return None
        if isinstance(task_data, str):
            task_data = json.loads(task_data)
        if "__tools__" in task_data:
            return task_data["__tools__"]
        return None


class LogProbInferenceEngine(abc.ABC, Artifact):
    """Abstract base class for inference with log probs."""

    @abc.abstractmethod
    def _infer_log_probs(
        self,
        dataset: Union[List[Dict[str, Any]], Dataset],
        return_meta_data: bool = False,
    ) -> Union[List[Dict], List[TextGenerationInferenceOutput]]:
        """Perform inference on the input dataset  that returns log probs.

        If return_meta_data - returns a list of TextGenerationInferenceOutput, else returns a list of the logprob dicts.
        return_meta_data is only supported for some InferenceEngines.
        predictions.
        """
        pass

    def _mock_infer_log_probs(
        self,
        dataset: Union[List[Dict[str, Any]], Dataset],
    ) -> Union[List[str], List[TextGenerationInferenceOutput]]:
        return [mock_logprobs_default_value_factory() for instance in dataset]

    def infer_log_probs(
        self,
        dataset: Union[List[Dict[str, Any]], Dataset],
        return_meta_data: bool = False,
    ) -> Union[List[Dict], List[TextGenerationInferenceOutput]]:
        """Verifies instances of a dataset and performs inference that returns log probabilities of top tokens.

        For each instance , generates a list of top tokens per position.
        [ "top_tokens": [ { "text": ..., "logprob": ...} , ... ]
        If return_meta_data - returns a list of TextGenerationInferenceOutput, else returns the list of the logprob dicts.
        return_meta_data is only supported for some InferenceEngines.
        """
        if return_meta_data and not hasattr(self, "get_return_object"):
            raise NotImplementedError(
                f"Inference engine {self.__class__.__name__} does not support return_meta_data as it "
                f"does not contain a 'get_return_object' method. Please set return_meta_data=False."
            )

        [self.verify_instance(instance) for instance in dataset]

        if settings.mock_inference_mode:
            result = self._mock_infer_log_probs(dataset)
        else:
            result = self._infer_log_probs(dataset, return_meta_data)
        return result


class LazyLoadMixin(Artifact):
    lazy_load: bool = NonPositionalField(default=False)

    @abc.abstractmethod
    def _is_loaded(self):
        pass


class HFGenerationParamsMixin(Artifact):
    max_new_tokens: int
    do_sample: bool = False
    temperature: Optional[float] = None
    top_p: Optional[float] = None
    top_k: Optional[int] = None
    num_beams: Optional[int] = None
    repetition_penalty: Optional[float] = None
    pad_token_id: Optional[int] = None
    eos_token_id: Optional[int] = None


class HFInferenceEngineBase(
    InferenceEngine,
    LogProbInferenceEngine,
    PackageRequirementsMixin,
    LazyLoadMixin,
    HFGenerationParamsMixin,
    TorchDeviceMixin,
):
    model_name: str
    label: str

    n_top_tokens: int = 5

    device_map: Any = None

    use_fast_tokenizer: bool = True
    low_cpu_mem_usage: bool = True
    torch_dtype: str = "torch.float16"

    batch_size: int = 1

    model: Any = InternalField(default=None, name="Inference object")
    processor: Any = InternalField(default=None, name="Input processor (tokenizer)")

    chat_kwargs_dict: dict = {}

    _requirements_list = {
        "transformers": "Install huggingface package using 'pip install --upgrade transformers",
        "torch": "Install torch, go on PyTorch website for mode details.",
        "accelerate": "pip install accelerate",
    }

    def _is_loaded(self):
        return hasattr(self, "model") and self.model is not None

    def _set_inference_device(self):
        if self.device is not None and self.device_map is not None:
            raise ValueError(
                f"You must specify either 'device' or 'device_map', however both "
                f"were given: 'device={self.device}', 'device_map={self.device_map}'."
            )

        if self.device_map is None:
            self.device = self.get_device()

    @abc.abstractmethod
    def _init_processor(self):
        raise NotImplementedError

    @abc.abstractmethod
    def _init_model(self):
        raise NotImplementedError

    def _get_torch_dtype(self):
        import torch

        if not isinstance(self.torch_dtype, str) or not self.torch_dtype.startswith(
            "torch."
        ):
            raise ValueError(
                f"'torch_dtype' must be a string representing torch data "
                f"type used for inference. The name should be an absolute "
                f"import, for example: 'torch.float16'. However, "
                f"'{self.torch_dtype}' was given instead."
            )

        try:
            dtype = eval(self.torch_dtype)
        except (AttributeError, TypeError) as e:
            raise ValueError(
                f"Incorrect value of 'torch_dtype' was given: '{self.torch_dtype}'."
            ) from e

        if not isinstance(dtype, torch.dtype):
            raise ValueError(
                f"'torch_dtype' must be an instance of 'torch.dtype', however, "
                f"'{dtype}' is an instance of '{type(dtype)}'."
            )

        return dtype

    def _prepare_engine(self):
        self._set_inference_device()
        self._init_processor()
        self._init_model()

    def prepare_engine(self):
        if not self.lazy_load:
            self._prepare_engine()

    def get_engine_id(self):
        return get_model_and_label_id(self.model_name, self.label)

    def decode_tokens(self, tokens: Sequence, inp_length: int) -> List[str]:
        return self.processor.decode(tokens[inp_length:], skip_special_tokens=True)

    @staticmethod
    def create_string_from_tokens(string_tokens: List[str]) -> str:
        return "".join(token for token in string_tokens)

    def make_predictions(self, prepared_inputs: Mapping) -> Mapping:
        return self.model.generate(
            **prepared_inputs,
            **self.to_dict([HFGenerationParamsMixin], keep_empty=False),
            output_scores=True,
            return_dict_in_generate=True,
        )

    def compute_transition_scores(
        self, sequences: Sequence, scores: Sequence, beam_indices: Optional[int]
    ) -> Sequence:
        # Some models may not support computing scores in this form by default, so a possible
        # child class should have its own implementation of this method if necessary.
        return self.model.compute_transition_scores(
            sequences,
            scores,
            normalize_logits=True,
            beam_indices=beam_indices,
        )

    def get_logprobs(
        self, predictions: Mapping, string_tokens: List[List[str]]
    ) -> List[List[Dict[str, Any]]]:
        beam_indices = (
            predictions.beam_indices
            if self.num_beams is not None and self.num_beams > 1
            else None
        )

        transition_scores = self.compute_transition_scores(
            sequences=predictions.sequences,
            scores=predictions.scores,
            beam_indices=beam_indices,
        )

        logprobs: List[List[Dict[str, Any]]] = []

        for sample_no, sample_scores in enumerate(transition_scores.detach().cpu()):
            sample_logprobs: List[Dict[str, Any]] = []

            for n, score in enumerate(sample_scores):
                sample_logprobs.append(
                    {
                        "text": string_tokens[sample_no][n],
                        "logprob": float(score.cpu()),
                        "top_tokens": [
                            {
                                "text": self.processor.decode(idx),
                                "logprob": float(
                                    predictions.scores[n][sample_no][idx].cpu()
                                ),
                            }
                            for idx in predictions.scores[n][sample_no].argsort(
                                dim=0, descending=True
                            )[: self.n_top_tokens]
                        ],
                    }
                )

            logprobs.append(sample_logprobs)

        return logprobs

    @abc.abstractmethod
    def prepare_inputs(self, data: Iterable) -> Mapping:
        raise NotImplementedError

    def get_return_object(
        self,
        output: Union[str, List[Dict[str, Any]]],
        output_tokens: Optional[int],
        inp: Optional[str],
        inp_tokens: Optional[int],
        return_meta_data: bool,
    ) -> Union[str, List[Dict[str, Any]], TextGenerationInferenceOutput]:
        if return_meta_data:
            return TextGenerationInferenceOutput(
                prediction=output,
                output_tokens=output_tokens if output_tokens is not None else None,
                input_text=inp,
                input_tokens=inp_tokens if inp_tokens is not None else None,
                model_name=self.model_name,
                inference_type=self.label,
            )
        return output

    def infer(
        self,
        dataset: Union[List[Dict[str, Any]], Dataset],
        return_meta_data: bool = False,
    ) -> Union[List[str], List[TextGenerationInferenceOutput]]:
        if not self._is_loaded():
            self._prepare_engine()
        return super().infer(dataset, return_meta_data)

    @abc.abstractmethod
    def _infer(
        self,
        dataset: Union[List[Dict[str, Any]], Dataset],
        return_meta_data: bool = False,
    ) -> Union[List[str], List[TextGenerationInferenceOutput]]:
        raise NotImplementedError

    def infer_log_probs(
        self,
        dataset: Union[List[Dict[str, Any]], Dataset],
        return_meta_data: bool = False,
    ) -> Union[List[Dict], List[TextGenerationInferenceOutput]]:
        if not self._is_loaded():
            self._prepare_engine()
        return super().infer_log_probs(dataset, return_meta_data)

    @abc.abstractmethod
    def _infer_log_probs(
        self,
        dataset: Union[List[Dict[str, Any]], Dataset],
        return_meta_data: bool = False,
    ) -> Union[List[Dict], List[TextGenerationInferenceOutput]]:
        raise NotImplementedError


class HFAutoModelInferenceEngine(HFInferenceEngineBase):
    label: str = "hf_auto_model"

    use_fp16: bool = True
    load_in_8bit: bool = False

    device_map: Any = None

    padding: bool = True
    truncation: bool = True
    padding_side: str = "left"  # for decoder only models

    def _init_processor(self):
        from transformers import AutoTokenizer

        self.processor = AutoTokenizer.from_pretrained(
            pretrained_model_name_or_path=self.model_name,
            use_fast=self.use_fast_tokenizer,
        )

    def _get_model_args(self) -> Dict[str, Any]:
        import torch
        from transformers import BitsAndBytesConfig

        args = {}

        if self.load_in_8bit:
            quantization_config = BitsAndBytesConfig(load_in_8bit=self.load_in_8bit)
            args["quantization_config"] = quantization_config
        elif self.use_fp16:
            if self.device == torch.device("mps"):
                args["torch_dtype"] = torch.float16
            else:
                args["torch_dtype"] = torch.bfloat16

        # We do this, because in some cases, using device:auto will offload some weights to the cpu
        # (even though the model might *just* fit to a single gpu), even if there is a gpu available, and this will
        # cause an error because the data is always on the gpu
        # if torch.cuda.device_count() > 1:
        # assert self.device == torch.device(0)
        args["device_map"] = "auto"
        # else:
        #     if not self.load_in_8bit:
        #         args["device"] = self.device

        return args

    def _init_model(self):
        from transformers import (
            AutoConfig,
            AutoModelForCausalLM,
            AutoModelForSeq2SeqLM,
        )

        model_class = (
            AutoModelForSeq2SeqLM
            if AutoConfig.from_pretrained(self.model_name).is_encoder_decoder
            else AutoModelForCausalLM
        )

        model_args = self._get_model_args()

        self.model = model_class.from_pretrained(
            pretrained_model_name_or_path=self.model_name,
            trust_remote_code=True,
            **model_args,
        )

    def prepare_inputs(self, data: Iterable) -> Mapping:
        tokenizer_kargs = {}
        if isinstance(data[0], list):
            data = self.processor.apply_chat_template(
                data,
                tokenize=False,
                add_generation_prompt=True,
                **self.chat_kwargs_dict,
            )
            tokenizer_kargs["add_special_tokens"] = False

        if self.processor.pad_token is None:
            self.processor.pad_token_id = self.model.config.eos_token_id[0]

        return self.processor(
            data,
            return_tensors="pt",
            padding=self.padding,
            truncation=self.truncation,
            padding_side=self.padding_side,
            **tokenizer_kargs,
        ).to(self.device or self.device_map)

    def _infer_fn(
        self,
        dataset: Union[List[Dict[str, Any]], Dataset],
        return_meta_data: bool,
        return_logprobs: bool,
    ) -> Union[List[str], List[Dict], List[TextGenerationInferenceOutput]]:
        """Performs inference on the dataset in batches.

        Args:
            dataset: A list of dictionaries or a Dataset object containing the input data.
                     Each item should have a "source" key.
            return_meta_data: Whether to include metadata in the output.
            return_logprobs: Whether to return log probabilities along with the output.

        Returns:
            A list of outputs, which can be strings, dictionaries (if metadata is returned),
            or TextGenerationInferenceOutput objects (if logprobs are returned).
        """
        all_final_outputs = []  # List to store results from all batches

        for batch in tqdm(
            batched(dataset, self.batch_size),
            desc=f"Running inference in batches of {self.batch_size}",
            total=len(dataset) // self.batch_size,
        ):
            # Get the current batch
            batch_sources = [instance["source"] for instance in batch]

            # --- Process the current batch ---
            # 1. Tokenize inputs for the batch
            tokenized_inputs = self.prepare_inputs(batch_sources)

            # 2. Determine input length (handle encoder-decoder models)
            input_length = (
                1
                if self.model.config.is_encoder_decoder
                else tokenized_inputs.input_ids.shape[1]
            )

            # 3. Make predictions for the batch
            predictions = self.make_predictions(tokenized_inputs)
            sequences = predictions.sequences  # Sequences for the current batch

            # 4. Decode tokens for the batch
            string_tokens_batch = [
                self.decode_tokens(sequence, input_length) for sequence in sequences
            ]

            # 5. Calculate logprobs or create strings for the batch
            final_outputs_batch = (
                self.get_logprobs(predictions, string_tokens_batch)
                if return_logprobs
                else [
                    self.create_string_from_tokens(strings)
                    for strings in string_tokens_batch
                ]
            )

            # 6. Create return objects for the batch
            batch_results = [
                self.get_return_object(
                    output=final_outputs_batch[
                        j
                    ],  # Output for the j-th item in the batch
                    output_tokens=len(string_tokens_batch[j]),
                    inp=batch[j]["source"],  # Original input for the j-th item
                    inp_tokens=len(tokenized_inputs.encodings[j].tokens)
                    if tokenized_inputs.encodings is not None
                    else None,
                    return_meta_data=return_meta_data,
                )
                for j in range(
                    len(sequences)
                )  # Iterate through items in the current batch
            ]

            # Add results from this batch to the overall list
            all_final_outputs.extend(batch_results)
            # --- End of batch processing ---

        return all_final_outputs

    def _infer(
        self,
        dataset: Union[List[Dict[str, Any]], Dataset],
        return_meta_data: bool = False,
    ) -> Union[List[str], List[TextGenerationInferenceOutput]]:
        return self._infer_fn(dataset, return_meta_data, False)

    def _infer_log_probs(
        self,
        dataset: Union[List[Dict[str, Any]], Dataset],
        return_meta_data: bool = False,
    ) -> Union[List[Dict], List[TextGenerationInferenceOutput]]:
        self.verify_not_chat_api(dataset)
        return self._infer_fn(dataset, return_meta_data, True)


class HFLlavaInferenceEngine(HFInferenceEngineBase):
    lazy_load: bool = True
    label: str = "hf_lava"
    image_token: str = "<image>"

    def compute_transition_scores(
        self, sequences: Sequence, scores: Sequence, beam_indices: Optional[int]
    ) -> Sequence:
        if not hasattr(self.model.config, "vocab_size"):
            self.model.config.vocab_size = self.model.vocab_size

        return super().compute_transition_scores(sequences, scores, beam_indices)

    def _init_processor(self):
        from transformers import AutoProcessor

        self.processor = AutoProcessor.from_pretrained(self.model_name)

        if not self.pad_token_id and hasattr(self.processor, "eos_token_id"):
            self.pad_token_id = self.processor.eos_token_id

    def _init_model(self):
        from transformers import LlavaForConditionalGeneration

        self.model = LlavaForConditionalGeneration.from_pretrained(
            self.model_name,
            torch_dtype=self._get_torch_dtype(),
            low_cpu_mem_usage=self.low_cpu_mem_usage,
            device_map=self.device_map,
        )
        if self.device_map is None:
            self.model.to(self.device)

    @staticmethod
    def _get_input(instance):
        assert isinstance(instance["source"], list), "Must use format=formats.chat_api"
        images = []
        conversation = []
        for turn in instance["source"]:
            if isinstance(turn["content"], list):
                for content in turn["content"]:
                    if content["type"] == "image_url":
                        content["type"] = "image"
                        image_url = content.pop("image_url")["url"]
                        image = data_url_to_image(image_url)
                        images.append(image)
            conversation.append(turn)
        return conversation, images

    def prepare_inputs(self, data: Iterable) -> Mapping:
        conversation, images = self._get_input(data)

        if len(images) == 1:
            images = images[0]

        text = self.processor.apply_chat_template(
            conversation, add_generation_prompt=True
        )

        inputs: Mapping = self.processor(
            images=images, text=text, return_tensors="pt"
        ).to(self.device or self.device_map, self._get_torch_dtype())

        return inputs

    def _infer_fn(
        self,
        dataset: Union[List[Dict[str, Any]], Dataset],
        return_meta_data: bool,
        return_logprobs: bool,
    ) -> Union[List[str], List[Dict], List[TextGenerationInferenceOutput]]:
        results = []

        for instance in tqdm(dataset):
            processed_inputs = self.prepare_inputs(instance)
            input_len = len(processed_inputs["input_ids"][0])

            predictions = self.make_predictions(processed_inputs)

            string_tokens = self.decode_tokens(predictions.sequences[0], input_len)

            final_outputs = (
                self.get_logprobs(predictions, [string_tokens])[0]
                if return_logprobs
                else self.create_string_from_tokens(string_tokens)
            )

            results.append(
                self.get_return_object(
                    output=final_outputs,
                    output_tokens=len(string_tokens),
                    inp=instance["source"],
                    inp_tokens=None,
                    return_meta_data=return_meta_data,
                )
            )

        return results

    def _infer(
        self,
        dataset: Union[List[Dict[str, Any]], Dataset],
        return_meta_data: bool = False,
    ) -> Union[List[str], List[TextGenerationInferenceOutput]]:
        return self._infer_fn(dataset, return_meta_data, False)

    def _infer_log_probs(
        self,
        dataset: Union[List[Dict[str, Any]], Dataset],
        return_meta_data: bool = False,
    ) -> Union[List[Dict], List[TextGenerationInferenceOutput]]:
        return self._infer_fn(dataset, return_meta_data, True)


class HFPeftInferenceEngine(HFAutoModelInferenceEngine):
    label: str = "hf_peft_auto_model"

    peft_config: Any = InternalField(
        default=None,
        name="PEFT config read from the directory or the Hub repository "
        "id specified in the 'model_name'.",
    )

    _requirements_list = {
        "transformers": "Install huggingface package using 'pip install --upgrade transformers",
        "torch": "Install torch, go on PyTorch website for mode details.",
        "accelerate": "pip install accelerate",
        "peft": "Install 'peft' package using: 'pip install peft'.",
    }

    def _prepare_engine(self):
        self._read_peft_config()
        super()._prepare_engine()

    def _read_peft_config(self):
        from peft import PeftConfig

        try:
            config = PeftConfig.from_pretrained(self.model_name)
            assert isinstance(config.base_model_name_or_path, str)
            self.peft_config = config

        except ValueError as e:
            if "Can't find" in str(e):
                raise ValueError(
                    f"Specified model '{self.model_name}' is not the PEFT model. "
                    f"Use a regular instance of the `HFAutoModelInferenceEngine` "
                    f"instead."
                ) from e

            raise e

    def _init_processor(self):
        from transformers import AutoTokenizer

        self.processor = AutoTokenizer.from_pretrained(
            self.peft_config.base_model_name_or_path
        )

    @retry_connection_with_exponential_backoff(backoff_factor=2)
    def _init_model(self):
        from peft import AutoPeftModelForCausalLM, AutoPeftModelForSeq2SeqLM
        from transformers import AutoConfig

        model_class = (
            AutoPeftModelForSeq2SeqLM
            if AutoConfig.from_pretrained(
                self.peft_config.base_model_name_or_path
            ).is_encoder_decoder
            else AutoPeftModelForCausalLM
        )
        path = self.model_name
        if settings.hf_offline_models_path is not None:
            path = os.path.join(settings.hf_offline_models_path, path)

        self.model = model_class.from_pretrained(
            pretrained_model_name_or_path=path,
            trust_remote_code=True,
            device_map=self.device_map,
            low_cpu_mem_usage=self.low_cpu_mem_usage,
            torch_dtype=self._get_torch_dtype(),
        )
        self.model = self.model.to(
            dtype=self._get_torch_dtype()
        )  # Make sure that base model and adapter use same dtype
        if self.device_map is None:
            self.model.to(self.device)


class HFPipelineBasedInferenceEngine(
    InferenceEngine,
    PackageRequirementsMixin,
    LazyLoadMixin,
    HFGenerationParamsMixin,
    TorchDeviceMixin,
):
    model_name: str
    label: str = "hf_pipeline_inference_engine"

    use_fast_tokenizer: bool = True
    use_fp16: bool = True
    load_in_8bit: bool = False

    task: Optional[str] = None

    device_map: Any = None

    pipe: Any = InternalField(default=None)

    _requirements_list = {
        "transformers": "Install huggingface package using 'pip install --upgrade transformers",
        "torch": "Install torch, go on PyTorch website for mode details.",
        "accelerate": "pip install accelerate",
    }

    def _is_loaded(self):
        return hasattr(self, "model") and self.model is not None

    def get_engine_id(self):
        return get_model_and_label_id(self.model_name, "hf_pipeline")

    def _define_task(self):
        from transformers import AutoConfig

        path = self.model_name
        if settings.hf_offline_models_path is not None:
            path = os.path.join(settings.hf_offline_models_path, path)

        try:
            # Try loading as a full model (HF model or local full model)
            config = AutoConfig.from_pretrained(path, trust_remote_code=True)

        except Exception:
            try:
                from peft import PeftConfig

                # If full model loading fails, try loading as a PEFT adapter
                peft_config = PeftConfig.from_pretrained(path)

                if not peft_config.base_model_name_or_path:
                    raise ValueError(
                        f"Base model name not found in PEFT config for {path}"
                    )

                # Load the base model's config
                config = AutoConfig.from_pretrained(
                    peft_config.base_model_name_or_path, trust_remote_code=True
                )
            except Exception as err2:
                raise ValueError(
                    f"Could not determine model type for: {path}"
                ) from err2

        self.task = (
            "text2text-generation" if config.is_encoder_decoder else "text-generation"
        )

    def _get_model_args(self) -> Dict[str, Any]:
        import torch
        from transformers import BitsAndBytesConfig

        args = {}

        if self.load_in_8bit:
            quantization_config = BitsAndBytesConfig(load_in_8bit=self.load_in_8bit)
            args["quantization_config"] = quantization_config
        elif self.use_fp16:
            if self.device == torch.device("mps"):
                args["torch_dtype"] = torch.float16
            else:
                args["torch_dtype"] = torch.bfloat16

        # We do this, because in some cases, using device:auto will offload some weights to the cpu
        # (even though the model might *just* fit to a single gpu), even if there is a gpu available, and this will
        # cause an error because the data is always on the gpu
        if torch.cuda.device_count() > 1:
            assert self.device == torch.device(0)
            args["device_map"] = "auto"
        else:
            if not self.load_in_8bit:
                args["device"] = self.device

        if self.task == "text-generation":
            args["return_full_text"] = False

        return args

    @retry_connection_with_exponential_backoff(backoff_factor=2)
    def _create_pipeline(self, model_args: Dict[str, Any]):
        from transformers import AutoTokenizer, pipeline

        path = self.model_name
        if settings.hf_offline_models_path is not None:
            path = os.path.join(settings.hf_offline_models_path, path)

        tokenizer = AutoTokenizer.from_pretrained(self.model_name)
        self.model = pipeline(
            model=path,
            task=self.task,
            use_fast=self.use_fast_tokenizer,
            tokenizer=tokenizer,
            trust_remote_code=settings.allow_unverified_code,
            **model_args,
            **self.to_dict(
                [HFGenerationParamsMixin],
                keep_empty=False,
            ),
        )

    def _set_inference_device(self):
        if self.device is not None and self.device_map is not None:
            raise ValueError(
                f"You must specify either 'device' or 'device_map', however both "
                f"were given: 'device={self.device}', 'device_map={self.device_map}'."
            )

        if self.device_map is None:
            self.device = self.get_device()

    def _prepare_engine(self):
        self._set_inference_device()
        if self.task is None:
            self._define_task()
        model_args = self._get_model_args()
        self._create_pipeline(model_args)

    def prepare_engine(self):
        if not self.lazy_load:
            self._prepare_engine()

    def _infer(
        self,
        dataset: Union[List[Dict[str, Any]], Dataset],
        return_meta_data: bool = False,
    ) -> Union[List[str], List[TextGenerationInferenceOutput]]:
        if not self._is_loaded():
            self._prepare_engine()

        outputs = self.model([instance["source"] for instance in dataset])

        return [
            self.get_return_object(output[0], instance["source"], return_meta_data)
            if isinstance(output, list)
            else self.get_return_object(output, instance["source"], return_meta_data)
            for output, instance in zip(outputs, dataset)
        ]

    def get_return_object(self, output, inp, return_meta_data):
        if return_meta_data:
            return TextGenerationInferenceOutput(
                prediction=output["generated_text"],
                model_name=self.model_name,
                inference_type=self.label,
                input_text=inp,
            )
        return output["generated_text"]


def mock_logprobs_default_value_factory() -> List[Dict[str, Any]]:
    return [
        {
            "logprob": -1,
            "text": "[[10]]",
            "top_tokens": [
                {"logprob": -1, "text": "[[10]]"},
            ],
        }
    ]


class MockInferenceEngine(InferenceEngine, LogProbInferenceEngine):
    model_name: str
    default_inference_value: str = "[[10]]"
    default_inference_value_logprob: List[Dict[str, Any]] = dataclasses.field(
        default_factory=mock_logprobs_default_value_factory,
    )
    label: str = "mock_inference_engine"

    def get_engine_id(self):
        return get_model_and_label_id(self.model_name, "mock")

    def prepare_engine(self):
        return

    def _mock_infer(
        self,
        dataset: Union[List[Dict[str, Any]], Dataset],
    ) -> Union[List[str], List[TextGenerationInferenceOutput]]:
        return [self.default_inference_value for _ in dataset]

    def _infer(
        self,
        dataset: Union[List[Dict[str, Any]], Dataset],
        return_meta_data: bool = False,
    ) -> Union[List[str], List[TextGenerationInferenceOutput]]:
        return [
            self.get_return_object(
                self.default_inference_value, instance, return_meta_data
            )
            for instance in dataset
        ]

    def _infer_log_probs(
        self,
        dataset: Union[List[Dict[str, Any]], Dataset],
        return_meta_data: bool = False,
    ) -> Union[List[Dict], List[TextGenerationInferenceOutput]]:
        return [
            self.get_return_object(
                self.default_inference_value_logprob, instance, return_meta_data
            )
            for instance in dataset
        ]

    def get_return_object(self, predict_result, instance, return_meta_data):
        if return_meta_data:
            return TextGenerationInferenceOutput(
                prediction=predict_result,
                input_tokens=len(instance["source"]),
                output_tokens=len(predict_result),
                model_name=self.model_name,
                inference_type=self.label,
                input_text=instance["source"],
                seed=111,
                stop_reason="",
            )
        return predict_result


class MockModeMixin(Artifact):
    mock_mode: bool = False


class IbmGenAiInferenceEngineParamsMixin(Artifact):
    beam_width: Optional[int] = None
    decoding_method: Optional[Literal["greedy", "sample"]] = None
    include_stop_sequence: Optional[bool] = None
    length_penalty: Any = None
    max_new_tokens: Optional[int] = None
    min_new_tokens: Optional[int] = None
    random_seed: Optional[int] = None
    repetition_penalty: Optional[float] = None
    return_options: Any = None
    stop_sequences: Optional[List[str]] = None
    temperature: Optional[float] = None
    time_limit: Optional[int] = None
    top_k: Optional[int] = None
    top_p: Optional[float] = None
    truncate_input_tokens: Optional[int] = None
    typical_p: Optional[float] = None


@deprecation(version="2.0.0", alternative=IbmGenAiInferenceEngineParamsMixin)
class IbmGenAiInferenceEngineParams(Artifact):
    beam_width: Optional[int] = None
    decoding_method: Optional[Literal["greedy", "sample"]] = None
    include_stop_sequence: Optional[bool] = None
    length_penalty: Any = None
    max_new_tokens: Optional[int] = None
    min_new_tokens: Optional[int] = None
    random_seed: Optional[int] = None
    repetition_penalty: Optional[float] = None
    return_options: Any = None
    stop_sequences: Optional[List[str]] = None
    temperature: Optional[float] = None
    time_limit: Optional[int] = None
    top_k: Optional[int] = None
    top_p: Optional[float] = None
    truncate_input_tokens: Optional[int] = None
    typical_p: Optional[float] = None


class GenericInferenceEngine(
    InferenceEngine, ArtifactFetcherMixin, LogProbInferenceEngine
):
    default: Optional[str] = None

    def prepare_engine(self):
        if "UNITXT_INFERENCE_ENGINE" in os.environ:
            engine_reference = os.environ["UNITXT_INFERENCE_ENGINE"]
        else:
            assert self.default is not None, (
                "GenericInferenceEngine could not be initialized"
                '\nThis is since both the "UNITXT_INFERENCE_ENGINE" environmental variable is not set and no default engine was not inputted.'
                "\nFor example, you can fix it by setting"
                "\nexport UNITXT_INFERENCE_ENGINE=engines.ibm_gen_ai.llama_3_70b_instruct"
                "\nto your ~/.bashrc"
                "\nor passing a similar required engine in the default argument"
            )
            engine_reference = self.default
        self.engine = self.get_artifact(engine_reference)

    def get_engine_id(self):
        # If mock_inference_mode is set, no engine is prepared.
        if hasattr(self, "engine"):
            return f"generic_{self.engine.get_engine_id()}"
        return "generic_inference_engine"

    def _infer(
        self,
        dataset: Union[List[Dict[str, Any]], Dataset],
        return_meta_data: bool = False,
    ) -> Union[List[str], List[TextGenerationInferenceOutput]]:
        return self.engine._infer(dataset)

    def _infer_log_probs(
        self,
        dataset: Union[List[Dict[str, Any]], Dataset],
        return_meta_data: bool = False,
    ) -> Union[List[str], List[TextGenerationInferenceOutput]]:
        if not isinstance(self.engine, LogProbInferenceEngine):
            raise NotImplementedError(
                f"Error in infer: inference engine used by the GenericInferenceEngine"
                f"({self.engine.__class__.__name__}) does not support logprobs."
            )
        return self.engine._infer_log_probs(dataset)


class OllamaInferenceEngine(
    InferenceEngine, StandardAPIParamsMixin, PackageRequirementsMixin
):
    label: str = "ollama"
    _requirements_list = {
        "ollama": "Install ollama package using 'pip install --upgrade ollama"
    }
    data_classification_policy = ["public", "proprietary"]

    def get_engine_id(self):
        return get_model_and_label_id(self.model, self.label)

    def prepare_engine(self):
        pass

    def _infer(
        self,
        dataset: Union[List[Dict[str, Any]], Dataset],
        return_meta_data: bool = False,
    ) -> Union[List[str], List[TextGenerationInferenceOutput]]:
        import ollama

        args = self.to_dict([StandardAPIParamsMixin])
        results = []
        model = args.pop("model")
        for instance in dataset:
            messages = self.to_messages(instance)
            response = ollama.chat(
                messages=messages,
                model=model,
                options=args,
            )
            results.append(response)

        return [element["message"]["content"] for element in results]


class OptionSelectingByLogProbsInferenceEngine:
    """OptionSelectingByLogProbsInferenceEngine inference engine is used to select an option based on the logprobs of an options list conditioned by a prompt.

    The inference engines that inherit from this class must implement `get_token_count` and `get_options_log_probs`.
    """

    @abc.abstractmethod
    def get_token_count(self, dataset):
        """Get the token count of the source key of each dict of the dataset. Add to each instance in the data a "token_count" field.

        Args:
            dataset (List[Dict[str, Any]]): A list of dictionaries, each representing a data instance.

        Returns:
            List[int]: The token count of the texts
        """

    @abc.abstractmethod
    def get_options_log_probs(self, dataset):
        """Get the token logprobs of the options of the key task_data.options of each dict of the dataset.

        Add to each instance in the data a "options_log_prob" field, which is a dict with str as key and a list of {text: str, logprob:float}.

        Args:
            dataset (List[Dict[str, Any]]): A list of dictionaries, each representing a data instance.

        Returns:
            List[int]: The token count of the texts
        """

    def select(self, dataset: List[Dict[str, Any]]) -> List[Dict[str, Any]]:
        """Calculate most likely labels based on log probabilities for a set of fixed completions."""
        dataset_with_token_counts = self.get_token_count(dataset)
        token_counts = [d["token_count"] for d in dataset_with_token_counts]

        # pass in the token count so we only return the option score
        dataset_with_options = [
            {
                "source": instance["source"] + option,
                "task_data": {"token_count": token_count},
            }
            for instance, token_count in zip(dataset, token_counts)
            for option in instance["task_data"]["options"]
        ]

        dataset_with_options_logprobs: List[
            List[Dict[str, Union[float, str]]]
        ] = self.get_options_log_probs(dataset_with_options)

        dataset_iterator = iter(dataset_with_options_logprobs)

        for instance in dataset:
            tokens_with_logprob_list = []
            # get the input tokens for the completions of the current resp_idx
            for _ in instance["task_data"]["options"]:
                tokens_with_logprob = next(dataset_iterator)["prediction"]
                tokens_with_logprob_list.append(tokens_with_logprob)
            # we start comparing all the options, e.g. if there are five options the value will be [0,1,2,3,4]
            to_compare_indexes = list(range(len(instance["task_data"]["options"])))
            # token_with_logprob_comp is the logprobs and the text of the tokens
            # for each of the options at a specific index
            for token_with_logprob_comp in zip(*tokens_with_logprob_list):
                tokens_comp = [t["text"] for t in token_with_logprob_comp]
                logprobs_comp = [t["logprob"] for t in token_with_logprob_comp]
                # Find the maximum value by comparing the logprob of the nth token of non-discarded options
                index_max = max(
                    (
                        (val, idx)
                        for idx, val in enumerate(logprobs_comp)
                        if idx in to_compare_indexes
                    ),
                    key=lambda x: x[0],
                )[1]
                # get the token of the biggest logprob
                token_value_with_max_logprob = tokens_comp[index_max]
                # check that the token is not repeated in the non-discarded options
                count = tokens_comp.count(token_value_with_max_logprob)
                if count > 1:
                    # multiple tokens with same max logprob, we need to continue iterating
                    to_compare_indexes = [
                        index
                        for index, token_value in enumerate(tokens_comp)
                        if token_value == token_value_with_max_logprob
                    ]
                    continue
                # we got the index of the maximum log_prob that doesn't have a duplicated token value at other index
                break

            if len(to_compare_indexes) > 1:
                # multiple options are either equal or have the same token values prefix
                # choose the first
                index_max = to_compare_indexes[0]

            instance["prediction"] = instance["task_data"]["options"][index_max]
        return dataset


class IbmGenAiInferenceEngine(
    InferenceEngine,
    IbmGenAiInferenceEngineParamsMixin,
    PackageRequirementsMixin,
    LogProbInferenceEngine,
    OptionSelectingByLogProbsInferenceEngine,
):
    label: str = "ibm_genai"
    model_name: str
    _requirements_list = {
        "ibm-generative-ai": "Install ibm-genai package using 'pip install --upgrade ibm-generative-ai"
    }
    data_classification_policy = ["public", "proprietary"]
    parameters: Optional[IbmGenAiInferenceEngineParams] = None
    rate_limit: int = 10

    def get_engine_id(self):
        return get_model_and_label_id(self.model_name, self.label)

    @staticmethod
    def _get_credentials():
        from genai import Credentials

        api_key_env_var_name = "GENAI_KEY"  # pragma: allowlist secret
        api_key = os.environ.get(api_key_env_var_name)

        assert api_key is not None, (
            f"Error while trying to run IbmGenAiInferenceEngine."
            f" Please set the environment param '{api_key_env_var_name}'."
        )

        return Credentials(api_key=api_key)

    def prepare_engine(self):
        self.check_missing_requirements()

        from genai import Client
        from genai.text.generation import CreateExecutionOptions

        credentials = self._get_credentials()
        self.client = Client(credentials=credentials)

        self.execution_options = CreateExecutionOptions(
            concurrency_limit=self.rate_limit
        )

        self._set_inference_parameters()

    def _infer(
        self,
        dataset: Union[List[Dict[str, Any]], Dataset],
        return_meta_data: bool = False,
    ) -> Union[List[str], List[TextGenerationInferenceOutput]]:
        from genai.schema import TextGenerationParameters, TextGenerationResult

        self.verify_not_chat_api(dataset)

        genai_params = TextGenerationParameters(
            **self.to_dict([IbmGenAiInferenceEngineParamsMixin])
        )

        responses = self.client.text.generation.create(
            model_id=self.model_name,
            inputs=[instance["source"] for instance in dataset],
            parameters=genai_params,
            execution_options=self.execution_options,
        )

        results = []
        for response in responses:
            generation_result: TextGenerationResult = response.results[0]
            result = self.get_return_object(
                generation_result.generated_text, generation_result, return_meta_data
            )
            results.append(result)
        return results

    def _infer_log_probs(
        self,
        dataset: Union[List[Dict[str, Any]], Dataset],
        return_meta_data: bool = False,
    ) -> Union[List[Dict], List[TextGenerationInferenceOutput]]:
        from genai.schema import TextGenerationParameters, TextGenerationResult

        self.verify_not_chat_api(dataset)

        logprobs_return_options = {
            "generated_tokens": True,
            "input_text": False,
            "input_tokens": False,
            "token_logprobs": True,
            "token_ranks": True,
            "top_n_tokens": 5,
        }
        genai_params = self.to_dict(
            [IbmGenAiInferenceEngineParamsMixin], keep_empty=False
        )
        genai_params = {**genai_params, "return_options": logprobs_return_options}
        genai_params = TextGenerationParameters(**genai_params)
        predictions = self.client.text.generation.create(
            model_id=self.model_name,
            inputs=[instance["source"] for instance in dataset],
            parameters=genai_params,
            execution_options=self.execution_options,
        )

        predict_results = []
        for prediction in predictions:
            result: TextGenerationResult = prediction.results[0]
            assert isinstance(
                result.generated_tokens, list
            ), "result.generated_tokens should be a list"

            predict_result = []
            for base_token in result.generated_tokens:
                res = {**base_token.__dict__, **base_token.model_extra}
                res["top_tokens"] = [
                    {"logprob": top_token.logprob, "text": top_token.text}
                    for top_token in res["top_tokens"]
                ]
                predict_result.append(res)
            final_results = self.get_return_object(
                predict_result, result, return_meta_data
            )
            predict_results.append(final_results)
        return predict_results

    def get_return_object(self, predict_result, result, return_meta_data):
        if return_meta_data:
            return TextGenerationInferenceOutput(
                prediction=predict_result,
                input_tokens=result.input_token_count,
                output_tokens=result.generated_token_count,
                model_name=self.model_name,
                inference_type=self.label,
                input_text=result.input_text,
                seed=self.random_seed,
                stop_reason=result.stop_reason,
            )
        return predict_result

    def get_model_details(self) -> Dict:
        from genai import ApiClient
        from genai.model import ModelService

        api_client = ApiClient(credentials=self._get_credentials())
        model_info = (
            ModelService(api_client=api_client).retrieve(id=self.model_name).result
        )
        return model_info.dict()

    def get_token_count(self, dataset):
        texts = [instance["source"] for instance in dataset]
        token_counts = list(
            tqdm(
                [
                    result.token_count
                    for response in self.client.text.tokenization.create(
                        model_id=self.model_name,
                        input=texts,
                        execution_options={"ordered": True},
                    )
                    for result in response.results
                ],
                desc="Tokenizing",
                total=len(texts),
            )
        )
        for i, token_count in enumerate(token_counts):
            dataset[i]["token_count"] = token_count
        return dataset

    def get_options_log_probs(self, dataset):
        """Add to each instance in the data a "options_log_prob" field, which is a dict with str as key and a list of {text: str, logprob:float}."""
        from genai.schema import TextGenerationParameters, TextGenerationReturnOptions

        texts = [x["source"] for x in dataset]

        responses = tqdm(
            self.client.text.generation.create(
                model_id=self.model_name,
                inputs=texts,
                execution_options={"ordered": True},
                parameters=TextGenerationParameters(
                    max_new_tokens=1,
                    return_options=TextGenerationReturnOptions(
                        input_tokens=True, token_logprobs=True
                    ),
                    # random_seed=self.random_state
                ),
            ),
            total=len(texts),
            desc="Completions",
        )

        scores = [
            [
                {"text": token.text, "logprob": token.logprob}
                for token in response.results[0].input_tokens
            ]
            for response in responses
        ]

        for instance, score in zip(dataset, scores):
            instance["prediction"] = score[instance["task_data"]["token_count"] - 1 :]
        return dataset


class CredentialsOpenAi(TypedDict, total=False):
    api_key: str
    api_url: str


class OpenAiInferenceEngineParamsMixin(Artifact):
    frequency_penalty: Optional[float] = None
    presence_penalty: Optional[float] = None
    max_tokens: Optional[int] = None
    seed: Optional[int] = None
    stop: Union[Optional[str], List[str]] = None
    temperature: Optional[float] = None
    top_p: Optional[float] = None
    top_logprobs: Optional[int] = 20
    logit_bias: Optional[Dict[str, int]] = None
    logprobs: Optional[bool] = True
    n: Optional[int] = None
    parallel_tool_calls: Optional[bool] = None
    service_tier: Optional[Literal["auto", "default"]] = None


@deprecation(version="2.0.0", alternative=OpenAiInferenceEngineParamsMixin)
class OpenAiInferenceEngineParams(Artifact):
    frequency_penalty: Optional[float] = None
    presence_penalty: Optional[float] = None
    max_tokens: Optional[int] = None
    seed: Optional[int] = None
    stop: Union[Optional[str], List[str]] = None
    temperature: Optional[float] = None
    top_p: Optional[float] = None
    top_logprobs: Optional[int] = 20
    logit_bias: Optional[Dict[str, int]] = None
    logprobs: Optional[bool] = True
    n: Optional[int] = None
    parallel_tool_calls: Optional[bool] = None
    service_tier: Optional[Literal["auto", "default"]] = None


def run_with_imap(func):
    def inner(self, args):
        return func(self, *args)

    return inner


class OpenAiInferenceEngine(
    InferenceEngine,
    LogProbInferenceEngine,
    OpenAiInferenceEngineParamsMixin,
    PackageRequirementsMixin,
):
    label: str = "openai"
    model_name: str
    _requirements_list = {
        "openai": "Install openai package using 'pip install --upgrade openai"
    }
    data_classification_policy = ["public"]
    parameters: Optional[OpenAiInferenceEngineParams] = None
    base_url: Optional[str] = None
    default_headers: Dict[str, str] = {}
    credentials: CredentialsOpenAi = {}
    num_parallel_requests: int = 20

    def get_engine_id(self) -> str:
        return get_model_and_label_id(self.model_name, self.label)

    def _prepare_credentials(self) -> CredentialsOpenAi:
        api_key = self.credentials.get(
            "api_key", os.environ.get(f"{self.label.upper()}_API_KEY", None)
        )
        assert api_key, (
            f"Error while trying to run {self.label}. "
            f"Please set the env variable: '{self.label.upper()}_API_KEY'"
        )

        api_url = self.credentials.get(
            "api_url", os.environ.get(f"{self.label.upper()}_API_URL", None)
        )

        return {"api_key": api_key, "api_url": api_url}

    def get_default_headers(self) -> Dict[str, str]:
        return self.default_headers

    def create_client(self):
        from openai import OpenAI

        self.credentials = self._prepare_credentials()
        return OpenAI(
            api_key=self.credentials["api_key"],
            base_url=self.base_url or self.credentials["api_url"],
            default_headers=self.get_default_headers(),
        )

    def prepare_engine(self):
        self.client = self.create_client()
        self._set_inference_parameters()

    def _get_completion_kwargs(self):
        return {
            k: v
            for k, v in self.to_dict([OpenAiInferenceEngineParamsMixin]).items()
            if v is not None
        }

    def _parallel_infer(
        self,
        dataset: Union[List[Dict[str, Any]], Dataset],
        infer_func,
        return_meta_data: bool = False,
    ) -> Union[List[str], List[TextGenerationInferenceOutput]]:
        inputs = [(instance, return_meta_data) for instance in dataset]
        outputs = []
        with ThreadPool(processes=self.num_parallel_requests) as pool:
            for output in tqdm(
                pool.imap(infer_func, inputs),
                total=len(inputs),
                desc=f"Inferring with {self.__class__.__name__}",
            ):
                outputs.append(output)

        return outputs

    def _infer(
        self,
        dataset: Union[List[Dict[str, Any]], Dataset],
        return_meta_data: bool = False,
    ) -> Union[List[str], List[TextGenerationInferenceOutput]]:
        return self._parallel_infer(
            dataset=dataset,
            return_meta_data=return_meta_data,
            infer_func=self._get_chat_completion,
        )

    def _infer_log_probs(
        self,
        dataset: Union[List[Dict[str, Any]], Dataset],
        return_meta_data: bool = False,
    ) -> Union[List[Dict], List[TextGenerationInferenceOutput]]:
        return self._parallel_infer(
            dataset=dataset,
            return_meta_data=return_meta_data,
            infer_func=self._get_logprobs,
        )

    def get_client_model_name(self):
        return self.model_name

    @run_with_imap
    def _get_chat_completion(self, instance, return_meta_data):
        import openai

        tools = self.to_tools(instance)
        messages = self.to_messages(instance)
        try:
            response = self.client.chat.completions.create(
                messages=messages,
                tools=tools,
                model=self.get_client_model_name(),
                **self._get_completion_kwargs(),
                #                tool_choice="auto"
            )

            if tools is None:
                prediction = response.choices[0].message.content
            else:
                try:
                    func_call = response.choices[0].message.tool_calls[0].function
                    prediction = f'{{"name": "{func_call.name}", "arguments": {func_call.arguments}}}'
                except:
                    prediction = response.choices[0].message.content or ""

            return self.get_return_object(prediction, response, return_meta_data)
        # catch in case of content_filtering failure
        except openai.BadRequestError as e:
            logging.error(
                f"Error predicting instance {messages}:{e}. Returning empty prediction"
            )
            return TextGenerationInferenceOutput(
                prediction="-", input_tokens=0, output_tokens=0
            )

    @run_with_imap
    def _get_logprobs(self, instance, return_meta_data):
        import openai

        messages = self.to_messages(instance)
        try:
            response = self.client.chat.completions.create(
                messages=messages,
                model=self.model_name,
                **self._get_completion_kwargs(),
            )
            top_logprobs_response = response.choices[0].logprobs.content
            pred_output = [
                {
                    "top_tokens": [
                        {"text": obj.token, "logprob": obj.logprob}
                        for obj in generated_token.top_logprobs
                    ]
                }
                for generated_token in top_logprobs_response
            ]
            return self.get_return_object(pred_output, response, return_meta_data)
        # catch in case of content_filtering failure
        except openai.BadRequestError as e:
            logging.error(
                f"Error predicting instance {messages}:{e}. Returning empty prediction"
            )
            prediction = [{"top_tokens": [{"text": "-", "logprob": 0}]}]
            return TextGenerationInferenceOutput(
                prediction=prediction, input_tokens=0, output_tokens=0
            )

    def get_return_object(self, predict_result, response, return_meta_data):
        if return_meta_data:
            return TextGenerationInferenceOutput(
                prediction=predict_result,
                input_tokens=response.usage.prompt_tokens,
                output_tokens=response.usage.completion_tokens,
                model_name=self.model_name,
                inference_type=self.label,
            )
        return predict_result


class AzureOpenAIInferenceEngine(OpenAiInferenceEngine):
    label: str = "azure_openai"

    def _prepare_credentials(self) -> CredentialsOpenAi:
        api_key_var_name = f"{self.label.upper()}_API_KEY"
        api_key = self.credentials.get(
            "api_key", os.environ.get(api_key_var_name, None)
        )
        assert api_key, (
            f"Error while trying to run {self.label}. "
            f"Please set the env variable: '{api_key_var_name}'"
        )

        azure_openai_host = self.credentials.get(
            "azure_openai_host", os.environ.get(f"{self.label.upper()}_HOST", None)
        )

        api_version = self.credentials.get(
            "api_version", os.environ.get("OPENAI_API_VERSION", None)
        )
        assert (
            api_version and azure_openai_host
        ), "Error while trying to run AzureOpenAIInferenceEngine: Missing environment variable param AZURE_OPENAI_HOST or OPENAI_API_VERSION"
        api_url = f"{azure_openai_host}/openai/deployments/{self.model_name}/chat/completions?api-version={api_version}"

        return {"api_key": api_key, "api_url": api_url, "api_version": api_version}

    def create_client(self):
        from openai import AzureOpenAI

        self.credentials = self._prepare_credentials()
        return AzureOpenAI(
            api_key=self.credentials["api_key"],
            base_url=self.credentials["api_url"],
            api_version=self.credentials["api_version"],
            default_headers=self.get_default_headers(),
        )


class VLLMRemoteInferenceEngine(OpenAiInferenceEngine):
    label: str = "vllm-remote"


class RITSInferenceEngine(
    OpenAiInferenceEngine,
):
    label: str = "rits"
    data_classification_policy = ["public", "proprietary"]

    model_names_dict = {"microsoft/phi-4": "microsoft-phi-4"}

    def get_default_headers(self):
        return {"RITS_API_KEY": self.credentials["api_key"]}

    def prepare_engine(self):
        # inference endpoint need the '/v1' path
        self.base_url = (
            RITSInferenceEngine.get_base_url_from_model_name(self.model_name) + "/v1"
        )
        logger.info(f"Created RITS inference engine with base url: {self.base_url}")
        super().prepare_engine()

    def get_client_model_name(self):
        if self.model_name.startswith("byom-"):
            # Remove "byom-xyz/" initial part of model name, since that's part of the endpoint.
            return "/".join(
                self.model_name.split("/")[1:]
            )  # This is wrong. since in next iteration
        return self.model_name

    @staticmethod
    def get_base_url_from_model_name(model_name: str):
        base_url_template = (
            "https://inference-3scale-apicast-production.apps.rits.fmaas.res.ibm.com/{}"
        )
        return base_url_template.format(
            RITSInferenceEngine._get_model_name_for_endpoint(model_name)
        )

    @classmethod
    def _get_model_name_for_endpoint(cls, model_name: str):
        if model_name in cls.model_names_dict:
            return cls.model_names_dict[model_name]
        if model_name.startswith("byom-"):
            model_name_for_endpoint = model_name.split("/")[0]
            logger.info(
                f"Using BYOM model: {model_name_for_endpoint}"
            )  # For RITS BYOM the model name has the following convention:
            # <byom endpoint>/<actual model name>. e.g.
            # byom-gb-iqk-lora/ibm-granite/granite-3.1-8b-instruct
            # at this case we should use https://inference-3scale-apicast-production.apps.rits.fmaas.res.ibm.com/byom-gb-iqk-lora/v1/chat/completions
            return model_name_for_endpoint
        return (
            model_name.split("/")[-1]
            .lower()
            .replace("v0.1", "v01")
            .replace("vision-", "")
            .replace(".", "-")
        )


class TogetherAiInferenceEngineParamsMixin(Artifact):
    max_tokens: Optional[int] = None
    stop: Optional[List[str]] = None
    temperature: Optional[float] = None
    top_p: Optional[float] = None
    top_k: Optional[int] = None
    repetition_penalty: Optional[float] = None
    logprobs: Optional[int] = None
    echo: Optional[bool] = None
    n: Optional[int] = None
    min_p: Optional[float] = None
    presence_penalty: Optional[float] = None
    frequency_penalty: Optional[float] = None


class TogetherAiInferenceEngine(
    InferenceEngine, TogetherAiInferenceEngineParamsMixin, PackageRequirementsMixin
):
    label: str = "together"
    model_name: str
    _requirements_list = {
        "together": "Install together package using 'pip install --upgrade together"
    }
    data_classification_policy = ["public"]
    parameters: Optional[TogetherAiInferenceEngineParamsMixin] = None

    def get_engine_id(self):
        return get_model_and_label_id(self.model_name, self.label)

    def prepare_engine(self):
        from together import Together
        from together.types.models import ModelType

        api_key_env_var_name = "TOGETHER_API_KEY"  # pragma: allowlist secret
        api_key = os.environ.get(api_key_env_var_name)
        assert api_key is not None, (
            f"Error while trying to run TogetherAiInferenceEngine."
            f" Please set the environment param '{api_key_env_var_name}'."
        )
        self.client = Together(api_key=api_key)
        self._set_inference_parameters()

        # Get model type from Together List Models API
        together_models = self.client.models.list()
        together_model_id_to_type = {
            together_model.id: together_model.type for together_model in together_models
        }
        model_type = together_model_id_to_type.get(self.model_name)
        assert (
            model_type is not None
        ), f"Could not find model {self.model_name} in Together AI model list"
        assert model_type in [ModelType.CHAT, ModelType.LANGUAGE, ModelType.CODE], (
            f"Together AI model type {model_type} is not supported; "
            "supported types are 'chat', 'language' and 'code'."
        )
        self.model_type = model_type

    def _get_infer_kwargs(self):
        return {
            k: v
            for k, v in self.to_dict([TogetherAiInferenceEngineParamsMixin]).items()
            if v is not None
        }

    def _infer_chat(self, instance: Dict[str, Any]) -> str:
        messages = self.to_messages(instance)
        response = self.client.chat.completions.create(
            model=self.model_name,
            messages=messages,
            **self._get_infer_kwargs(),
        )
        return response.choices[0].message.content

    def _infer_text(self, instance: Dict[str, Any]) -> str:
        response = self.client.completions.create(
            model=self.model_name,
            prompt=instance["source"],
            **self._get_infer_kwargs(),
        )
        return response.choices[0].text

    def _infer(
        self,
        dataset: Union[List[Dict[str, Any]], Dataset],
        return_meta_data: bool = False,
    ) -> Union[List[str], List[TextGenerationInferenceOutput]]:
        from together.types.models import ModelType

        outputs = []
        if self.model_type == ModelType.CHAT:
            for instance in tqdm(dataset, desc="Inferring with Together AI Chat API"):
                outputs.append(self._infer_chat(instance))
        else:
            self.verify_not_chat_api(dataset)
            for instance in tqdm(dataset, desc="Inferring with Together AI Text API"):
                outputs.append(self._infer_text(instance))
        return outputs


@deprecation(
    version="2.0.0",
    msg=" You can specify inference parameters directly when initializing an inference engine.",
)
class WMLInferenceEngineParamsMixin(Artifact):
    decoding_method: Optional[Literal["greedy", "sample"]] = None
    length_penalty: Optional[Dict[str, Union[int, float]]] = None
    temperature: Optional[float] = None
    top_p: Optional[float] = None
    top_k: Optional[int] = None
    random_seed: Optional[int] = None
    repetition_penalty: Optional[float] = None
    min_new_tokens: Optional[int] = None
    max_new_tokens: Optional[int] = None
    stop_sequences: Optional[List[str]] = None
    time_limit: Optional[int] = None
    truncate_input_tokens: Optional[int] = None
    prompt_variables: Optional[Dict[str, Any]] = None
    return_options: Optional[Dict[str, bool]] = None


@deprecation(version="2.0.0", alternative=WMLInferenceEngineParamsMixin)
class WMLInferenceEngineParams(Artifact):
    decoding_method: Optional[Literal["greedy", "sample"]] = None
    length_penalty: Optional[Dict[str, Union[int, float]]] = None
    temperature: Optional[float] = None
    top_p: Optional[float] = None
    top_k: Optional[int] = None
    random_seed: Optional[int] = None
    repetition_penalty: Optional[float] = None
    min_new_tokens: Optional[int] = None
    max_new_tokens: Optional[int] = None
    stop_sequences: Optional[List[str]] = None
    time_limit: Optional[int] = None
    truncate_input_tokens: Optional[int] = None
    prompt_variables: Optional[Dict[str, Any]] = None
    return_options: Optional[Dict[str, bool]] = None


class WMLGenerationParamsMixin(Artifact):
    decoding_method: Optional[Literal["greedy", "sample"]] = None
    length_penalty: Optional[Dict[str, Union[int, float]]] = None
    temperature: Optional[float] = None
    top_p: Optional[float] = None
    top_k: Optional[int] = None
    random_seed: Optional[int] = None
    repetition_penalty: Optional[float] = None
    min_new_tokens: Optional[int] = None
    max_new_tokens: Optional[int] = None
    stop_sequences: Optional[List[str]] = None
    time_limit: Optional[int] = None
    truncate_input_tokens: Optional[int] = None
    prompt_variables: Optional[Dict[str, Any]] = None
    return_options: Optional[Dict[str, bool]] = None


class WMLChatParamsMixin(Artifact):
    frequency_penalty: Optional[float] = None
    top_logprobs: Optional[int] = None
    presence_penalty: Optional[float] = None
    response_format: Optional[Dict[str, Any]] = None
    temperature: Optional[float] = None
    max_tokens: Optional[int] = None
    time_limit: Optional[int] = None
    top_p: Optional[float] = None
    n: Optional[int] = None
    seed: Optional[int] = None
    logit_bias: Optional[Dict[str, Any]] = None
    stop: Optional[List[str]] = None


CredentialsWML = Dict[
    Literal[
        "url",
        "username",
        "password",
        "api_key",
        "project_id",
        "space_id",
        "instance_id",
    ],
    str,
]


class WMLInferenceEngineBase(
    InferenceEngine,
    PackageRequirementsMixin,
    LogProbInferenceEngine,
    OptionSelectingByLogProbsInferenceEngine,
):
    """Base for classes running inference using ibm-watsonx-ai.

    Args:
        credentials (Dict[str, str], optional):
            By default, it is created by a class
            instance which tries to retrieve proper environment variables
            ("WML_URL", "WML_PROJECT_ID", "WML_SPACE_ID", "WML_APIKEY", "WML_USERNAME", "WML_PASSWORD",
            "WML_INSTANCE_ID").
            However, a dictionary with the following keys: "url", "apikey", "project_id", "space_id",
            "username", "password", "instance_id" can be directly provided instead.
        model_name (str, optional):
            ID of a model to be used for inference. Mutually
            exclusive with 'deployment_id'.
        deployment_id (str, optional):
            Deployment ID of a tuned model to be used for
            inference. Mutually exclusive with 'model_name'.
        concurrency_limit (int):
            Number of concurrent requests sent to a model. Default is 10,
            which is also the maximum value for the generation.
        parameters (Union[WMLInferenceEngineParams, WMLGenerationParamsMixin, WMLChatParamsMixin], optional):
            Defines inference parameters and their values. Deprecated attribute, please pass respective
            parameters directly to the respective class instead.
    """

    credentials: Optional[CredentialsWML] = None
    model_name: Optional[str] = None
    deployment_id: Optional[str] = None
    concurrency_limit: int = 10
    label: str = "wml"
    _requirements_list = {
        "ibm_watsonx_ai": "Install ibm-watsonx-ai package using 'pip install --upgrade ibm-watsonx-ai'. "
        "It is advised to have Python version >=3.10 installed, as at lower version this package "
        "may cause conflicts with other installed packages."
    }
    data_classification_policy = ["public", "proprietary"]
    parameters: Optional[
        Union[WMLInferenceEngineParams, WMLGenerationParamsMixin, WMLChatParamsMixin]
    ] = None

    external_client: Any = None
    _client: Any = InternalField(default=None, name="WML client")
    _model: Any = InternalField(default=None, name="WML model")

    def process_data_before_dump(self, data):
        data = super().process_data_before_dump(data)
        data.pop("external_client", None)
        return data

    def get_engine_id(self):
        return get_model_and_label_id(self.model_name or self.deployment_id, self.label)

    def verify(self):
        super().verify()

        assert (
            self.model_name
            or (self.deployment_id and not (self.model_name and self.deployment_id))
        ), "Either 'model_name' or 'deployment_id' must be specified, but not both at the same time."

    # def process_data_before_dump(self, data):
    #     if "credentials" in data:
    #         for key, value in data["credentials"].items():
    #             if key != "url":
    #                 data["credentials"][key] = "<hidden>"
    #             else:
    #                 data["credentials"][key] = value
    #     return data

    def _initialize_wml_client(self):
        if self.external_client:
            return self.external_client

        from ibm_watsonx_ai.client import APIClient, Credentials

        if self.credentials is None or len(self.credentials) == 0:  # TODO: change
            self.credentials = self._read_wml_credentials_from_env()
        self._verify_wml_credentials(self.credentials)
        return APIClient(
            credentials=Credentials(
                api_key=self.credentials["api_key"], url=self.credentials["url"]
            ),
            project_id=self.credentials.get("project_id", None),
            space_id=self.credentials.get("space_id", None),
        )

    @staticmethod
    def _read_wml_credentials_from_env() -> CredentialsWML:
        credentials: CredentialsWML = {}

        url = os.environ.get("WML_URL")
        assert url, (
            "Error while trying to run 'WMLInferenceEngine'. "
            "Please set the env variable: 'WML_URL'"
        )
        credentials["url"] = url

        space_id = os.environ.get("WML_SPACE_ID")
        project_id = os.environ.get("WML_PROJECT_ID")
        if space_id and project_id:
            get_logger().warning(
                "Either 'WML_SPACE_ID' or 'WML_PROJECT_ID' need to be "
                "specified, however, both were found. 'WMLInferenceEngine' "
                "will use space by default. If it is not desired, then have "
                "only one of those defined in the env."
            )
            credentials["space_id"] = space_id
        elif space_id:
            credentials["space_id"] = space_id
        elif project_id:
            credentials["project_id"] = project_id
        else:
            raise AssertionError(
                "Error while trying to run 'WMLInferenceEngine'. "
                "Please set either 'WML_SPACE_ID' or 'WML_PROJECT_ID' env "
                "variable."
            )

        apikey = os.environ.get("WML_APIKEY")
        username = os.environ.get("WML_USERNAME")
        password = os.environ.get("WML_PASSWORD")

        if apikey and username and password:
            get_logger().warning(
                "Either 'WML_APIKEY' or both 'WML_USERNAME' and 'WML_PASSWORD' "
                "need to be specified, however, all of them were found. "
                "'WMLInferenceEngine' will use api key only by default. If it is not "
                "desired, then have only one of those options defined in the env."
            )

        if apikey:
            credentials["api_key"] = apikey
        elif username and password:
            credentials["username"] = username
            credentials["password"] = password
        else:
            raise AssertionError(
                "Error while trying to run 'WMLInferenceEngine'. "
                "Please set either 'WML_APIKEY' or both 'WML_USERNAME' and "
                "'WML_PASSWORD' env variables."
            )

        instance_id = os.environ.get("WML_INSTANCE_ID")
        if instance_id:
            credentials["instance_id"] = instance_id

        return credentials

    @staticmethod
    def _verify_wml_credentials(credentials: CredentialsWML) -> None:
        assert isoftype(credentials, CredentialsWML), (
            "WML credentials object must be a dictionary which may "
            "contain only the following keys: "
            "['url', 'api_key', 'username', 'password']."
        )

        assert credentials.get(
            "url"
        ), "'url' is a mandatory key for WML credentials dict."
        assert "space_id" in credentials or "project_id" in credentials, (
            "Either 'space_id' or 'project_id' must be provided "
            "as keys for WML credentials dict."
        )
        assert "api_key" in credentials or (
            "username" in credentials and "password" in credentials
        ), (
            "Either 'api_key' or both 'username' and 'password' must be provided "
            "as keys for WML credentials dict."
        )

    def prepare_engine(self):
        self.check_missing_requirements()

        self._client = self._initialize_wml_client()

        self._set_inference_parameters()

    def _load_model(self):
        from ibm_watsonx_ai.foundation_models.inference import ModelInference

        self._model = ModelInference(
            model_id=self.model_name,
            deployment_id=self.deployment_id,
            api_client=self._client,
        )

    @abc.abstractmethod
    def _send_requests(
        self,
        dataset: Union[List[Dict[str, Any]], Dataset],
        return_logprobs: bool,
        return_meta_data: bool,
    ) -> Union[List[str], List[Dict], List[TextGenerationInferenceOutput]]:
        raise NotImplementedError(
            f"The class '{self.get_pretty_print_name()}' is an abstract class. "
            f"Please used either 'WMLInferenceEngineGeneration' or "
            f"'WMLInferenceEngineChat' instead, depending on your task."
        )

    def _infer(
        self,
        dataset: Union[List[Dict[str, Any]], Dataset],
        return_meta_data: bool = False,
    ) -> Union[List[str], List[TextGenerationInferenceOutput]]:
        if self._model is None:
            self._load_model()

        return self._send_requests(
            dataset=dataset,
            return_logprobs=False,
            return_meta_data=return_meta_data,
        )

    def _infer_log_probs(
        self,
        dataset: Union[List[Dict[str, Any]], Dataset],
        return_meta_data: bool = False,
    ) -> Union[List[Dict], List[TextGenerationInferenceOutput]]:
        if self._model is None:
            self._load_model()

        return self._send_requests(
            dataset=dataset,
            return_logprobs=True,
            return_meta_data=return_meta_data,
        )

    @abc.abstractmethod
    def get_return_object(self, predict_result, result, input_text, return_meta_data):
        raise NotImplementedError

    def get_model_details(self) -> Dict:
        return self._model.get_details()

    def get_token_count(self, dataset):
        if self._model is None:
            self._load_model()

        texts = [instance["source"] for instance in dataset]

        for i in trange(len(texts), desc="Tokenizing"):
            response = self._model.tokenize(prompt=texts[i], return_tokens=True)[
                "result"
            ]
            dataset[i]["token_count"] = response["token_count"]

        return dataset

    def get_options_log_probs(self, dataset):
        """Add to each instance in the data a "options_log_prob" field, which is a dict with str as key and a list of {text: str, logprob:float}."""
        if self._model is None:
            self._load_model()

        texts = [x["source"] for x in dataset]

        responses = list(
            tqdm(
                self._model.generate(
                    prompt=texts,
                    params={
                        "decoding_method": "greedy",
                        "max_new_tokens": 1,
                        "return_options": {
                            "input_tokens": True,
                            "token_logprobs": True,
                        },
                    },
                ),
                total=len(texts),
                desc="Completions",
            )
        )

        scores = [
            [
                {
                    "text": token["text"],
                    "logprob": token["logprob"] if "logprob" in token else 1,
                }
                for token in response["results"][0]["input_tokens"]
            ]
            for response in responses
        ]

        for instance, score in zip(dataset, scores):
            instance["prediction"] = score[instance["task_data"]["token_count"] - 1 :]
        return dataset


class WMLInferenceEngineGeneration(WMLInferenceEngineBase, WMLGenerationParamsMixin):
    """Generates text for textual inputs.

    If you want to include images in your input, please use 'WMLInferenceEngineChat' instead.

    Examples:
        .. code-block:: python

            from .api import load_dataset

            wml_credentials = {
                "url": "some_url", "project_id": "some_id", "api_key": "some_key"
            }
            model_name = "google/flan-t5-xxl"
            wml_inference = WMLInferenceEngineGeneration(
                credentials=wml_credentials,
                model_name=model_name,
                data_classification_policy=["public"],
                top_p=0.5,
                random_seed=123,
            )

            dataset = load_dataset(
                dataset_query="card=cards.argument_topic,template_card_index=0,loader_limit=5"
            )
            results = wml_inference.infer(dataset["test"])
    """

    def verify(self):
        super().verify()

        assert (
            isinstance(self.concurrency_limit, int)
            and 1 <= self.concurrency_limit <= 10
        ), (
            f"'concurrency_limit' must be a positive integer not greater than 10. "
            f"However, '{self.concurrency_limit}' was given."
        )

    def _set_logprobs_params(self, params: Dict[str, Any]) -> Dict[str, Any]:
        user_return_options = params.pop("return_options", {})
        # currently this is the only configuration that returns generated
        # logprobs and behaves as expected
        logprobs_return_options = {
            "input_tokens": user_return_options.get("input_tokens", True),
            "input_text": user_return_options.get("input_text", False),
            "generated_tokens": True,
            "token_logprobs": True,
            "top_n_tokens": user_return_options.get("top_n_tokens", 5),
        }

        for key, value in logprobs_return_options.items():
            if key in user_return_options and user_return_options[key] != value:
                raise ValueError(
                    f"'{key}={user_return_options[key]}' is not supported for the 'infer_log_probs' "
                    f"method of {self.__class__.__name__}. For obtaining the logprobs of generated tokens "
                    f"please use '{key}={value}'."
                )

        return {
            **params,
            "return_options": logprobs_return_options,
        }

    def _send_requests(
        self,
        dataset: Union[List[Dict[str, Any]], Dataset],
        return_logprobs: bool,
        return_meta_data: bool,
    ) -> Union[List[str], List[Dict], List[TextGenerationInferenceOutput]]:
        self.verify_not_chat_api(dataset)

        params = self.to_dict([WMLGenerationParamsMixin], keep_empty=False)

        if return_logprobs:
            generation_type = "generated_tokens"
            params = self._set_logprobs_params(params)
        else:
            generation_type = "generated_text"

        inputs: List[str] = [instance["source"] for instance in dataset]

        results = self._model.generate(
            prompt=inputs,
            params=params,
            concurrency_limit=self.concurrency_limit,
        )

        final_results = []
        for result, inp in zip(results, inputs):
            result_metadata = result["results"][0]
            generated_content = result_metadata[generation_type]
            final_results.append(
                self.get_return_object(
                    generated_content, result_metadata, inp, return_meta_data
                )
            )
        return final_results

    def get_return_object(self, predict_result, result, input_text, return_meta_data):
        if return_meta_data:
            return TextGenerationInferenceOutput(
                prediction=predict_result,
                input_tokens=result["input_token_count"],
                output_tokens=result["generated_token_count"],
                model_name=self.model_name or self.deployment_id,
                inference_type=self.label,
                stop_reason=result["stop_reason"],
                seed=self.random_seed,
                input_text=input_text,
            )
        return predict_result


class WMLInferenceEngineChat(WMLInferenceEngineBase, WMLChatParamsMixin):
    """Creates chat session and returns a model's response.

    You can also include images in your inputs. If you use only textual input, it is
    recommended to use 'WMLInferenceEngineGeneration' instead as it is faster, and allows
    more parameters for text generation.

    You can provide either already formatted messages, or a raw dataset as an input.
    In case of the former, all passed images should be base64-encoded strings given as
    an 'image_url' within a message. Moreover, only one image per a list of messages
    may be sent.
    As for the latter, if there are multiple images per one instance, they will be sent
    separately with the same query. If that could possibly affect expected responses,
    concatenate images within an instance into a single image and adjust your query
    accordingly (if necessary).

    Args:
        image_encoder (EncodeImageToString, optional):
            operator which encodes images in
            given format to base64 strings required by service. You should specify it when
            you are using images in your inputs.

    Example:
        .. code-block:: python

            from .api import load_dataset
            from .image_operators

            image_encoder = EncodeImageToString(image_format="JPEG")

            wml_credentials = {
                "url": "some_url", "project_id": "some_id", "api_key": "some_key"
            }
            model_name = "meta-llama/llama-3-2-11b-vision-instruct"
            wml_inference = WMLInferenceEngineChat(
                credentials=wml_credentials,
                model_name=model_name,
                image_encoder=image_encoder,
                data_classification_policy=["public"],
                max_tokens=1024,
            )

            dataset = load_dataset(
                dataset_query="card=cards.doc_vqa.en,template=templates.qa.with_context.with_type,loader_limit=30"
            )
            results = wml_inference.infer(dataset["test"])
    """

    image_encoder: Optional[EncodeImageToString] = NonPositionalField(
        default_factory=EncodeImageToString
    )

    @staticmethod
    def _extract_queries(instance: Dict[str, Any]) -> Tuple[Optional[str], List]:
        task_data = instance["task_data"]
        if isinstance(task_data, str):
            task_data = json.loads(task_data)
        question = task_data.get("question")

        images = [None]
        if "images" in instance["media"]:
            images = extract_images(instance)

        return question or instance["source"], images

    def _create_messages_from_instance(
        self, instance: Dict[str, Any]
    ) -> List[List[Dict[str, Any]]]:
        """Method creates chat messages to be sent to a watsonx.ai model based on a given instance from a dataset."""
        text, images = self._extract_queries(instance)

        messages: List[List[Dict[str, Any]]] = []
        base_message = {
            "role": "user",
            "content": [
                {
                    "type": "text",
                    "text": text,
                }
            ],
        }

        # Iteration over all possible images to create a separate message for
        # every single image, since SDK allows only one image per request.
        for image in images:
            message = base_message.copy()

            if image is not None:
                encoded_image = image
                if not isinstance(encoded_image, str):
                    image = Image().decode_example(image)
                    if self.image_encoder is None:
                        raise ValueError(
                            "If sending image queries as well, and they are not "
                            "already encoded to base64 strings, you must specify "
                            "the 'image_encoder' to be used."
                        )

                    buffer = io.BytesIO()
                    image.save(buffer, format=image.format)
                    image_data_url = ImageDataString(
                        f"data:image/{image.format.lower()};base64,"
                        + base64.b64encode(buffer.getvalue()).decode("utf-8")
                    )

                message["content"].append(
                    {
                        "type": "image_url",
                        "image_url": {
                            "url": image_data_url,
                        },
                    }
                )

            messages.append([message])

        return messages

    @staticmethod
    def verify_messages(messages: List[Dict[str, Any]]):
        """Method verifies if externally provided messages containing images are compatible with the format required by ibm-watsonx-ai."""
        n_images = 0
        for message in messages:
            if isinstance(message["content"], str):
                continue

            for content in message["content"]:
                if isinstance(content, dict):
                    if "image" in content["type"] and content["type"] != "image_url":
                        raise ValueError(
                            f"ibm-watsonx-ai only supports sending images as base64-encoded "
                            f"strings, which should be given as 'image_url' in a message. "
                            f"However, '{content['type']}' was given."
                        )

                    if content["type"] == "image_url":
                        n_images += 1
                    if n_images > 1:
                        raise ValueError(
                            "ibm-watsonx-ai only supports sending one image per a list "
                            "of messages."
                        )

    @staticmethod
    def check_instance_contains_image(instance: Dict[str, Any]) -> bool:
        if "media" not in instance:
            return False
        if not isinstance(instance["media"], dict):
            return False
        if "images" not in instance["media"]:
            return False
        if not instance["media"]["images"]:
            return False
        return True

    def to_messages(self, instance: Union[Dict, List]) -> List[List[Dict[str, Any]]]:
        if isinstance(instance["source"], str) and self.check_instance_contains_image(
            instance
        ):
            return self._create_messages_from_instance(instance)

        messages = super().to_messages(instance)
        self.verify_messages(messages)
        # This is done to be compatible with inputs containing
        # images as SDK allows sending only one image per message.
        return [messages]

<<<<<<< HEAD
    def _handle_async_requests(
        self,
        messages: List[List[Dict[str, Any]]],
=======
    def to_tools(
        self, instance: Dict[str, Any]
    ) -> Dict[str, Union[Optional[List[Dict[str, str]]], Optional[Dict[str, str]]]]:
        """watsonx.ai chat also allows specifying which tools models must use."""
        task_data = instance.get("task_data")
        if task_data is None:
            return {"tools": None, "tool_choice": None}

        if isinstance(task_data, str):
            task_data = json.loads(task_data)
        if "__tools__" in task_data:
            tools: List[Dict[str, str]] = task_data["__tools__"]
            tool_choice: Optional[Dict[str, str]] = task_data.get("__tool_choice__")
            return {"tools": tools, "tool_choice": tool_choice}

        return {"tools": None, "tool_choice": None}

    def _handle_async_requests(
        self,
        data: List[Dict[str, Any]],
>>>>>>> b6d87895
        params: Dict[str, Any],
    ) -> List[Dict[str, Any]]:
        async def handle_async_requests(start_idx, end_idx):
            coroutines = [
<<<<<<< HEAD
                self._model.achat(messages=messages[idx], params=params)
=======
                self._model.achat(
                    messages=data[idx]["msg"],
                    params=params,
                    tools=data[idx]["tools"]["tools"],
                    tool_choice=data[idx]["tools"]["tool_choice"],
                )
>>>>>>> b6d87895
                for idx in range(start_idx, end_idx)
            ]
            batch_results = await asyncio.gather(*coroutines)
            return list(batch_results)

        loop = asyncio.get_event_loop()
        results = []

<<<<<<< HEAD
        for batch_idx in range(0, len(messages), self.concurrency_limit):
            batch_results = loop.run_until_complete(
                handle_async_requests(
                    batch_idx, min(batch_idx + self.concurrency_limit, len(messages))
=======
        for batch_idx in range(0, len(data), self.concurrency_limit):
            batch_results = loop.run_until_complete(
                handle_async_requests(
                    batch_idx, min(batch_idx + self.concurrency_limit, len(data))
>>>>>>> b6d87895
                )
            )
            results.extend(batch_results)

        return results

    def _send_requests(
        self,
        dataset: Union[List[Dict[str, Any]], Dataset],
        return_logprobs: bool,
        return_meta_data: bool,
    ) -> Union[List[str], List[Dict], List[TextGenerationInferenceOutput]]:
        params = self.to_dict([WMLChatParamsMixin], keep_empty=False)

        if return_logprobs:
            output_type = "logprobs"
            params["logprobs"] = True
        else:
            output_type = "message"
            params["logprobs"] = False

<<<<<<< HEAD
        indexed_messages = [
            (i, message)
            for i in range(len(dataset))
            for message in self.to_messages(dataset[i])
        ]

        results = self._handle_async_requests(
            [msg[1] for msg in indexed_messages], params
        )

        return [
            self.get_return_object(
                result["choices"][0][output_type]["content"],
                result,
                dataset[idx[0]]["source"],
                return_meta_data,
            )
            for result, idx in zip(results, indexed_messages)
        ]
=======
        data = [
            {
                "idx": i,
                "msg": message,
                "tools": self.to_tools(dataset[i]),
            }
            for i in range(len(dataset))
            for message in self.to_messages(dataset[i])
        ]

        responses = self._handle_async_requests(data, params)

        results = []
        for inp, response in zip(data, responses):
            idx = inp["idx"]
            tool_call = data[idx]["tools"]["tools"] is not None

            output = response["choices"][0][output_type]
            if tool_call:
                if "tool_calls" in output:
                    func = output["tool_calls"][0]["function"]
                    prediction = f'{{"name": "{func["name"]}", "arguments": {func["arguments"]}}}'
                else:
                    prediction = output["content"]
            else:
                prediction = output["content"]

            results.append(
                self.get_return_object(
                    prediction,
                    response,
                    str(inp),
                    return_meta_data,
                )
            )

        return results
>>>>>>> b6d87895

    def get_return_object(self, predict_result, result, input_text, return_meta_data):
        if return_meta_data:
            return TextGenerationInferenceOutput(
                prediction=predict_result,
                input_tokens=result["usage"]["prompt_tokens"],
                output_tokens=len(predict_result)
                if isinstance(predict_result, list)
                else None,
                model_name=self.model_name or self.deployment_id,
                inference_type=self.label,
                stop_reason=result["choices"][0]["finish_reason"],
                input_text=input_text,
            )
        return predict_result


@deprecation(
    version="2.0.0",
    msg=" Please use either 'WMLInferenceEngineGeneration' or 'WMLInferenceEngineChat'"
    " depending on your task.",
)
class WMLInferenceEngine(WMLInferenceEngineGeneration):
    def prepare_engine(self):
        super().prepare_engine()
        get_logger().warning("'WMLInferenceEngine' is deprecated")


def get_images_without_text(instance):
    if isinstance(instance["source"], str):
        images = extract_images(instance["source"], instance)
    elif isinstance(instance["source"], list):
        images = []
        for turn in instance["source"]:
            content = turn["content"]
            if isinstance(content, list):
                for sub_content in content:
                    if sub_content["type"] == "image_url":
                        image = data_url_to_image(sub_content["image_url"]["url"])
                        images.append(image)

    return [image.convert("RGB") for image in images]


def get_text_without_images(instance, image_token="<image>"):
    if isinstance(instance["source"], str):
        regex = r"<" + f"{constants.image_tag}" + r'\s+src=["\'](.*?)["\']\s*/?>'
        return re.sub(regex, image_token, instance["source"])
    if isinstance(instance["source"], list):
        text = ""
        for turn in instance["source"]:
            content = turn["content"]
            if isinstance(content, str):
                text += content
            else:
                for sub_content in content:
                    if sub_content["type"] == "text":
                        text += sub_content["text"]
                    if sub_content["type"].startswith("image"):
                        text += image_token
        return text
    raise ValueError()


class LMMSEvalBaseInferenceEngine(
    InferenceEngine, PackageRequirementsMixin, LazyLoadMixin, TorchDeviceMixin
):
    label = "lmms-eval"
    model_type: str
    model_args: Dict[str, str]
    batch_size: int = 1
    image_token: str = "<image>"

    _requirements_list = {
        "lmms_eval": "Install llms-eval package using 'pip install lmms-eval==0.2.4'",
    }

    def get_engine_id(self):
        return get_model_and_label_id(self.model_type, self.label)

    def prepare_engine(self):
        if not self.lazy_load:
            self._prepare_engine()

    def _prepare_engine(self):
        from lmms_eval.api.instance import Instance
        from lmms_eval.models import get_model

        self.new_instance = Instance

        self.device = self.get_device()

        if isinstance(self.model_args, dict):
            self.model_args = ",".join(f"{k}={v}" for k, v in self.model_args.items())

        self.model = get_model(self.model_type).create_from_arg_string(
            self.model_args,
            {
                "batch_size": self.batch_size,
                "device": self.device,
                "device_map": self.device,
            },
        )

    def _is_loaded(self):
        return hasattr(self, "model") and self.model is not None


class LMMSEvalInferenceEngine(LMMSEvalBaseInferenceEngine):
    max_new_tokens: int = 32
    temperature: float = 0.0
    do_sample: bool = False
    generate_until: List[str] = ["\n\n"]

    def _infer(
        self,
        dataset: Union[List[Dict[str, Any]], Dataset],
        return_meta_data: bool = False,
    ) -> Union[List[str], List[TextGenerationInferenceOutput]]:
        if not self._is_loaded():
            self._prepare_engine()

        from lmms_eval.api.instance import Instance

        temp_task_name = str(uuid.uuid4())

        requests = []
        for i, instance in enumerate(dataset):
            requests.append(
                Instance(
                    request_type="generate_until",
                    arguments=(
                        get_text_without_images(instance, image_token=self.image_token),
                        {
                            "max_new_tokens": self.max_new_tokens,
                            "temperature": self.temperature,
                            "do_sample": self.do_sample,
                            "until": self.generate_until,
                        },
                        get_images_without_text,
                        i,
                        temp_task_name,
                        "test",
                    ),
                    idx=i,
                    metadata={
                        "task": temp_task_name,
                        "doc_id": i,
                        "repeats": 1,
                    },
                )
            )

        self.model.task_dict[temp_task_name] = DatasetDict({"test": dataset})

        responses = self.model.generate_until(requests)

        self.model.task_dict.pop(temp_task_name)

        return responses


class LMMSEvalLoglikelihoodInferenceEngine(LMMSEvalBaseInferenceEngine):
    request_type: Literal["loglikelihood"] = "loglikelihood"

    def make_instance(self, instance, special_args, index, task_name):
        from lmms_eval.api.instance import Instance

        return Instance(
            request_type=self.request_type,
            arguments=(
                get_text_without_images(instance, image_token=self.image_token),
                special_args,
                get_images_without_text,
                index,
                task_name,
                "test",
            ),
            idx=index,
            metadata={
                "task": task_name,
                "doc_id": index,
                "repeats": 1,
            },
        )

    def _infer(
        self,
        dataset: Union[List[Dict[str, Any]], Dataset],
        return_meta_data: bool = False,
    ) -> Union[List[str], List[TextGenerationInferenceOutput]]:
        if not self._is_loaded():
            self._prepare_engine()

        temp_task_name = str(uuid.uuid4())

        requests = []
        for i, instance in enumerate(dataset):
            task_data = instance["task_data"]

            if isinstance(task_data, str):
                task_data = json.loads(task_data)

            for option in task_data["options"]:
                requests.append(
                    self.make_instance(
                        instance,
                        option,
                        i,
                        temp_task_name,
                    )
                )

        self.model.task_dict[temp_task_name] = DatasetDict({"test": dataset})
        self.model.metadata = {}

        responses = self.model.loglikelihood(requests)

        self.model.task_dict.pop(temp_task_name)

        optimal_scores = [sys.float_info.max] * len(dataset)
        optimal_responses = [None] * len(dataset)

        for request, (score, _) in zip(requests, responses):
            if score < optimal_scores[request.idx]:
                optimal_scores[request.idx] = score
                optimal_responses[request.idx] = request.arguments[1]

        return optimal_responses


class VLLMParamsMixin(Artifact):
    model: str
    n: int = 1
    best_of: Optional[int] = None
    _real_n: Optional[int] = None
    presence_penalty: float = 0.0
    frequency_penalty: float = 0.0
    repetition_penalty: float = 1.0
    temperature: float = 0.0
    top_p: float = 1.0
    top_k: int = -1
    min_p: float = 0.0
    seed: Optional[int] = None
    stop: Optional[Union[str, List[str]]] = None
    stop_token_ids: Optional[List[int]] = None
    bad_words: Optional[List[str]] = None
    ignore_eos: bool = False
    max_tokens: Optional[int] = 16
    min_tokens: int = 0
    logprobs: Optional[int] = None
    prompt_logprobs: Optional[int] = None


class VLLMInferenceEngine(InferenceEngine, PackageRequirementsMixin, VLLMParamsMixin):
    label = "vllm"

    def get_engine_id(self):
        return get_model_and_label_id(self.model, self.label)

    def prepare_engine(self):
        args = self.to_dict([VLLMParamsMixin])
        args.pop("model")
        from vllm import LLM, SamplingParams

        self.sampling_params = SamplingParams(**args)
        self.llm = LLM(
            model=self.model,
            device="auto",
            trust_remote_code=True,
            max_num_batched_tokens=4096,
            gpu_memory_utilization=0.7,
            max_model_len=4096,
            max_num_seqs=64,
            enforce_eager=True,
        )

    def _infer(
        self,
        dataset: Union[List[Dict[str, Any]], Dataset],
        return_meta_data: bool = False,
    ) -> Union[List[str], List[TextGenerationInferenceOutput]]:
        inputs = []
        for instance in dataset:
            inputs.append(instance["source"])

        if isinstance(inputs[0], list):
            # outputs = self.llm.chat(inputs, self.sampling_params, chat_template="{{- bos_token }}\n{%- if custom_tools is defined %}\n    {%- set tools = custom_tools %}\n{%- endif %}\n{%- if not tools_in_user_message is defined %}\n    {%- set tools_in_user_message = true %}\n{%- endif %}\n{%- if not date_string is defined %}\n    {%- if strftime_now is defined %}\n        {%- set date_string = strftime_now(\"%d %b %Y\") %}\n    {%- else %}\n        {%- set date_string = \"26 Jul 2024\" %}\n    {%- endif %}\n{%- endif %}\n{%- if not tools is defined %}\n    {%- set tools = none %}\n{%- endif %}\n\n{#- This block extracts the system message, so we can slot it into the right place. #}\n{%- if messages[0]['role'] == 'system' %}\n    {%- set system_message = messages[0]['content']|trim %}\n    {%- set messages = messages[1:] %}\n    {%- set user_supplied_system_message = true %}\n{%- else %}\n    {%- set system_message = \"\" %}\n    {%- set user_supplied_system_message = false %}\n{%- endif %}\n\n{#- Find out if there are any images #}\n{% set image_ns = namespace(has_images=false) %}      \n{%- for message in messages %}\n    {%- for content in message['content'] %}\n        {%- if content['type'] == 'image' %}\n            {%- set image_ns.has_images = true %}\n        {%- endif %}\n    {%- endfor %}\n{%- endfor %}\n\n{#- System message if there are no images, or if the user supplied one #}\n{%- if user_supplied_system_message or not image_ns.has_images %}\n    {{- \"<|start_header_id|>system<|end_header_id|>\\n\" }}\n    {%- if tools is not none %}\n        {{- \"Environment: ipython\\n\" }}\n    {%- endif %}\n    {{- \"Cutting Knowledge Date: December 2023\\n\" }}\n    {{- \"Today Date: \" + date_string + \"\\n\" }}\n    {%- if tools is not none and not tools_in_user_message %}\n        {{- \"You have access to the following functions. To call a function, please respond with JSON for a function call.\" }}\n        {{- 'Respond in the format {\"name\": function name, \"parameters\": dictionary of argument name and its value}.' }}\n        {{- \"Do not use variables.\\n\" }}\n        {%- for t in tools %}\n            {{- t | tojson(indent=4) }}\n            {{- \"\\n\" }}\n        {%- endfor %}\n    {%- endif %}\n    {{- system_message }}\n    {{- \"<|eot_id|>\" }}\n{%- endif %}\n\n{#- Custom tools are passed in a user message with some extra guidance #}\n{%- if tools_in_user_message and not tools is none %}\n    {#- Extract the first user message so we can plug it in here #}\n    {%- if messages | length != 0 %}\n        {%- set first_user_message = messages[0]['content']|trim %}\n        {%- set messages = messages[1:] %}\n    {%- else %}\n        {{- raise_exception(\"Cannot put tools in the first user message when there's no first user message!\") }}\n{%- endif %}\n    {{- '<|start_header_id|>user<|end_header_id|>\\n' -}}\n    {{- \"Given the following functions, please respond with a JSON for a function call \" }}\n    {{- \"with its proper arguments that best answers the given prompt.\\n\" }}\n    {{- 'Respond in the format {\"name\": function name, \"parameters\": dictionary of argument name and its value}.' }}\n    {{- \"Do not use variables.\\n\" }}\n    {%- for t in tools %}\n        {{- t | tojson(indent=4) }}\n        {{- \"\\n\" }}\n    {%- endfor %}\n    {{- first_user_message + \"<|eot_id|>\"}}\n{%- endif %}\n\n{%- for message in messages %}\n    {%- if not (message.role == 'ipython' or message.role == 'tool' or 'tool_calls' in message) %}\n    {{- '<|start_header_id|>' + message['role'] + '<|end_header_id|>\\n' }}\n        {%- if message['content'] is string %}\n            {{- message['content'] }}\n        {%- else %}\n            {%- for content in message['content'] %}\n                {%- if content['type'] == 'image' %}\n                    {{- '<|image|>' }}\n                {%- elif content['type'] == 'text' %}\n                    {{- content['text'] }}\n                {%- endif %}\n            {%- endfor %}\n        {%- endif %}\n        {{- '<|eot_id|>' }}\n    {%- elif 'tool_calls' in message %}\n        {%- if not message.tool_calls|length == 1 %}\n            {{- raise_exception(\"This model only supports single tool-calls at once!\") }}\n        {%- endif %}\n        {%- set tool_call = message.tool_calls[0].function %}\n        {{- '<|start_header_id|>assistant<|end_header_id|>\\n' -}}\n        {{- '{\"name\": \"' + tool_call.name + '\", ' }}\n        {{- '\"parameters\": ' }}\n        {{- tool_call.arguments | tojson }}\n        {{- \"}\" }}\n        {{- \"<|eot_id|>\" }}\n    {%- elif message.role == \"tool\" or message.role == \"ipython\" %}\n        {{- \"<|start_header_id|>ipython<|end_header_id|>\\n\" }}\n        {%- if message.content is mapping or message.content is iterable %}\n            {{- message.content | tojson }}\n        {%- else %}\n            {{- message.content }}\n        {%- endif %}\n        {{- \"<|eot_id|>\" }}\n    {%- endif %}\n{%- endfor %}\n{%- if add_generation_prompt %}\n    {{- '<|start_header_id|>assistant<|end_header_id|>\\n' }}\n{%- endif %}")
            outputs = self.llm.chat(inputs, self.sampling_params)
        else:
            outputs = self.llm.generate(inputs, self.sampling_params)

        predictions = []
        for output in outputs:
            predictions.append(output.outputs[0].text)

        return predictions


class AsyncTokenBucket:
    def __init__(self, rate, capacity):
        self.rate = rate  # Tokens added per second
        self.capacity = capacity  # Maximum tokens in the bucket
        self.tokens = capacity
        self.timestamp = time.perf_counter()
        self.lock = asyncio.Lock()
        self.interval = 1.0 / self.rate  # Time between tokens

    async def acquire(self, tokens=1):
        while True:
            async with self.lock:
                now = time.perf_counter()
                delta = now - self.timestamp

                # Calculate the number of tokens to add
                token_intervals = int(delta / self.interval)
                if token_intervals > 0:
                    self.tokens = min(self.capacity, self.tokens + token_intervals)
                    self.timestamp += token_intervals * self.interval
                    logging.debug(
                        f"Added {token_intervals} tokens. Tokens now: {self.tokens}"
                    )

                if self.tokens >= tokens:
                    self.tokens -= tokens
                    logging.debug(f"Token acquired. Tokens left: {self.tokens}")
                    return
                # Calculate time until the next token is available
                time_until_next_token = self.interval - (now - self.timestamp)
                logging.debug(
                    f"Not enough tokens. Need to wait {time_until_next_token:.4f} seconds."
                )
            # Sleep outside the lock to allow other coroutines to proceed
            await asyncio.sleep(time_until_next_token)


class LiteLLMInferenceEngine(
    InferenceEngine, StandardAPIParamsMixin, PackageRequirementsMixin
):
    label: str = "litellm"
    max_requests_per_second: float = 6
    max_retries: int = 5  # Set to 0 to prevent internal retries

    _requirements_list: list = ["litellm", "tenacity", "tqdm", "diskcache"]

    def get_engine_id(self):
        return get_model_and_label_id(self.model, self.label)

    def prepare_engine(self):
        # Initialize the token bucket rate limiter
        self._rate_limiter = AsyncTokenBucket(
            rate=self.max_requests_per_second,
            capacity=self.max_requests_per_second,
        )
        self.inference_type = "litellm"
        from litellm import acompletion

        self._completion = acompletion
        # Initialize a semaphore to limit concurrency
        self._semaphore = asyncio.Semaphore(round(self.max_requests_per_second))

    async def _infer_instance(
        self, index: int, instance: Dict[str, Any]
    ) -> TextGenerationInferenceOutput:
        """Process a single inference request."""
        async with self._semaphore:
            await self._rate_limiter.acquire()
            # Introduce a slight delay to prevent burstiness
            await asyncio.sleep(0.01)
            messages = self.to_messages(instance)
            tools = self.to_tools(instance)
            kwargs = self.to_dict([StandardAPIParamsMixin])
            kwargs = {k: v for k, v in kwargs.items() if v is not None}
            del kwargs["credentials"]
            try:
                response = await self._completion(
                    messages=messages,
                    tools=tools,
                    max_retries=self.max_retries,
                    drop_params=False,
                    **self.credentials,
                    **kwargs,
                )
            except Exception as e:
                raise RuntimeError(
                    f"Error inferring the following instance:\n{instance}"
                ) from e

            usage = response.get("usage", {})

            if tools is None:
                prediction = response["choices"][0]["message"]["content"]
            else:
                try:
                    func_call = response["choices"][0]["message"]["tool_calls"][0][
                        "function"
                    ]
                    prediction = f'{{"name": "{func_call.name}", "arguments": {func_call.arguments}}}'
                except:
                    prediction = response["choices"][0]["message"]["content"] or ""
            return TextGenerationInferenceOutput(
                prediction=prediction,
                input_tokens=usage.get("prompt_tokens"),
                output_tokens=usage.get("completion_tokens"),
                model_name=response.get("model", self.model),
                inference_type=self.inference_type,
            )

    async def _infer_async(
        self, dataset: List[Dict[str, Any]]
    ) -> List[TextGenerationInferenceOutput]:
        """Process multiple inference requests concurrently with a progress bar."""
        tasks = (
            self._infer_instance(i, instance) for i, instance in enumerate(dataset)
        )
        # Use tqdm_asyncio.gather to display progress bar
        return await tqdm_asyncio.gather(
            *tasks, desc=f"LiteLLM Inference ({self.model})", total=len(dataset)
        )

    def _infer(
        self,
        dataset: Union[List[Dict[str, Any]], Dataset],
        return_meta_data: bool = False,
    ) -> Union[List[str], List[TextGenerationInferenceOutput]]:
        """Main inference entry point."""
        loop = asyncio.get_event_loop()
        responses = loop.run_until_complete(self._infer_async(dataset))
        return self.get_return_object(responses, return_meta_data)

    def get_return_object(self, responses, return_meta_data):
        if return_meta_data:
            return responses

        return [response.prediction for response in responses]


_supported_apis = Literal[
    "watsonx",
    "together-ai",
    "open-ai",
    "aws",
    "ollama",
    "bam",
    "watsonx-sdk",
    "rits",
    "azure",
    "vertex-ai",
    "replicate",
]


class CrossProviderInferenceEngine(InferenceEngine, StandardAPIParamsMixin):
    """Inference engine capable of dynamically switching between multiple providers APIs.

    This class extends the InferenceEngine and OpenAiInferenceEngineParamsMixin
    to enable seamless integration with various API providers. The supported APIs are
    specified in ``_supported_apis``, allowing users to interact with multiple models
    from different sources. The ``provider_model_map`` dictionary maps each API to
    specific model identifiers, enabling automatic configuration based on
    user requests.

    Current _supported_apis = ["watsonx", "together-ai", "open-ai", "aws", "ollama",
    "bam", "watsonx-sdk", "rits", "vertex-ai"]

    Args:
        provider (Optional):
            Specifies the current API in use. Must be one of the
            literals in `_supported_apis`.
        provider_model_map (Dict[_supported_apis, Dict[str, str]]):
            mapping each supported API to a corresponding
            model identifier string. This mapping allows consistent access to models
            across different API backends.
        provider_specific_args:
            (Optional[Dict[str, Dict[str,str]]]) Args specific to a provider for example provider_specific_args={"watsonx": {"max_requests_per_second": 4}}

    """

    label: str = "cross_provider"
    provider: Optional[_supported_apis] = None
    provider_specific_args: Optional[Dict[str, Dict[str, str]]] = None

    provider_model_map: Dict[_supported_apis, Dict[str, str]] = {
        "watsonx-sdk": {  # checked from ibm_watsonx_ai.APIClient().foundation_models.ChatModels
            "granite-20b-code-instruct": "ibm/granite-20b-code-instruct",
            "granite-3-2b-instruct": "ibm/granite-3-2b-instruct",
            "granite-3-8b-instruct": "ibm/granite-3-8b-instruct",
            "granite-3-2-2b-instruct": "ibm/granite-3-2-2b-instruct",
            "granite-3-2-8b-instruct": "ibm/granite-3-2-8b-instruct",
            "granite-3-3-2b-instruct": "ibm/granite-3-3-2b-instruct",
            "granite-3-3-8b-instruct": "ibm/granite-3-3-8b-instruct",
            "granite-34b-code-instruct": "ibm/granite-34b-code-instruct",
            "granite-guardian-3-8b": "ibm/granite-guardian-3-8b",
            "granite-vision-3-2-2b": "ibm/granite-vision-3-2-2b",
            "llama-3-1-8b-instruct": "meta-llama/llama-3-1-8b-instruct",
            "llama-3-1-70b-instruct": "meta-llama/llama-3-1-70b-instruct",
            "llama-3-1-405b-instruct": "meta-llama/llama-3-405b-instruct",
            "llama-3-2-11b-vision-instruct": "meta-llama/llama-3-2-11b-vision-instruct",
            "llama-3-2-1b-instruct": "meta-llama/llama-3-2-1b-instruct",
            "llama-3-2-3b-instruct": "meta-llama/llama-3-2-3b-instruct",
            "llama-3-2-90b-vision-instruct": "meta-llama/llama-3-2-90b-vision-instruct",
            "llama-3-3-70b-instruct": "meta-llama/llama-3-3-70b-instruct",
            "llama-guard-3-11b-vision": "meta-llama/llama-guard-3-11b-vision",
            "mistral-large-instruct": "mistralai/mistral-large",
            "mixtral-8x7b-instruct-v01": "mistralai/mixtral-8x7b-instruct-v01",
        },
        "together-ai": {  # checked from https://www.together.ai/models
            "llama-3-8b-instruct": "together_ai/meta-llama/Llama-3-8b-chat-hf",
            "llama-3-70b-instruct": "together_ai/meta-llama/Llama-3-70b-chat-hf",
            "llama-3-1-8b-instruct": "together_ai/meta-llama/Meta-Llama-3.1-8B-Instruct-Turbo",
            "llama-3-1-70b-instruct": "together_ai/meta-llama/Meta-Llama-3.1-70B-Instruct-Turbo",
            "llama-3-1-405b-instruct": "together_ai/meta-llama/Meta-Llama-3.1-405B-Instruct-Turbo",
            "llama-3-2-1b-instruct": "together_ai/togethercomputer/llama-3-2-1b-instruct",
            "llama-3-3-70b-instruct": "together_ai/meta-llama/Llama-3.3-70B-Instruct-Turbo",
            "llama-4-maverick": "together_ai/meta-llama/Llama-4-Maverick-17B-128E-Instruct-FP8",  # pragma: allowlist secret
            "llama-4-scout": "together_ai/meta-llama/Llama-4-Scout-17B-16E-Instruct",
            "deepseek-v3": "together_ai/deepseek-ai/DeepSeek-V3",
            "llama-3-3-70b-instruct-free": "together_ai/meta-llama/Llama-3.3-70B-Instruct-Turbo-Free",
            "deepseek-r1-distilled-llama-70b-free": "together_ai/deepseek-ai/DeepSeek-R1-Distill-Llama-70B-free",
        },
        "aws": {  # checked from https://docs.aws.amazon.com/bedrock/latest/userguide/models-supported.html
            "llama-3-8b-instruct": "bedrock/meta.llama3-8b-instruct-v1:0",
            "llama-3-70b-instruct": "bedrock/meta.llama3-70b-instruct-v1:0",
            "llama-3-1-70b-instruct": "bedrock/meta.llama3-1-70b-instruct-v1:0",
            "llama-3-1-405b-instruct": "bedrock/meta.llama3-1-405b-instruct-v1:0",
            "llama-3-3-70b-instruct": "bedrock/meta.llama3-3-70b-instruct-v1:0",
            "llama-4-maverick": "bedrock/meta.llama4-maverick-17b-instruct-v1:0",  # pragma: allowlist secret
            "llama-4-scout": "bedrock/meta.llama4-scout-17b-instruct-v1:0",
            "mistral-large-instruct": "bedrock/mistral.mistral-large-2407-v1:0",
            "deepseek-r1": "bedrock/deepseek.r1-v1:0",
            "claude-3-7-sonnet": "bedrock/anthropic.claude-3-7-sonnet-20250219-v1:0",
        },
        "ollama": {
            "llama-3-8b-instruct": "llama3:8b",
            "llama-3-70b-instruct": "llama3:70b",
            "llama-3-1-8b-instruct": "llama3.1:8b",
            "llama-3-1-70b-instruct": "llama3.1:70b",
            "llama-3-1-405b-instruct": "llama3.1:405b",
            "llama-3-2-1b-instruct": "llama3.2:1b",
            "llama-3-2-3b-instruct": "llama3.2:3b",
            "llama-3-3-70b-instruct": "llama3.3",
            "granite-3-3-2b-instruct": "granite3.3:2b",
            "granite-3-3-8b-instruct": "granite3.3:8b",
        },
        "bam": {
            "granite-3-8b-instruct": "ibm/granite-8b-instruct-preview-4k",
            "llama-3-8b-instruct": "meta-llama/llama-3-8b-instruct",
            "llama-3-2-1b-instruct": "meta-llama/llama-3-2-1b-instruct",
            "flan-t5-xxl": "google/flan-t5-xxl",
        },
        "rits": {
            "granite-3-8b-instruct": "ibm-granite/granite-3.0-8b-instruct",
            "granite-3-2-8b-instruct": "ibm-granite/granite-3.2-8b-instruct",
            "granite-3-3-8b-instruct": "ibm-granite/granite-3.3-8b-instruct",
            "llama-3-1-8b-instruct": "meta-llama/llama-3-1-8b-instruct",
            "llama-3-1-70b-instruct": "meta-llama/llama-3-1-70b-instruct",
            "llama-3-1-405b-instruct": "meta-llama/llama-3-1-405b-instruct-fp8",
            "llama-3-1-405b-instruct-fp8": "meta-llama/llama-3-1-405b-instruct-fp8",
            "llama-3-2-11b-vision-instruct": "meta-llama/Llama-3.2-11B-Vision-Instruct",
            "llama-3-2-90b-vision-instruct": "meta-llama/Llama-3.2-90B-Vision-Instruct",
            "llama-3-3-70b-instruct": "meta-llama/llama-3-3-70b-instruct",
            "llama-4-scout": "llama-4-scout-17b-16e",
            "llama-4-maverick": "llama-4-mvk-17b-128e-fp8",
            "mistral-large-instruct": "mistralai/mistral-large-instruct-2407",
            "mixtral-8x7b-instruct": "mistralai/mixtral-8x7B-instruct-v0.1",
            "mixtral-8x7b-instruct-v01": "mistralai/mixtral-8x7B-instruct-v0.1",
            "deepseek-v3": "deepseek-ai/deepseek-v3-h200",
            "granite-guardian-3-2-3b-a800m": "ibm-granite/granite-guardian-3.2-3b-a800m",
            "granite-guardian-3-2-5b": "ibm-granite/granite-guardian-3.2-5b",
        },
        "open-ai": {
            "o1-mini": "o1-mini",
            "o1-preview": "o1-preview",
            "gpt-4o-mini": "gpt-4o-mini",
            "gpt-4o-mini-2024-07-18": "gpt-4o-mini-2024-07-18",
            "gpt-4o": "gpt-4o",
            "gpt-4o-2024-08-06": "gpt-4o-2024-08-06",
            "gpt-4o-2024-05-13": "gpt-4o-2024-05-13",
            "gpt-4-turbo-preview": "gpt-4-0125-preview",
            "gpt-4-turbo": "gpt-4-turbo",
            "gpt-4-0125-preview": "gpt-4-0125-preview",
            "gpt-4-1106-preview": "gpt-4-1106-preview",
            "gpt-3.5-turbo-1106": "gpt-3.5-turbo-1106",
            "gpt-3.5-turbo": "gpt-3.5-turbo",
            "gpt-3.5-turbo-0301": "gpt-3.5-turbo-0301",
            "gpt-3.5-turbo-0613": "gpt-3.5-turbo-0613",
            "gpt-3.5-turbo-16k": "gpt-3.5-turbo-16k",
            "gpt-3.5-turbo-16k-0613": "gpt-3.5-turbo-16k-0613",
            "gpt-4": "gpt-4",
            "gpt-4-0314": "gpt-4-0314",
            "gpt-4-0613": "gpt-4-0613",
            "gpt-4-32k": "gpt-4-32k",
            "gpt-4-32k-0314": "gpt-4-32k-0314",
            "gpt-4-32k-0613": "gpt-4-32k-0613",
            "gpt-4-vision-preview": "gpt-4-vision-preview",
            "gpt-4-1": "gpt-4.1",
            "gpt-4-1-2025-04-14": "gpt-4.1-2025-04-14",
            "gpt-4-1-nano": "gpt-4.1-nano",
            "gpt-4-1-nano-2025-04-14": "gpt-4.1-nano-2025-04-14",
            "gpt-4-1-mini": "gpt-4.1-mini",
            "gpt-4-1-mini-2025-04-14": "gpt-4.1-mini-2025-04-14",
        },
        "azure": {
            "o1-mini": "azure/o1-mini",
            "o1-preview": "azure/o1-preview",
            "gpt-4o-mini": "azure/gpt-4o-mini",
            "gpt-4o": "azure/gpt-4o",
            "gpt-4o-2024-08-06": "azure/gpt-4o-2024-08-06",
            "gpt-4": "azure/gpt-4",
            "gpt-4-0314": "azure/gpt-4-0314",
            "gpt-4-0613": "azure/gpt-4-0613",
            "gpt-4-32k": "azure/gpt-4-32k",
            "gpt-4-32k-0314": "azure/gpt-4-32k-0314",
            "gpt-4-32k-0613": "azure/gpt-4-32k-0613",
            "gpt-4-1106-preview": "azure/gpt-4-1106-preview",
            "gpt-4-0125-preview": "azure/gpt-4-0125-preview",
            "gpt-4-turbo": "azure/gpt-4-turbo-2024-04-09",
            "gpt-3.5-turbo": "azure/gpt-3.5-turbo",
            "gpt-3.5-turbo-0301": "azure/gpt-3.5-turbo-0301",
            "gpt-3.5-turbo-0613": "azure/gpt-3.5-turbo-0613",
            "gpt-3.5-turbo-16k": "azure/gpt-3.5-turbo-16k",
            "gpt-3.5-turbo-16k-0613": "azure/gpt-3.5-turbo-16k-0613",
            "gpt-4-vision": "azure/gpt-4-vision",
            "gpt-4-1": "azure/gpt-4.1",
            "gpt-4-1-nano": "azure/gpt-4.1-nano",
            "gpt-4-1-mini": "azure/gpt-4.1-mini",
            "gpt-4-1-mini-2025-04-14": "azure/gpt-4.1-mini-2025-04-14",
            "llama-3-1-405b-instruct": "azure/Meta-Llama-3.1-405B-Instruct",
            "llama-3-3-70b-instruct": "azure/Llama-3.3-70B-Instruct",
            "llama-4-maverick": "azure/Llama-4-Maverick-17B-128E-Instruct-FP8",  # pragma: allowlist secret
            "llama-4-scout": "azure/Llama-4-Scout-17B-16E-Instruct",
        },
        "vertex-ai": {
            "llama-3-1-8b-instruct": "vertex_ai/meta/llama-3.1-8b-instruct-maas",
            "llama-3-1-70b-instruct": "vertex_ai/meta/llama-3.1-70b-instruct-maas",
            "llama-3-1-405b-instruct": "vertex_ai/meta/llama-3.1-405b-instruct-maas",
            "gemini-2-5-pro": "vertex_ai/gemini-2.5-pro-preview-05-06",
            "gemini-2-5-pro-preview-05-06": "vertex_ai/gemini-2.5-pro-preview-05-06",
            "gemini-2.5-flash": "gemini-2.5-flash-preview-05-20",
            "gemini-2.5-flash-preview-05-20": "gemini-2.5-flash-preview-05-20",
        },
        "replicate": {
            "granite-3-2-8b-instruct": "replicate/ibm-granite/granite-3.2-8b-instruct",
            "granite-vision-3-2-2b": "replicate/ibm-granite/granite-vision-3.2-2b",
            "granite-3-1-8b-instruct": "replicate/ibm-granite/granite-3.1-8b-instruct",
            "granite-3-1-2b-instruct": "replicate/ibm-granite/granite-3.1-2b-instruct",
            "granite-3-8b-instruct": "replicate/ibm-granite/granite-3.0-8b-instruct",
            "granite-3-2b-instruct": "replicate/ibm-granite/granite-3.0-2b-instruct",
            "granite-8b-code-instruct-128k": "replicate/ibm-granite/granite-8b-code-instruct-128k",
            "granite-20b-code-instruct-8k": "replicate/ibm-granite/granite-20b-code-instruct-8k",
            "llama-2-13b": "replicate/meta/llama-2-13b",
            "llama-2-13b-chat": "replicate/meta/llama-2-13b-chat",
            "llama-2-70b": "replicate/meta/llama-2-70b",
            "llama-2-70b-chat": "replicate/meta/llama-2-70b-chat",
            "llama-2-7b": "replicate/meta/llama-2-7b",
            "llama-2-7b-chat": "replicate/meta/llama-2-7b-chat",
            "llama-3-1-405b-instruct": "replicate/meta/meta-llama-3.1-405b-instruct",
            "llama-3-70b": "replicate/meta/meta-llama-3-70b",
            "llama-3-70b-instruct": "replicate/meta/meta-llama-3-70b-instruct",
            "llama-3-8b": "replicate/meta/meta-llama-3-8b",
            "llama-3-8b-instruct": "replicate/meta/meta-llama-3-8b-instruct",
            "llama-3-3-70b-instruct": "replicate/meta/meta-llama-3.3-70b-instruct",
            "llama-4-maverick": "replicate/meta/llama-4-maverick-instruct",
            "llama-4-scout": "replicate/meta/llama-4-scout-instruct",
            "mistral-7b-instruct-v0.2": "replicate/mistralai/mistral-7b-instruct-v0.2",
            "mistral-7b-v0.1": "replicate/mistralai/mistral-7b-v0.1",
            "mixtral-8x7b-instruct-v0.1": "replicate/mistralai/mixtral-8x7b-instruct-v0.1",
            "gpt-4-1": "replicate/openai/gpt-4.1",
        },
    }
    provider_model_map["watsonx"] = {
        k: f"watsonx/{v}" for k, v in provider_model_map["watsonx-sdk"].items()
    }

    _provider_to_base_class = {
        "watsonx": LiteLLMInferenceEngine,
        "open-ai": LiteLLMInferenceEngine,
        "together-ai": LiteLLMInferenceEngine,
        "aws": LiteLLMInferenceEngine,
        "ollama": OllamaInferenceEngine,
        "bam": IbmGenAiInferenceEngine,
        "watsonx-sdk": WMLInferenceEngineChat,
        "rits": RITSInferenceEngine,
        "azure": LiteLLMInferenceEngine,
        "vertex-ai": LiteLLMInferenceEngine,
        "replicate": LiteLLMInferenceEngine,
    }

    _provider_param_renaming = {
        "bam": {"max_tokens": "max_new_tokens", "model": "model_name"},
        "watsonx-sdk": {"max_tokens": "max_new_tokens", "model": "model_name"},
        "rits": {"model": "model_name"},
    }

    def get_return_object(self, **kwargs):
        return self.engine.get_return_object(kwargs)

    def get_provider_name(self):
        return self.provider if self.provider is not None else settings.default_provider

    def prepare_engine(self):
        # print("provider", self.provider)
        provider = self.get_provider_name()
        if provider not in self._provider_to_base_class:
            raise UnitxtError(
                f"{provider} is not a configured API for CrossProviderInferenceEngine. Supported apis: {','.join(self.provider_model_map.keys())}"
            )
        if self.model not in self.provider_model_map[provider]:
            UnitxtWarning(
                f"{self.model} is not configured for provider {provider}. Supported models: {','.join(self.provider_model_map[provider].keys())}. Using un normalized name will make it impossible to switch to different provider on request."
            )
        cls = self.__class__._provider_to_base_class[provider]
        args = self.to_dict([StandardAPIParamsMixin])
        args["model"] = self.provider_model_map[provider].get(self.model, self.model)

        if self.provider_specific_args is not None:
            provider_args = self.provider_specific_args.get(provider)
            if provider_args is not None:
                args.update(provider_args)

        params = list(args.keys())
        if provider in self._provider_param_renaming:
            for param in params:
                if args[param] is not None:
                    if param in self._provider_param_renaming[provider]:
                        args[self._provider_param_renaming[provider][param]] = args[
                            param
                        ]
                        del args[param]
                else:
                    del args[param]
        self.engine: InferenceEngine = cls(**args)
        self.data_classification_policy = self.engine.data_classification_policy

    def _infer(
        self,
        dataset: Union[List[Dict[str, Any]], Dataset],
        return_meta_data: bool = False,
    ) -> Union[List[str], List[TextGenerationInferenceOutput]]:
        return self.engine._infer(dataset, return_meta_data)

    def get_engine_id(self):
        api = self.get_provider_name()
        if self.model in self.provider_model_map[api]:
            return get_model_and_label_id(self.provider_model_map[api][self.model], api)
        return get_model_and_label_id(self.model, api)


class HFOptionSelectingInferenceEngine(InferenceEngine, TorchDeviceMixin):
    """HuggingFace based class for inference engines that calculate log probabilities.

    This class uses models from the HuggingFace Transformers library to calculate log probabilities for text inputs.
    """

    label = "hf_option_selection"
    model_name: str
    batch_size: int

    _requirements_list = {
        "transformers": "Install huggingface package using 'pip install --upgrade transformers"
    }

    def get_engine_id(self):
        return get_model_and_label_id(self.model_name, self.label)

    @retry_connection_with_exponential_backoff(backoff_factor=2)
    def prepare_engine(self):
        from transformers import AutoModelForCausalLM, AutoTokenizer

        self.device = self.get_device()

        # Load model and tokenizer
        path = self.model_name
        if settings.hf_offline_models_path is not None:
            path = os.path.join(settings.hf_offline_models_path, path)

        self.tokenizer = AutoTokenizer.from_pretrained(
            path,
        )
        self.model = AutoModelForCausalLM.from_pretrained(
            path,
        ).to(self.device)
        # Set pad_token if it doesn't exist
        if self.tokenizer.pad_token is None:
            self.tokenizer.pad_token = self.tokenizer.eos_token

    def get_log_probs(self, texts):
        # Check available device
        import torch
        from tqdm import tqdm

        log_probs = []

        # Process texts in batches
        for i in tqdm(range(0, len(texts), self.batch_size)):
            batch = texts[i : i + self.batch_size]

            # Tokenize batch
            if isinstance(texts[0], list):
                batch = self.tokenizer.apply_chat_template(batch, tokenize=False)

            inputs = self.tokenizer(
                batch, return_tensors="pt", padding=True, truncation=True
            ).to(self.device)

            # Compute log probabilities
            with torch.no_grad():
                predictions = self.model(**inputs)
                logits = predictions.logits

                for j in range(len(batch)):
                    input_ids = inputs.input_ids[j]
                    text_logits = logits[j, :-1, :]  # exclude last token
                    text_log_probs = torch.log_softmax(text_logits, dim=-1)

                    # Gather log probs for each token
                    token_log_probs = text_log_probs[
                        torch.arange(text_logits.shape[0]), input_ids[1:]
                    ]

                    # Sum log probs to get sequence log prob
                    sequence_log_prob = token_log_probs.sum().item()
                    log_probs.append(sequence_log_prob)

        return log_probs

    def _infer(
        self,
        dataset: Union[List[Dict[str, Any]], Dataset],
        return_meta_data: bool = False,
    ) -> Union[List[str], List[TextGenerationInferenceOutput]]:
        if return_meta_data and not hasattr(self.engine, "get_return_object"):
            raise NotImplementedError(
                f"Inference engine {self.engine.__class__.__name__} does not support return_meta_data as it "
                f"does not contain a 'get_return_object' method. Please set return_meta_data=False."
            )

        inputs = []

        for instance in dataset:
            for option in instance["task_data"]["options"]:
                if isinstance(instance["source"], list):
                    inputs.append(
                        instance["source"] + [{"role": "assistant", "content": option}]
                    )
                else:
                    inputs.append(instance["source"] + option)

        scores = self.get_log_probs(inputs)

        scores_iterator = iter(scores)

        predictions = []
        for instance in dataset:
            options_scores = Counter()
            for option in instance["task_data"]["options"]:
                score = next(scores_iterator)
                options_scores[option] = score
            predictions.append(options_scores.most_common(1)[0][0])

        return predictions


class MetricInferenceEngine(InferenceEngine):
    """An inference engine that uses the output of a metric as its prediction. Used to evaluate metrics like LLM as Judge or Granite Guardian.

    Args:
        InferenceEngine (_type_): _description_
    """

    metric: Metric
    prediction_field: str

    def _infer(
        self,
        dataset: Union[List[Dict[str, Any]], Dataset],
        return_meta_data: bool = False,
    ) -> Union[List[str], List[TextGenerationInferenceOutput]]:
        task_data = [
            json.loads(instance["task_data"]) if "task_data" in instance else {}
            for instance in dataset
        ]
        predictions = [td[self.prediction_field] for td in task_data]
        references = [instance["references"] for instance in dataset]
        return self.metric.compute(
            task_data=task_data,
            predictions=predictions,
            references=references,
        )

    def prepare_engine(self):
        pass

    def get_engine_id(self):
        return "metric_inference_engine"<|MERGE_RESOLUTION|>--- conflicted
+++ resolved
@@ -2784,11 +2784,6 @@
         # images as SDK allows sending only one image per message.
         return [messages]
 
-<<<<<<< HEAD
-    def _handle_async_requests(
-        self,
-        messages: List[List[Dict[str, Any]]],
-=======
     def to_tools(
         self, instance: Dict[str, Any]
     ) -> Dict[str, Union[Optional[List[Dict[str, str]]], Optional[Dict[str, str]]]]:
@@ -2809,21 +2804,16 @@
     def _handle_async_requests(
         self,
         data: List[Dict[str, Any]],
->>>>>>> b6d87895
         params: Dict[str, Any],
     ) -> List[Dict[str, Any]]:
         async def handle_async_requests(start_idx, end_idx):
             coroutines = [
-<<<<<<< HEAD
-                self._model.achat(messages=messages[idx], params=params)
-=======
                 self._model.achat(
                     messages=data[idx]["msg"],
                     params=params,
                     tools=data[idx]["tools"]["tools"],
                     tool_choice=data[idx]["tools"]["tool_choice"],
                 )
->>>>>>> b6d87895
                 for idx in range(start_idx, end_idx)
             ]
             batch_results = await asyncio.gather(*coroutines)
@@ -2832,17 +2822,10 @@
         loop = asyncio.get_event_loop()
         results = []
 
-<<<<<<< HEAD
-        for batch_idx in range(0, len(messages), self.concurrency_limit):
-            batch_results = loop.run_until_complete(
-                handle_async_requests(
-                    batch_idx, min(batch_idx + self.concurrency_limit, len(messages))
-=======
         for batch_idx in range(0, len(data), self.concurrency_limit):
             batch_results = loop.run_until_complete(
                 handle_async_requests(
                     batch_idx, min(batch_idx + self.concurrency_limit, len(data))
->>>>>>> b6d87895
                 )
             )
             results.extend(batch_results)
@@ -2864,27 +2847,6 @@
             output_type = "message"
             params["logprobs"] = False
 
-<<<<<<< HEAD
-        indexed_messages = [
-            (i, message)
-            for i in range(len(dataset))
-            for message in self.to_messages(dataset[i])
-        ]
-
-        results = self._handle_async_requests(
-            [msg[1] for msg in indexed_messages], params
-        )
-
-        return [
-            self.get_return_object(
-                result["choices"][0][output_type]["content"],
-                result,
-                dataset[idx[0]]["source"],
-                return_meta_data,
-            )
-            for result, idx in zip(results, indexed_messages)
-        ]
-=======
         data = [
             {
                 "idx": i,
@@ -2922,7 +2884,6 @@
             )
 
         return results
->>>>>>> b6d87895
 
     def get_return_object(self, predict_result, result, input_text, return_meta_data):
         if return_meta_data:
