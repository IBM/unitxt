import abc
import asyncio
import base64
import dataclasses
import io
import json
import logging
import os
import re
import sys
import time
import uuid
from collections import Counter
from datetime import datetime
from multiprocessing.pool import ThreadPool
from typing import (
    Any,
    Dict,
    Iterable,
    List,
    Literal,
    Mapping,
    Optional,
    Sequence,
    Tuple,
    TypedDict,
    TypeVar,
    Union,
)

from datasets import Dataset, DatasetDict, Image
from tqdm import tqdm, trange
from tqdm.asyncio import tqdm_asyncio

from .artifact import Artifact
from .dataclass import InternalField, NonPositionalField
from .deprecation_utils import deprecation
from .error_utils import UnitxtError
from .image_operators import (
    EncodeImageToString,
    ImageDataString,
    data_url_to_image,
    extract_images,
)
from .logging_utils import get_logger
from .operator import PackageRequirementsMixin
from .operators import ArtifactFetcherMixin
from .settings_utils import get_constants, get_settings
from .type_utils import isoftype

constants = get_constants()
settings = get_settings()
logger = get_logger()


class StandardAPIParamsMixin(Artifact):
    model: str
    frequency_penalty: Optional[float] = None
    presence_penalty: Optional[float] = None
    max_tokens: Optional[int] = None
    seed: Optional[int] = None
    stop: Union[Optional[str], List[str]] = None
    temperature: Optional[float] = None
    top_p: Optional[float] = None
    top_logprobs: Optional[int] = None
    logit_bias: Optional[Dict[str, int]] = None
    logprobs: Optional[bool] = None
    n: Optional[int] = None
    parallel_tool_calls: Optional[bool] = None
    service_tier: Optional[Literal["auto", "default"]] = None
    credentials: Optional[Dict[str, str]] = {}
    extra_headers: Optional[Dict[str, str]] = None


class TorchDeviceMixin(Artifact):
    device: Optional[str] = None

    def get_device_id(self) -> str:
        if self.device is not None:
            return self.device

        import torch

        if torch.backends.mps.is_available():
            return "mps"
        if torch.cuda.is_available():
            return "cuda:0"
        return "cpu"

    def get_device(self):
        import torch

        return torch.device(self.get_device_id())


def get_model_and_label_id(model_name, label):
    model_id = model_name.split("/")[-1].replace("-", "_").replace(".", ",").lower()
    return f"{model_id}_{label}"


@dataclasses.dataclass
class TextGenerationInferenceOutput:
    """Contains the prediction results and metadata for the inference.

    Args:
        prediction (Union[str, List[Dict[str, Any]]]): If this is the result of an _infer call, the string predicted by the model.
        | If this is the results of an _infer_log_probs call, a list of dictionaries. The i'th dictionary represents
          the i'th token in the response. The entry "top_tokens" in the dictionary holds a sorted list of the top tokens
          for this position and their probabilities.
        | For example: ``[ {.. "top_tokens": [ {"text": "a", 'logprob': },  {"text": "b", 'logprob': } ....]},
          {.. "top_tokens": [ {"text": "c", 'logprob': },  {"text": "d", 'logprob': } ....]} ]``

        input_tokens (int) : number of input tokens to the model.

        output_tokens (int) : number of output tokens to the model.

        stop_reason (str): stop reason for text generation, for example "eos" (end of string).

        seed (int): seed used by the model during generation.

        input_text (str): input to the model.

        model_name (str): the model_name as kept in the InferenceEngine.

        inference_type (str): The label stating the type of the InferenceEngine.
    """

    prediction: Union[str, List[Dict[str, Any]]]
    input_tokens: Optional[int] = None
    output_tokens: Optional[int] = None
    stop_reason: Optional[str] = None
    seed: Optional[int] = None
    input_text: Optional[str] = None
    model_name: Optional[str] = None
    inference_type: Optional[str] = None


T = TypeVar("T")


class ListWithMetadata(List[T]):
    def __init__(self, *args, metadata: Optional[dict] = None, **kwargs):
        super().__init__(*args, **kwargs)
        self.metadata = metadata if metadata is not None else {}

    def __repr__(self):
        return f"ListWithMetadata(data={super().__repr__()}, metadata={self.metadata})"


class InferenceEngine(Artifact):
    """Abstract base class for inference."""

    @abc.abstractmethod
    def _infer(
        self,
        dataset: Union[List[Dict[str, Any]], Dataset],
        return_meta_data: bool = False,
    ) -> Union[List[str], List[TextGenerationInferenceOutput]]:
        """Perform inference on the input dataset.

        If return_meta_data - returns a list of TextGenerationInferenceOutput, else returns a list of the string.
        return_meta_data is only supported for some InferenceEngines.
        predictions.
        """
        pass

    @abc.abstractmethod
    def prepare_engine(self):
        """Perform inference on the input dataset."""
        pass

    def prepare(self):
        if not settings.mock_inference_mode:
            super().prepare()  # no need to prepare a mock
            self.prepare_engine()

    def __call__(
        self,
        dataset: Union[List[Dict[str, Any]], Dataset],
        return_meta_data: bool = False,
    ) -> Union[ListWithMetadata[str], ListWithMetadata[TextGenerationInferenceOutput]]:
        return self.infer(dataset=dataset, return_meta_data=return_meta_data)

    def infer(
        self,
        dataset: Union[List[Dict[str, Any]], Dataset],
        return_meta_data: bool = False,
    ) -> Union[ListWithMetadata[str], ListWithMetadata[TextGenerationInferenceOutput]]:
        """Verifies instances of a dataset and perform inference on the input dataset.

        If return_meta_data - returns a list of TextGenerationInferenceOutput, else returns a list of the string
        predictions.
        """
        if not isoftype(dataset, Union[List[Dict[str, Any]], Dataset]):
            raise Exception(
                "Dataset passed to infer() is not list of dictionaries or Huggingface Dataset"
            )
        if return_meta_data and not hasattr(self, "get_return_object"):
            raise NotImplementedError(
                f"Inference engine {self.__class__.__name__} does not support return_meta_data as it "
                f"does not contain a 'get_return_object' method. Please set return_meta_data=False."
            )

        [self.verify_instance(instance) for instance in dataset]
        if settings.mock_inference_mode:
            result = self._mock_infer(dataset)
        else:
            result = self._infer(dataset, return_meta_data)
        return ListWithMetadata(
            result,
            metadata={
                "init_dict": self._init_dict,
                "inference_engine_type": self.__class__.__name__,
                "creation_time": datetime.now().strftime("%Y-%m-%d %H:%M:%S.%f")[:-3],
            },
        )

    def _mock_infer(
        self,
        dataset: Union[List[Dict[str, Any]], Dataset],
    ) -> Union[List[str], List[TextGenerationInferenceOutput]]:
        return [str(instance["source"]) for instance in dataset]

    def get_engine_id(self):
        raise NotImplementedError()

    @deprecation(version="2.0.0")
    def _set_inference_parameters(self):
        """Sets inference parameters of an instance based on 'parameters' attribute (if given)."""
        if hasattr(self, "parameters") and self.parameters is not None:
            get_logger().warning(
                f"The 'parameters' attribute of '{self.get_pretty_print_name()}' "
                f"is deprecated. Please pass inference parameters directly to the "
                f"inference engine instance instead."
            )

            for param, param_dict_val in self.parameters.to_dict(
                [self.parameters]
            ).items():
                param_inst_val = getattr(self, param)
                if param_inst_val is None:
                    setattr(self, param, param_dict_val)

    def get_model_details(self) -> Dict:
        """Might not be possible to implement for all inference engines. Returns an empty dict by default."""
        return {}

    def verify_not_chat_api(self, dataset):
        if isinstance(dataset[0]["source"], list):
            raise NotImplementedError(
                f"Inference engine {self.__class__.__name__} does not support chat api format."
            )

    def to_messages(self, instance):
        if isinstance(instance["source"], list):
            return instance["source"]
        return [
            {
                "role": "user",
                "content": instance["source"],
            }
        ]


class LogProbInferenceEngine(abc.ABC, Artifact):
    """Abstract base class for inference with log probs."""

    @abc.abstractmethod
    def _infer_log_probs(
        self,
        dataset: Union[List[Dict[str, Any]], Dataset],
        return_meta_data: bool = False,
    ) -> Union[List[Dict], List[TextGenerationInferenceOutput]]:
        """Perform inference on the input dataset  that returns log probs.

        If return_meta_data - returns a list of TextGenerationInferenceOutput, else returns a list of the logprob dicts.
        return_meta_data is only supported for some InferenceEngines.
        predictions.
        """
        pass

    def _mock_infer_log_probs(
        self,
        dataset: Union[List[Dict[str, Any]], Dataset],
    ) -> Union[List[str], List[TextGenerationInferenceOutput]]:
        return [mock_logprobs_default_value_factory() for instance in dataset]

    def infer_log_probs(
        self,
        dataset: Union[List[Dict[str, Any]], Dataset],
        return_meta_data: bool = False,
    ) -> Union[List[Dict], List[TextGenerationInferenceOutput]]:
        """Verifies instances of a dataset and performs inference that returns log probabilities of top tokens.

        For each instance , generates a list of top tokens per position.
        [ "top_tokens": [ { "text": ..., "logprob": ...} , ... ]
        If return_meta_data - returns a list of TextGenerationInferenceOutput, else returns the list of the logprob dicts.
        return_meta_data is only supported for some InferenceEngines.
        """
        if return_meta_data and not hasattr(self, "get_return_object"):
            raise NotImplementedError(
                f"Inference engine {self.__class__.__name__} does not support return_meta_data as it "
                f"does not contain a 'get_return_object' method. Please set return_meta_data=False."
            )

        [self.verify_instance(instance) for instance in dataset]

        if settings.mock_inference_mode:
            result = self._mock_infer_log_probs(dataset)
        else:
            result = self._infer_log_probs(dataset, return_meta_data)
        return result


class LazyLoadMixin(Artifact):
    lazy_load: bool = NonPositionalField(default=False)

    @abc.abstractmethod
    def _is_loaded(self):
        pass


class HFGenerationParamsMixin(Artifact):
    max_new_tokens: int
    do_sample: bool = False
    temperature: Optional[float] = None
    top_p: Optional[float] = None
    top_k: Optional[int] = None
    num_beams: Optional[int] = None
    repetition_penalty: Optional[float] = None
    pad_token_id: Optional[int] = None
    eos_token_id: Optional[int] = None


class HFInferenceEngineBase(
    InferenceEngine,
    LogProbInferenceEngine,
    PackageRequirementsMixin,
    LazyLoadMixin,
    HFGenerationParamsMixin,
    TorchDeviceMixin,
):
    model_name: str
    label: str

    n_top_tokens: int = 5

    device_map: Any = None

    use_fast_tokenizer: bool = True
    low_cpu_mem_usage: bool = True
    torch_dtype: str = "torch.float16"

    model: Any = InternalField(default=None, name="Inference object")
    processor: Any = InternalField(default=None, name="Input processor (tokenizer)")

    _requirements_list = {
        "transformers": "Install huggingface package using 'pip install --upgrade transformers",
        "torch": "Install torch, go on PyTorch website for mode details.",
        "accelerate": "pip install accelerate",
    }

    def _is_loaded(self):
        return hasattr(self, "model") and self.model is not None

    def _set_inference_device(self):
        if self.device is not None and self.device_map is not None:
            raise ValueError(
                f"You must specify either 'device' or 'device_map', however both "
                f"were given: 'device={self.device}', 'device_map={self.device_map}'."
            )

        if self.device_map is None:
            self.device = self.get_device()

    @abc.abstractmethod
    def _init_processor(self):
        raise NotImplementedError

    @abc.abstractmethod
    def _init_model(self):
        raise NotImplementedError

    def _get_torch_dtype(self):
        import torch

        if not isinstance(self.torch_dtype, str) or not self.torch_dtype.startswith(
            "torch."
        ):
            raise ValueError(
                f"'torch_dtype' must be a string representing torch data "
                f"type used for inference. The name should be an absolute "
                f"import, for example: 'torch.float16'. However, "
                f"'{self.torch_dtype}' was given instead."
            )

        try:
            dtype = eval(self.torch_dtype)
        except (AttributeError, TypeError) as e:
            raise ValueError(
                f"Incorrect value of 'torch_dtype' was given: '{self.torch_dtype}'."
            ) from e

        if not isinstance(dtype, torch.dtype):
            raise ValueError(
                f"'torch_dtype' must be an instance of 'torch.dtype', however, "
                f"'{dtype}' is an instance of '{type(dtype)}'."
            )

        return dtype

    def _prepare_engine(self):
        self._set_inference_device()
        self._init_processor()
        self._init_model()

    def prepare_engine(self):
        if not self.lazy_load:
            self._prepare_engine()

    def get_engine_id(self):
        return get_model_and_label_id(self.model_name, self.label)

    def decode_tokens(self, tokens: Sequence, inp_length: int) -> List[str]:
        return [
            self.processor.decode(token, skip_special_tokens=True)
            for token in tokens[inp_length:]
        ]

    @staticmethod
    def create_string_from_tokens(string_tokens: List[str]) -> str:
        return "".join(token for token in string_tokens)

    def make_predictions(self, prepared_inputs: Mapping) -> Mapping:
        return self.model.generate(
            **prepared_inputs,
            **self.to_dict([HFGenerationParamsMixin], keep_empty=False),
            output_scores=True,
            return_dict_in_generate=True,
        )

    def compute_transition_scores(
        self, sequences: Sequence, scores: Sequence, beam_indices: Optional[int]
    ) -> Sequence:
        # Some models may not support computing scores in this form by default, so a possible
        # child class should have its own implementation of this method if necessary.
        return self.model.compute_transition_scores(
            sequences,
            scores,
            normalize_logits=True,
            beam_indices=beam_indices,
        )

    def get_logprobs(
        self, predictions: Mapping, string_tokens: List[List[str]]
    ) -> List[List[Dict[str, Any]]]:
        beam_indices = (
            predictions.beam_indices
            if self.num_beams is not None and self.num_beams > 1
            else None
        )

        transition_scores = self.compute_transition_scores(
            sequences=predictions.sequences,
            scores=predictions.scores,
            beam_indices=beam_indices,
        )

        logprobs: List[List[Dict[str, Any]]] = []

        for sample_no, sample_scores in enumerate(transition_scores.detach().cpu()):
            sample_logprobs: List[Dict[str, Any]] = []

            for n, score in enumerate(sample_scores):
                sample_logprobs.append(
                    {
                        "text": string_tokens[sample_no][n],
                        "logprob": float(score.cpu()),
                        "top_tokens": [
                            {
                                "text": self.processor.decode(idx),
                                "logprob": float(
                                    predictions.scores[n][sample_no][idx].cpu()
                                ),
                            }
                            for idx in predictions.scores[n][sample_no].argsort(
                                dim=0, descending=True
                            )[: self.n_top_tokens]
                        ],
                    }
                )

            logprobs.append(sample_logprobs)

        return logprobs

    @abc.abstractmethod
    def prepare_inputs(self, data: Iterable) -> Mapping:
        raise NotImplementedError

    def get_return_object(
        self,
        output: Union[str, List[Dict[str, Any]]],
        output_tokens: Optional[int],
        inp: Optional[str],
        inp_tokens: Optional[int],
        return_meta_data: bool,
    ) -> Union[str, List[Dict[str, Any]], TextGenerationInferenceOutput]:
        if return_meta_data:
            return TextGenerationInferenceOutput(
                prediction=output,
                output_tokens=output_tokens if output_tokens is not None else None,
                input_text=inp,
                input_tokens=inp_tokens if inp_tokens is not None else None,
                model_name=self.model_name,
                inference_type=self.label,
            )
        return output

    def infer(
        self,
        dataset: Union[List[Dict[str, Any]], Dataset],
        return_meta_data: bool = False,
    ) -> Union[List[str], List[TextGenerationInferenceOutput]]:
        if not self._is_loaded():
            self._prepare_engine()
        return super().infer(dataset, return_meta_data)

    @abc.abstractmethod
    def _infer(
        self,
        dataset: Union[List[Dict[str, Any]], Dataset],
        return_meta_data: bool = False,
    ) -> Union[List[str], List[TextGenerationInferenceOutput]]:
        raise NotImplementedError

    def infer_log_probs(
        self,
        dataset: Union[List[Dict[str, Any]], Dataset],
        return_meta_data: bool = False,
    ) -> Union[List[Dict], List[TextGenerationInferenceOutput]]:
        if not self._is_loaded():
            self._prepare_engine()
        return super().infer_log_probs(dataset, return_meta_data)

    @abc.abstractmethod
    def _infer_log_probs(
        self,
        dataset: Union[List[Dict[str, Any]], Dataset],
        return_meta_data: bool = False,
    ) -> Union[List[Dict], List[TextGenerationInferenceOutput]]:
        raise NotImplementedError


class HFAutoModelInferenceEngine(HFInferenceEngineBase):
    label: str = "hf_auto_model"

    def _init_processor(self):
        from transformers import AutoTokenizer

        self.processor = AutoTokenizer.from_pretrained(
            pretrained_model_name_or_path=self.model_name,
            use_fast=self.use_fast_tokenizer,
            padding=True,
            truncation=True,
        )

    def _init_model(self):
        from transformers import (
            AutoConfig,
            AutoModelForCausalLM,
            AutoModelForSeq2SeqLM,
        )

        model_class = (
            AutoModelForSeq2SeqLM
            if AutoConfig.from_pretrained(self.model_name).is_encoder_decoder
            else AutoModelForCausalLM
        )

        self.model = model_class.from_pretrained(
            pretrained_model_name_or_path=self.model_name,
            trust_remote_code=True,
            device_map=self.device_map,
            torch_dtype=self._get_torch_dtype(),
        )
        if self.device_map is None:
            self.model.to(self.device)

    def prepare_inputs(self, data: Iterable) -> Mapping:
        if isinstance(data[0], list):
            data = self.processor.apply_chat_template(
                data, tokenize=False, add_generation_prompt=True
            )
        return self.processor(
            data,
            padding=True,
            truncation=True,
            return_tensors="pt",
        ).to(self.device or self.device_map)

    def _infer_fn(
        self,
        dataset: Union[List[Dict[str, Any]], Dataset],
        return_meta_data: bool,
        return_logprobs: bool,
    ) -> Union[List[str], List[Dict], List[TextGenerationInferenceOutput]]:
        tokenized_inputs = self.prepare_inputs(
            [instance["source"] for instance in dataset]
        )
        input_length = (
            1
            if self.model.config.is_encoder_decoder
            else tokenized_inputs.input_ids.shape[1]
        )

        predictions = self.make_predictions(tokenized_inputs)
        sequences = predictions.sequences

        string_tokens = [
            self.decode_tokens(sequence, input_length) for sequence in sequences
        ]

        final_outputs = (
            self.get_logprobs(predictions, string_tokens)
            if return_logprobs
            else [self.create_string_from_tokens(strings) for strings in string_tokens]
        )

        return [
            self.get_return_object(
                output=final_outputs[i],
                output_tokens=len(string_tokens[i]),
                inp=dataset[i]["source"],
                inp_tokens=len(tokenized_inputs.encodings[i].tokens)
                if tokenized_inputs.encodings is not None
                else None,
                return_meta_data=return_meta_data,
            )
            for i in range(len(sequences))
        ]

    def _infer(
        self,
        dataset: Union[List[Dict[str, Any]], Dataset],
        return_meta_data: bool = False,
    ) -> Union[List[str], List[TextGenerationInferenceOutput]]:
        return self._infer_fn(dataset, return_meta_data, False)

    def _infer_log_probs(
        self,
        dataset: Union[List[Dict[str, Any]], Dataset],
        return_meta_data: bool = False,
    ) -> Union[List[Dict], List[TextGenerationInferenceOutput]]:
        self.verify_not_chat_api(dataset)
        return self._infer_fn(dataset, return_meta_data, True)


class HFLlavaInferenceEngine(HFInferenceEngineBase):
    lazy_load: bool = True
    label: str = "hf_lava"
    image_token: str = "<image>"

    def compute_transition_scores(
        self, sequences: Sequence, scores: Sequence, beam_indices: Optional[int]
    ) -> Sequence:
        if not hasattr(self.model.config, "vocab_size"):
            self.model.config.vocab_size = self.model.vocab_size

        return super().compute_transition_scores(sequences, scores, beam_indices)

    def _init_processor(self):
        from transformers import AutoProcessor

        self.processor = AutoProcessor.from_pretrained(self.model_name)

        if not self.pad_token_id and hasattr(self.processor, "eos_token_id"):
            self.pad_token_id = self.processor.eos_token_id

    def _init_model(self):
        from transformers import LlavaForConditionalGeneration

        self.model = LlavaForConditionalGeneration.from_pretrained(
            self.model_name,
            torch_dtype=self._get_torch_dtype(),
            low_cpu_mem_usage=self.low_cpu_mem_usage,
            device_map=self.device_map,
        )
        if self.device_map is None:
            self.model.to(self.device)

    @staticmethod
    def _get_input(instance):
        assert isinstance(instance["source"], list), "Must use format=formats.chat_api"
        images = []
        conversation = []
        for turn in instance["source"]:
            if isinstance(turn["content"], list):
                for content in turn["content"]:
                    if content["type"] == "image_url":
                        content["type"] = "image"
                        image_url = content.pop("image_url")["url"]
                        image = data_url_to_image(image_url)
                        images.append(image)
            conversation.append(turn)
        return conversation, images

    def prepare_inputs(self, data: Iterable) -> Mapping:
        conversation, images = self._get_input(data)

        if len(images) == 1:
            images = images[0]

        text = self.processor.apply_chat_template(
            conversation, add_generation_prompt=True
        )

        inputs: Mapping = self.processor(
            images=images, text=text, return_tensors="pt"
        ).to(self.device or self.device_map, self._get_torch_dtype())

        return inputs

    def _infer_fn(
        self,
        dataset: Union[List[Dict[str, Any]], Dataset],
        return_meta_data: bool,
        return_logprobs: bool,
    ) -> Union[List[str], List[Dict], List[TextGenerationInferenceOutput]]:
        results = []

        for instance in tqdm(dataset):
            processed_inputs = self.prepare_inputs(instance)
            input_len = len(processed_inputs["input_ids"][0])

            predictions = self.make_predictions(processed_inputs)

            string_tokens = self.decode_tokens(predictions.sequences[0], input_len)

            final_outputs = (
                self.get_logprobs(predictions, [string_tokens])[0]
                if return_logprobs
                else self.create_string_from_tokens(string_tokens)
            )

            results.append(
                self.get_return_object(
                    output=final_outputs,
                    output_tokens=len(string_tokens),
                    inp=instance["source"],
                    inp_tokens=None,
                    return_meta_data=return_meta_data,
                )
            )

        return results

    def _infer(
        self,
        dataset: Union[List[Dict[str, Any]], Dataset],
        return_meta_data: bool = False,
    ) -> Union[List[str], List[TextGenerationInferenceOutput]]:
        return self._infer_fn(dataset, return_meta_data, False)

    def _infer_log_probs(
        self,
        dataset: Union[List[Dict[str, Any]], Dataset],
        return_meta_data: bool = False,
    ) -> Union[List[Dict], List[TextGenerationInferenceOutput]]:
        return self._infer_fn(dataset, return_meta_data, True)


class HFPeftInferenceEngine(HFAutoModelInferenceEngine):
    label: str = "hf_peft_auto_model"

    peft_config: Any = InternalField(
        default=None,
        name="PEFT config read from the directory or the Hub repository "
        "id specified in the 'model_name'.",
    )

    _requirements_list = {
        "transformers": "Install huggingface package using 'pip install --upgrade transformers",
        "torch": "Install torch, go on PyTorch website for mode details.",
        "accelerate": "pip install accelerate",
        "peft": "Install 'peft' package using: 'pip install peft'.",
    }

    def _prepare_engine(self):
        self._read_peft_config()
        super()._prepare_engine()

    def _read_peft_config(self):
        from peft import PeftConfig

        try:
            config = PeftConfig.from_pretrained(self.model_name)
            assert isinstance(config.base_model_name_or_path, str)
            self.peft_config = config

        except ValueError as e:
            if "Can't find" in str(e):
                raise ValueError(
                    f"Specified model '{self.model_name}' is not the PEFT model. "
                    f"Use a regular instance of the `HFAutoModelInferenceEngine` "
                    f"instead."
                ) from e

            raise e

    def _init_processor(self):
        from transformers import AutoTokenizer

        self.processor = AutoTokenizer.from_pretrained(
            self.peft_config.base_model_name_or_path
        )

    def _init_model(self):
        from peft import AutoPeftModelForCausalLM, AutoPeftModelForSeq2SeqLM
        from transformers import AutoConfig

        model_class = (
            AutoPeftModelForSeq2SeqLM
            if AutoConfig.from_pretrained(self.model_name).is_encoder_decoder
            else AutoPeftModelForCausalLM
        )

        self.model = model_class.from_pretrained(
            pretrained_model_name_or_path=self.peft_config.base_model_name_or_path,
            trust_remote_code=True,
            device_map=self.device_map,
            low_cpu_mem_usage=self.low_cpu_mem_usage,
            torch_dtype=self._get_torch_dtype(),
        )
        if self.device_map is None:
            self.model.to(self.device)


class HFPipelineBasedInferenceEngine(
    InferenceEngine,
    PackageRequirementsMixin,
    LazyLoadMixin,
    HFGenerationParamsMixin,
    TorchDeviceMixin,
):
    model_name: str
    label: str = "hf_pipeline_inference_engine"

    use_fast_tokenizer: bool = True
    use_fp16: bool = True
    load_in_8bit: bool = False

    task: Optional[str] = None

    device_map: Any = None

    pipe: Any = InternalField(default=None)

    _requirements_list = {
        "transformers": "Install huggingface package using 'pip install --upgrade transformers",
        "torch": "Install torch, go on PyTorch website for mode details.",
        "accelerate": "pip install accelerate",
    }

    def _is_loaded(self):
        return hasattr(self, "model") and self.model is not None

    def get_engine_id(self):
        return get_model_and_label_id(self.model_name, "hf_pipeline")

    def _define_task(self):
        from transformers import AutoConfig

        self.task = (
            "text2text-generation"
            if AutoConfig.from_pretrained(
                self.model_name, trust_remote_code=True
            ).is_encoder_decoder
            else "text-generation"
        )

    def _get_model_args(self) -> Dict[str, Any]:
        import torch
        from transformers import BitsAndBytesConfig

        args = {}

        if self.load_in_8bit:
            quantization_config = BitsAndBytesConfig(load_in_8bit=self.load_in_8bit)
            args["quantization_config"] = quantization_config
        elif self.use_fp16:
            if self.device == torch.device("mps"):
                args["torch_dtype"] = torch.float16
            else:
                args["torch_dtype"] = torch.bfloat16

        # We do this, because in some cases, using device:auto will offload some weights to the cpu
        # (even though the model might *just* fit to a single gpu), even if there is a gpu available, and this will
        # cause an error because the data is always on the gpu
        if torch.cuda.device_count() > 1:
            assert self.device == torch.device(0)
            args["device_map"] = "auto"
        else:
            if not self.load_in_8bit:
                args["device"] = self.device

        if self.task == "text-generation":
            args["return_full_text"] = False

        return args

    def _create_pipeline(self, model_args: Dict[str, Any]):
        from transformers import pipeline

        self.model = pipeline(
            model=self.model_name,
            task=self.task,
            use_fast=self.use_fast_tokenizer,
            trust_remote_code=True,
            **model_args,
            **self.to_dict(
                [HFGenerationParamsMixin],
                keep_empty=False,
            ),
        )

    def _set_inference_device(self):
        if self.device is not None and self.device_map is not None:
            raise ValueError(
                f"You must specify either 'device' or 'device_map', however both "
                f"were given: 'device={self.device}', 'device_map={self.device_map}'."
            )

        if self.device_map is None:
            self.device = self.get_device()

    def _prepare_engine(self):
        self._set_inference_device()
        if self.task is None:
            self._define_task()
        model_args = self._get_model_args()
        self._create_pipeline(model_args)

    def prepare_engine(self):
        if not self.lazy_load:
            self._prepare_engine()

    def _infer(
        self,
        dataset: Union[List[Dict[str, Any]], Dataset],
        return_meta_data: bool = False,
    ) -> Union[List[str], List[TextGenerationInferenceOutput]]:
        if not self._is_loaded():
            self._prepare_engine()

        outputs = self.model([instance["source"] for instance in dataset])

        return [
            self.get_return_object(output[0], instance["source"], return_meta_data)
            if isinstance(output, list)
            else self.get_return_object(output, instance["source"], return_meta_data)
            for output, instance in zip(outputs, dataset)
        ]

    def get_return_object(self, output, inp, return_meta_data):
        if return_meta_data:
            return TextGenerationInferenceOutput(
                prediction=output["generated_text"],
                model_name=self.model_name,
                inference_type=self.label,
                input_text=inp,
            )
        return output["generated_text"]


def mock_logprobs_default_value_factory() -> List[Dict[str, Any]]:
    return [
        {
            "logprob": -1,
            "text": "[[10]]",
            "top_tokens": [
                {"logprob": -1, "text": "[[10]]"},
            ],
        }
    ]


class MockInferenceEngine(InferenceEngine, LogProbInferenceEngine):
    model_name: str
    default_inference_value: str = "[[10]]"
    default_inference_value_logprob: List[Dict[str, Any]] = dataclasses.field(
        default_factory=mock_logprobs_default_value_factory,
    )
    label: str = "mock_inference_engine"

    def get_engine_id(self):
        return get_model_and_label_id(self.model_name, "mock")

    def prepare_engine(self):
        return

    def _mock_infer(
        self,
        dataset: Union[List[Dict[str, Any]], Dataset],
    ) -> Union[List[str], List[TextGenerationInferenceOutput]]:
        return [self.default_inference_value for _ in dataset]

    def _infer(
        self,
        dataset: Union[List[Dict[str, Any]], Dataset],
        return_meta_data: bool = False,
    ) -> Union[List[str], List[TextGenerationInferenceOutput]]:
        return [
            self.get_return_object(
                self.default_inference_value, instance, return_meta_data
            )
            for instance in dataset
        ]

    def _infer_log_probs(
        self,
        dataset: Union[List[Dict[str, Any]], Dataset],
        return_meta_data: bool = False,
    ) -> Union[List[Dict], List[TextGenerationInferenceOutput]]:
        return [
            self.get_return_object(
                self.default_inference_value_logprob, instance, return_meta_data
            )
            for instance in dataset
        ]

    def get_return_object(self, predict_result, instance, return_meta_data):
        if return_meta_data:
            return TextGenerationInferenceOutput(
                prediction=predict_result,
                input_tokens=len(instance["source"]),
                output_tokens=len(predict_result),
                model_name=self.model_name,
                inference_type=self.label,
                input_text=instance["source"],
                seed=111,
                stop_reason="",
            )
        return predict_result


class MockModeMixin(Artifact):
    mock_mode: bool = False


class IbmGenAiInferenceEngineParamsMixin(Artifact):
    beam_width: Optional[int] = None
    decoding_method: Optional[Literal["greedy", "sample"]] = None
    include_stop_sequence: Optional[bool] = None
    length_penalty: Any = None
    max_new_tokens: Optional[int] = None
    min_new_tokens: Optional[int] = None
    random_seed: Optional[int] = None
    repetition_penalty: Optional[float] = None
    return_options: Any = None
    stop_sequences: Optional[List[str]] = None
    temperature: Optional[float] = None
    time_limit: Optional[int] = None
    top_k: Optional[int] = None
    top_p: Optional[float] = None
    truncate_input_tokens: Optional[int] = None
    typical_p: Optional[float] = None


@deprecation(version="2.0.0", alternative=IbmGenAiInferenceEngineParamsMixin)
class IbmGenAiInferenceEngineParams(Artifact):
    beam_width: Optional[int] = None
    decoding_method: Optional[Literal["greedy", "sample"]] = None
    include_stop_sequence: Optional[bool] = None
    length_penalty: Any = None
    max_new_tokens: Optional[int] = None
    min_new_tokens: Optional[int] = None
    random_seed: Optional[int] = None
    repetition_penalty: Optional[float] = None
    return_options: Any = None
    stop_sequences: Optional[List[str]] = None
    temperature: Optional[float] = None
    time_limit: Optional[int] = None
    top_k: Optional[int] = None
    top_p: Optional[float] = None
    truncate_input_tokens: Optional[int] = None
    typical_p: Optional[float] = None


class GenericInferenceEngine(
    InferenceEngine, ArtifactFetcherMixin, LogProbInferenceEngine
):
    default: Optional[str] = None

    def prepare_engine(self):
        if "UNITXT_INFERENCE_ENGINE" in os.environ:
            engine_reference = os.environ["UNITXT_INFERENCE_ENGINE"]
        else:
            assert self.default is not None, (
                "GenericInferenceEngine could not be initialized"
                '\nThis is since both the "UNITXT_INFERENCE_ENGINE" environmental variable is not set and no default engine was not inputted.'
                "\nFor example, you can fix it by setting"
                "\nexport UNITXT_INFERENCE_ENGINE=engines.ibm_gen_ai.llama_3_70b_instruct"
                "\nto your ~/.bashrc"
                "\nor passing a similar required engine in the default argument"
            )
            engine_reference = self.default
        self.engine = self.get_artifact(engine_reference)

    def get_engine_id(self):
        # If mock_inference_mode is set, no engine is prepared.
        if hasattr(self, "engine"):
            return f"generic_{self.engine.get_engine_id()}"
        return "generic_inference_engine"

    def _infer(
        self,
        dataset: Union[List[Dict[str, Any]], Dataset],
        return_meta_data: bool = False,
    ) -> Union[List[str], List[TextGenerationInferenceOutput]]:
        return self.engine._infer(dataset)

    def _infer_log_probs(
        self,
        dataset: Union[List[Dict[str, Any]], Dataset],
        return_meta_data: bool = False,
    ) -> Union[List[str], List[TextGenerationInferenceOutput]]:
        if not isinstance(self.engine, LogProbInferenceEngine):
            raise NotImplementedError(
                f"Error in infer: inference engine used by the GenericInferenceEngine"
                f"({self.engine.__class__.__name__}) does not support logprobs."
            )
        return self.engine._infer_log_probs(dataset)


class OllamaInferenceEngine(
    InferenceEngine, StandardAPIParamsMixin, PackageRequirementsMixin
):
    label: str = "ollama"
    _requirements_list = {
        "ollama": "Install ollama package using 'pip install --upgrade ollama"
    }
    data_classification_policy = ["public", "proprietary"]

    def get_engine_id(self):
        return get_model_and_label_id(self.model, self.label)

    def prepare_engine(self):
        pass

    def _infer(
        self,
        dataset: Union[List[Dict[str, Any]], Dataset],
        return_meta_data: bool = False,
    ) -> Union[List[str], List[TextGenerationInferenceOutput]]:
        import ollama

        args = self.to_dict([StandardAPIParamsMixin])
        results = []
        model = args.pop("model")
        for instance in dataset:
            messages = self.to_messages(instance)
            response = ollama.chat(
                messages=messages,
                model=model,
                options=args,
            )
            results.append(response)

        return [element["message"]["content"] for element in results]


class OptionSelectingByLogProbsInferenceEngine:
    """OptionSelectingByLogProbsInferenceEngine inference engine is used to select an option based on the logprobs of an options list conditioned by a prompt.

    The inference engines that inherit from this class must implement `get_token_count` and `get_options_log_probs`.
    """

    @abc.abstractmethod
    def get_token_count(self, dataset):
        """Get the token count of the source key of each dict of the dataset. Add to each instance in the data a "token_count" field.

        Args:
            dataset (List[Dict[str, Any]]): A list of dictionaries, each representing a data instance.

        Returns:
            List[int]: The token count of the texts
        """

    @abc.abstractmethod
    def get_options_log_probs(self, dataset):
        """Get the token logprobs of the options of the key task_data.options of each dict of the dataset.

        Add to each instance in the data a "options_log_prob" field, which is a dict with str as key and a list of {text: str, logprob:float}.

        Args:
            dataset (List[Dict[str, Any]]): A list of dictionaries, each representing a data instance.

        Returns:
            List[int]: The token count of the texts
        """

    def select(self, dataset: List[Dict[str, Any]]) -> List[Dict[str, Any]]:
        """Calculate most likely labels based on log probabilities for a set of fixed completions."""
        dataset_with_token_counts = self.get_token_count(dataset)
        token_counts = [d["token_count"] for d in dataset_with_token_counts]

        # pass in the token count so we only return the option score
        dataset_with_options = [
            {
                "source": instance["source"] + option,
                "task_data": {"token_count": token_count},
            }
            for instance, token_count in zip(dataset, token_counts)
            for option in instance["task_data"]["options"]
        ]

        dataset_with_options_logprobs: List[
            List[Dict[str, Union[float, str]]]
        ] = self.get_options_log_probs(dataset_with_options)

        dataset_iterator = iter(dataset_with_options_logprobs)

        for instance in dataset:
            tokens_with_logprob_list = []
            # get the input tokens for the completions of the current resp_idx
            for _ in instance["task_data"]["options"]:
                tokens_with_logprob = next(dataset_iterator)["prediction"]
                tokens_with_logprob_list.append(tokens_with_logprob)
            # we start comparing all the options, e.g. if there are five options the value will be [0,1,2,3,4]
            to_compare_indexes = list(range(len(instance["task_data"]["options"])))
            # token_with_logprob_comp is the logprobs and the text of the tokens
            # for each of the options at a specific index
            for token_with_logprob_comp in zip(*tokens_with_logprob_list):
                tokens_comp = [t["text"] for t in token_with_logprob_comp]
                logprobs_comp = [t["logprob"] for t in token_with_logprob_comp]
                # Find the maximum value by comparing the logprob of the nth token of non-discarded options
                index_max = max(
                    (
                        (val, idx)
                        for idx, val in enumerate(logprobs_comp)
                        if idx in to_compare_indexes
                    ),
                    key=lambda x: x[0],
                )[1]
                # get the token of the biggest logprob
                token_value_with_max_logprob = tokens_comp[index_max]
                # check that the token is not repeated in the non-discarded options
                count = tokens_comp.count(token_value_with_max_logprob)
                if count > 1:
                    # multiple tokens with same max logprob, we need to continue iterating
                    to_compare_indexes = [
                        index
                        for index, token_value in enumerate(tokens_comp)
                        if token_value == token_value_with_max_logprob
                    ]
                    continue
                # we got the index of the maximum log_prob that doesn't have a duplicated token value at other index
                break

            if len(to_compare_indexes) > 1:
                # multiple options are either equal or have the same token values prefix
                # choose the first
                index_max = to_compare_indexes[0]

            instance["prediction"] = instance["task_data"]["options"][index_max]
        return dataset


class IbmGenAiInferenceEngine(
    InferenceEngine,
    IbmGenAiInferenceEngineParamsMixin,
    PackageRequirementsMixin,
    LogProbInferenceEngine,
    OptionSelectingByLogProbsInferenceEngine,
):
    label: str = "ibm_genai"
    model_name: str
    _requirements_list = {
        "ibm-generative-ai": "Install ibm-genai package using 'pip install --upgrade ibm-generative-ai"
    }
    data_classification_policy = ["public", "proprietary"]
    parameters: Optional[IbmGenAiInferenceEngineParams] = None
    rate_limit: int = 10

    def get_engine_id(self):
        return get_model_and_label_id(self.model_name, self.label)

    @staticmethod
    def _get_credentials():
        from genai import Credentials

        api_key_env_var_name = "GENAI_KEY"
        api_key = os.environ.get(api_key_env_var_name)

        assert api_key is not None, (
            f"Error while trying to run IbmGenAiInferenceEngine."
            f" Please set the environment param '{api_key_env_var_name}'."
        )

        return Credentials(api_key=api_key)

    def prepare_engine(self):
        self.check_missing_requirements()

        from genai import Client
        from genai.text.generation import CreateExecutionOptions

        credentials = self._get_credentials()
        self.client = Client(credentials=credentials)

        self.execution_options = CreateExecutionOptions(
            concurrency_limit=self.rate_limit
        )

        self._set_inference_parameters()

    def _infer(
        self,
        dataset: Union[List[Dict[str, Any]], Dataset],
        return_meta_data: bool = False,
    ) -> Union[List[str], List[TextGenerationInferenceOutput]]:
        from genai.schema import TextGenerationParameters, TextGenerationResult

        self.verify_not_chat_api(dataset)

        genai_params = TextGenerationParameters(
            **self.to_dict([IbmGenAiInferenceEngineParamsMixin])
        )

        responses = self.client.text.generation.create(
            model_id=self.model_name,
            inputs=[instance["source"] for instance in dataset],
            parameters=genai_params,
            execution_options=self.execution_options,
        )

        results = []
        for response in responses:
            generation_result: TextGenerationResult = response.results[0]
            result = self.get_return_object(
                generation_result.generated_text, generation_result, return_meta_data
            )
            results.append(result)
        return results

    def _infer_log_probs(
        self,
        dataset: Union[List[Dict[str, Any]], Dataset],
        return_meta_data: bool = False,
    ) -> Union[List[Dict], List[TextGenerationInferenceOutput]]:
        from genai.schema import TextGenerationParameters, TextGenerationResult

        self.verify_not_chat_api(dataset)

        logprobs_return_options = {
            "generated_tokens": True,
            "input_text": False,
            "input_tokens": False,
            "token_logprobs": True,
            "token_ranks": True,
            "top_n_tokens": 5,
        }
        genai_params = self.to_dict(
            [IbmGenAiInferenceEngineParamsMixin], keep_empty=False
        )
        genai_params = {**genai_params, "return_options": logprobs_return_options}
        genai_params = TextGenerationParameters(**genai_params)
        predictions = self.client.text.generation.create(
            model_id=self.model_name,
            inputs=[instance["source"] for instance in dataset],
            parameters=genai_params,
            execution_options=self.execution_options,
        )

        predict_results = []
        for prediction in predictions:
            result: TextGenerationResult = prediction.results[0]
            assert isinstance(
                result.generated_tokens, list
            ), "result.generated_tokens should be a list"

            predict_result = []
            for base_token in result.generated_tokens:
                res = {**base_token.__dict__, **base_token.model_extra}
                res["top_tokens"] = [
                    {"logprob": top_token.logprob, "text": top_token.text}
                    for top_token in res["top_tokens"]
                ]
                predict_result.append(res)
            final_results = self.get_return_object(
                predict_result, result, return_meta_data
            )
            predict_results.append(final_results)
        return predict_results

    def get_return_object(self, predict_result, result, return_meta_data):
        if return_meta_data:
            return TextGenerationInferenceOutput(
                prediction=predict_result,
                input_tokens=result.input_token_count,
                output_tokens=result.generated_token_count,
                model_name=self.model_name,
                inference_type=self.label,
                input_text=result.input_text,
                seed=self.random_seed,
                stop_reason=result.stop_reason,
            )
        return predict_result

    def get_model_details(self) -> Dict:
        from genai import ApiClient
        from genai.model import ModelService

        api_client = ApiClient(credentials=self._get_credentials())
        model_info = (
            ModelService(api_client=api_client).retrieve(id=self.model_name).result
        )
        return model_info.dict()

    def get_token_count(self, dataset):
        texts = [instance["source"] for instance in dataset]
        token_counts = list(
            tqdm(
                [
                    result.token_count
                    for response in self.client.text.tokenization.create(
                        model_id=self.model_name,
                        input=texts,
                        execution_options={"ordered": True},
                    )
                    for result in response.results
                ],
                desc="Tokenizing",
                total=len(texts),
            )
        )
        for i, token_count in enumerate(token_counts):
            dataset[i]["token_count"] = token_count
        return dataset

    def get_options_log_probs(self, dataset):
        """Add to each instance in the data a "options_log_prob" field, which is a dict with str as key and a list of {text: str, logprob:float}."""
        from genai.schema import TextGenerationParameters, TextGenerationReturnOptions

        texts = [x["source"] for x in dataset]

        responses = tqdm(
            self.client.text.generation.create(
                model_id=self.model_name,
                inputs=texts,
                execution_options={"ordered": True},
                parameters=TextGenerationParameters(
                    max_new_tokens=1,
                    return_options=TextGenerationReturnOptions(
                        input_tokens=True, token_logprobs=True
                    ),
                    # random_seed=self.random_state
                ),
            ),
            total=len(texts),
            desc="Completions",
        )

        scores = [
            [
                {"text": token.text, "logprob": token.logprob}
                for token in response.results[0].input_tokens
            ]
            for response in responses
        ]

        for instance, score in zip(dataset, scores):
            instance["prediction"] = score[instance["task_data"]["token_count"] - 1 :]
        return dataset


class CredentialsOpenAi(TypedDict, total=False):
    api_key: str
    api_url: str


class OpenAiInferenceEngineParamsMixin(Artifact):
    frequency_penalty: Optional[float] = None
    presence_penalty: Optional[float] = None
    max_tokens: Optional[int] = None
    seed: Optional[int] = None
    stop: Union[Optional[str], List[str]] = None
    temperature: Optional[float] = None
    top_p: Optional[float] = None
    top_logprobs: Optional[int] = 20
    logit_bias: Optional[Dict[str, int]] = None
    logprobs: Optional[bool] = True
    n: Optional[int] = None
    parallel_tool_calls: Optional[bool] = None
    service_tier: Optional[Literal["auto", "default"]] = None


@deprecation(version="2.0.0", alternative=OpenAiInferenceEngineParamsMixin)
class OpenAiInferenceEngineParams(Artifact):
    frequency_penalty: Optional[float] = None
    presence_penalty: Optional[float] = None
    max_tokens: Optional[int] = None
    seed: Optional[int] = None
    stop: Union[Optional[str], List[str]] = None
    temperature: Optional[float] = None
    top_p: Optional[float] = None
    top_logprobs: Optional[int] = 20
    logit_bias: Optional[Dict[str, int]] = None
    logprobs: Optional[bool] = True
    n: Optional[int] = None
    parallel_tool_calls: Optional[bool] = None
    service_tier: Optional[Literal["auto", "default"]] = None


def run_with_imap(func):
    def inner(self, args):
        return func(self, *args)

    return inner


class OpenAiInferenceEngine(
    InferenceEngine,
    LogProbInferenceEngine,
    OpenAiInferenceEngineParamsMixin,
    PackageRequirementsMixin,
):
    label: str = "openai"
    model_name: str
    _requirements_list = {
        "openai": "Install openai package using 'pip install --upgrade openai"
    }
    data_classification_policy = ["public"]
    parameters: Optional[OpenAiInferenceEngineParams] = None
    base_url: Optional[str] = None
    default_headers: Dict[str, str] = {}
    credentials: CredentialsOpenAi = {}
    num_parallel_requests: int = 20

    def get_engine_id(self) -> str:
        return get_model_and_label_id(self.model_name, self.label)

    def _prepare_credentials(self) -> CredentialsOpenAi:
        api_key = self.credentials.get(
            "api_key", os.environ.get(f"{self.label.upper()}_API_KEY", None)
        )
        assert api_key, (
            f"Error while trying to run {self.label}. "
            f"Please set the env variable: '{self.label.upper()}_API_KEY'"
        )

        api_url = self.credentials.get(
            "api_url", os.environ.get(f"{self.label.upper()}_API_URL", None)
        )

        return {"api_key": api_key, "api_url": api_url}

    def get_default_headers(self) -> Dict[str, str]:
        return self.default_headers

    def create_client(self):
        from openai import OpenAI

        self.credentials = self._prepare_credentials()
        return OpenAI(
            api_key=self.credentials["api_key"],
            base_url=self.base_url or self.credentials["api_url"],
            default_headers=self.get_default_headers(),
        )

    def prepare_engine(self):
        self.client = self.create_client()
        self._set_inference_parameters()

    def _get_completion_kwargs(self):
        return {
            k: v
            for k, v in self.to_dict([OpenAiInferenceEngineParamsMixin]).items()
            if v is not None
        }

    def _parallel_infer(
        self,
        dataset: Union[List[Dict[str, Any]], Dataset],
        infer_func,
        return_meta_data: bool = False,
    ) -> Union[List[str], List[TextGenerationInferenceOutput]]:
        inputs = [(instance, return_meta_data) for instance in dataset]
        outputs = []
        with ThreadPool(processes=self.num_parallel_requests) as pool:
            for output in tqdm(
                pool.imap(infer_func, inputs),
                total=len(inputs),
                desc=f"Inferring with {self.__class__.__name__}",
            ):
                outputs.append(output)

        return outputs

    def _infer(
        self,
        dataset: Union[List[Dict[str, Any]], Dataset],
        return_meta_data: bool = False,
    ) -> Union[List[str], List[TextGenerationInferenceOutput]]:
        return self._parallel_infer(
            dataset=dataset,
            return_meta_data=return_meta_data,
            infer_func=self._get_chat_completion,
        )

    def _infer_log_probs(
        self,
        dataset: Union[List[Dict[str, Any]], Dataset],
        return_meta_data: bool = False,
    ) -> Union[List[Dict], List[TextGenerationInferenceOutput]]:
        return self._parallel_infer(
            dataset=dataset,
            return_meta_data=return_meta_data,
            infer_func=self._get_logprobs,
        )

    @run_with_imap
    def _get_chat_completion(self, instance, return_meta_data):
        messages = self.to_messages(instance)
        response = self.client.chat.completions.create(
            messages=messages,
            model=self.model_name,
            **self._get_completion_kwargs(),
        )
        prediction = response.choices[0].message.content
        return self.get_return_object(prediction, response, return_meta_data)

    @run_with_imap
    def _get_logprobs(self, instance, return_meta_data):
        messages = self.to_messages(instance)
        response = self.client.chat.completions.create(
            messages=messages,
            model=self.model_name,
            **self._get_completion_kwargs(),
        )
        top_logprobs_response = response.choices[0].logprobs.content
        pred_output = [
            {
                "top_tokens": [
                    {"text": obj.token, "logprob": obj.logprob}
                    for obj in generated_token.top_logprobs
                ]
            }
            for generated_token in top_logprobs_response
        ]
        return self.get_return_object(pred_output, response, return_meta_data)

    def get_return_object(self, predict_result, response, return_meta_data):
        if return_meta_data:
            return TextGenerationInferenceOutput(
                prediction=predict_result,
                input_tokens=response.usage.prompt_tokens,
                output_tokens=response.usage.completion_tokens,
                model_name=self.model_name,
                inference_type=self.label,
            )
        return predict_result


class AzureOpenAIInferenceEngine(OpenAiInferenceEngine):
    label: str = "azure_openai"

    def _prepare_credentials(self) -> CredentialsOpenAi:
        api_key_var_name = f"{self.label.upper()}_API_KEY"
        api_key = self.credentials.get(
            "api_key", os.environ.get(api_key_var_name, None)
        )
        assert api_key, (
            f"Error while trying to run {self.label}. "
            f"Please set the env variable: '{api_key_var_name}'"
        )

        azure_openapi_host = self.credentials.get(
            "azure_openapi_host", os.environ.get(f"{self.label.upper()}_HOST", None)
        )

        api_version = self.credentials.get(
            "api_version", os.environ.get("OPENAI_API_VERSION", None)
        )
        assert (
            api_version and azure_openapi_host
        ), "Error while trying to run AzureOpenAIInferenceEngine: Missing environment variable param AZURE_OPENAI_HOST or OPENAI_API_VERSION"
        api_url = f"{azure_openapi_host}/openai/deployments/{self.model_name}/chat/completions?api-version={api_version}"

        return {"api_key": api_key, "api_url": api_url}

    def create_client(self):
        from openai import AzureOpenAI

        self.credentials = self._prepare_credentials()
        return AzureOpenAI(
            api_key=self.credentials["api_key"],
            base_url=self.credentials["api_url"],
            default_headers=self.get_default_headers(),
        )


class VLLMRemoteInferenceEngine(OpenAiInferenceEngine):
    label: str = "vllm"


class RITSInferenceEngine(
    OpenAiInferenceEngine,
):
    label: str = "rits"
    data_classification_policy = ["public", "proprietary"]

    def get_default_headers(self):
        return {"RITS_API_KEY": self.credentials["api_key"]}

    def prepare_engine(self):
        # inference endpoint need the '/v1' path
        self.base_url = (
            RITSInferenceEngine.get_base_url_from_model_name(self.model_name) + "/v1"
        )
        logger.info(f"Created RITS inference engine with base url: {self.base_url}")
        super().prepare_engine()

    @staticmethod
    def get_base_url_from_model_name(model_name: str):
        base_url_template = (
            "https://inference-3scale-apicast-production.apps.rits.fmaas.res.ibm.com/{}"
        )
        return base_url_template.format(
            RITSInferenceEngine._get_model_name_for_endpoint(model_name)
        )

    @staticmethod
    def _get_model_name_for_endpoint(model_name: str):
        return (
            model_name.split("/")[-1]
            .lower()
            .replace("v0.1", "v01")
            .replace("vision-", "")
            .replace(".", "-")
        )


class TogetherAiInferenceEngineParamsMixin(Artifact):
    max_tokens: Optional[int] = None
    stop: Optional[List[str]] = None
    temperature: Optional[float] = None
    top_p: Optional[float] = None
    top_k: Optional[int] = None
    repetition_penalty: Optional[float] = None
    logprobs: Optional[int] = None
    echo: Optional[bool] = None
    n: Optional[int] = None
    min_p: Optional[float] = None
    presence_penalty: Optional[float] = None
    frequency_penalty: Optional[float] = None


class TogetherAiInferenceEngine(
    InferenceEngine, TogetherAiInferenceEngineParamsMixin, PackageRequirementsMixin
):
    label: str = "together"
    model_name: str
    _requirements_list = {
        "together": "Install together package using 'pip install --upgrade together"
    }
    data_classification_policy = ["public"]
    parameters: Optional[TogetherAiInferenceEngineParamsMixin] = None

    def get_engine_id(self):
        return get_model_and_label_id(self.model_name, self.label)

    def prepare_engine(self):
        from together import Together
        from together.types.models import ModelType

        api_key_env_var_name = "TOGETHER_API_KEY"
        api_key = os.environ.get(api_key_env_var_name)
        assert api_key is not None, (
            f"Error while trying to run TogetherAiInferenceEngine."
            f" Please set the environment param '{api_key_env_var_name}'."
        )
        self.client = Together(api_key=api_key)
        self._set_inference_parameters()

        # Get model type from Together List Models API
        together_models = self.client.models.list()
        together_model_id_to_type = {
            together_model.id: together_model.type for together_model in together_models
        }
        model_type = together_model_id_to_type.get(self.model_name)
        assert (
            model_type is not None
        ), f"Could not find model {self.model_name} in Together AI model list"
        assert model_type in [ModelType.CHAT, ModelType.LANGUAGE, ModelType.CODE], (
            f"Together AI model type {model_type} is not supported; "
            "supported types are 'chat', 'language' and 'code'."
        )
        self.model_type = model_type

    def _get_infer_kwargs(self):
        return {
            k: v
            for k, v in self.to_dict([TogetherAiInferenceEngineParamsMixin]).items()
            if v is not None
        }

    def _infer_chat(self, instance: Dict[str, Any]) -> str:
        messages = self.to_messages(instance)
        response = self.client.chat.completions.create(
            model=self.model_name,
            messages=messages,
            **self._get_infer_kwargs(),
        )
        return response.choices[0].message.content

    def _infer_text(self, instance: Dict[str, Any]) -> str:
        response = self.client.completions.create(
            model=self.model_name,
            prompt=instance["source"],
            **self._get_infer_kwargs(),
        )
        return response.choices[0].text

    def _infer(
        self,
        dataset: Union[List[Dict[str, Any]], Dataset],
        return_meta_data: bool = False,
    ) -> Union[List[str], List[TextGenerationInferenceOutput]]:
        from together.types.models import ModelType

        outputs = []
        if self.model_type == ModelType.CHAT:
            for instance in tqdm(dataset, desc="Inferring with Together AI Chat API"):
                outputs.append(self._infer_chat(instance))
        else:
            self.verify_not_chat_api(dataset)
            for instance in tqdm(dataset, desc="Inferring with Together AI Text API"):
                outputs.append(self._infer_text(instance))
        return outputs


@deprecation(
    version="2.0.0",
    msg=" You can specify inference parameters directly when initializing an inference engine.",
)
class WMLInferenceEngineParamsMixin(Artifact):
    decoding_method: Optional[Literal["greedy", "sample"]] = None
    length_penalty: Optional[Dict[str, Union[int, float]]] = None
    temperature: Optional[float] = None
    top_p: Optional[float] = None
    top_k: Optional[int] = None
    random_seed: Optional[int] = None
    repetition_penalty: Optional[float] = None
    min_new_tokens: Optional[int] = None
    max_new_tokens: Optional[int] = None
    stop_sequences: Optional[List[str]] = None
    time_limit: Optional[int] = None
    truncate_input_tokens: Optional[int] = None
    prompt_variables: Optional[Dict[str, Any]] = None
    return_options: Optional[Dict[str, bool]] = None


@deprecation(version="2.0.0", alternative=WMLInferenceEngineParamsMixin)
class WMLInferenceEngineParams(Artifact):
    decoding_method: Optional[Literal["greedy", "sample"]] = None
    length_penalty: Optional[Dict[str, Union[int, float]]] = None
    temperature: Optional[float] = None
    top_p: Optional[float] = None
    top_k: Optional[int] = None
    random_seed: Optional[int] = None
    repetition_penalty: Optional[float] = None
    min_new_tokens: Optional[int] = None
    max_new_tokens: Optional[int] = None
    stop_sequences: Optional[List[str]] = None
    time_limit: Optional[int] = None
    truncate_input_tokens: Optional[int] = None
    prompt_variables: Optional[Dict[str, Any]] = None
    return_options: Optional[Dict[str, bool]] = None


class WMLGenerationParamsMixin(Artifact):
    decoding_method: Optional[Literal["greedy", "sample"]] = None
    length_penalty: Optional[Dict[str, Union[int, float]]] = None
    temperature: Optional[float] = None
    top_p: Optional[float] = None
    top_k: Optional[int] = None
    random_seed: Optional[int] = None
    repetition_penalty: Optional[float] = None
    min_new_tokens: Optional[int] = None
    max_new_tokens: Optional[int] = None
    stop_sequences: Optional[List[str]] = None
    time_limit: Optional[int] = None
    truncate_input_tokens: Optional[int] = None
    prompt_variables: Optional[Dict[str, Any]] = None
    return_options: Optional[Dict[str, bool]] = None


class WMLChatParamsMixin(Artifact):
    frequency_penalty: Optional[float] = None
    top_logprobs: Optional[int] = None
    presence_penalty: Optional[float] = None
    response_format: Optional[Dict[str, Any]] = None
    temperature: Optional[float] = None
    max_tokens: Optional[int] = None
    time_limit: Optional[int] = None
    top_p: Optional[float] = None
    n: Optional[int] = None


CredentialsWML = Dict[
    Literal["url", "username", "password", "api_key", "project_id", "space_id"], str
]


class WMLInferenceEngineBase(
    InferenceEngine,
    PackageRequirementsMixin,
    LogProbInferenceEngine,
    OptionSelectingByLogProbsInferenceEngine,
):
    """Base for classes running inference using ibm-watsonx-ai.

    Args:
        credentials (Dict[str, str], optional):
            By default, it is created by a class
            instance which tries to retrieve proper environment variables
            ("WML_URL", "WML_PROJECT_ID", "WML_SPACE_ID", "WML_APIKEY", "WML_USERNAME", "WML_PASSWORD").
            However, a dictionary with the following keys: "url", "apikey", "project_id", "space_id",
            "username", "password".
            can be directly provided instead.
        model_name (str, optional):
            ID of a model to be used for inference. Mutually
            exclusive with 'deployment_id'.
        deployment_id (str, optional):
            Deployment ID of a tuned model to be used for
            inference. Mutually exclusive with 'model_name'.
        parameters (Union[WMLInferenceEngineParams, WMLGenerationParamsMixin, WMLChatParamsMixin], optional):
            Defines inference parameters and their values. Deprecated attribute, please pass respective
            parameters directly to the respective class instead.
    """

    credentials: Optional[CredentialsWML] = None
    model_name: Optional[str] = None
    deployment_id: Optional[str] = None
    label: str = "wml"
    _requirements_list = {
        "ibm_watsonx_ai": "Install ibm-watsonx-ai package using 'pip install --upgrade ibm-watsonx-ai'. "
        "It is advised to have Python version >=3.10 installed, as at lower version this package "
        "may cause conflicts with other installed packages."
    }
    data_classification_policy = ["public", "proprietary"]
    parameters: Optional[
        Union[WMLInferenceEngineParams, WMLGenerationParamsMixin, WMLChatParamsMixin]
    ] = None

    _client: Any = InternalField(default=None, name="WML client")
    _model: Any = InternalField(default=None, name="WML model")

    def get_engine_id(self):
        return get_model_and_label_id(self.model_name or self.deployment_id, self.label)

    def verify(self):
        super().verify()

        assert (
            self.model_name
            or self.deployment_id
            and not (self.model_name and self.deployment_id)
        ), "Either 'model_name' or 'deployment_id' must be specified, but not both at the same time."

    # def process_data_before_dump(self, data):
    #     if "credentials" in data:
    #         for key, value in data["credentials"].items():
    #             if key != "url":
    #                 data["credentials"][key] = "<hidden>"
    #             else:
    #                 data["credentials"][key] = value
    #     return data

    def _initialize_wml_client(self):
        from ibm_watsonx_ai.client import APIClient, Credentials

<<<<<<< HEAD
        if self.credentials is None or len(self.credentials) == 0: # TODO: change
=======
        if self.credentials is None or len(self.credentials) == 0:  # TODO: change
>>>>>>> d6c0c506
            self.credentials = self._read_wml_credentials_from_env()
        self._verify_wml_credentials(self.credentials)
        return APIClient(
            credentials=Credentials(
                api_key=self.credentials["api_key"],
                url=self.credentials["url"]
            ),
            project_id=self.credentials.get("project_id", None),
            space_id=self.credentials.get("space_id", None))

    @staticmethod
    def _read_wml_credentials_from_env() -> CredentialsWML:
        credentials: CredentialsWML = {}

        url = os.environ.get("WML_URL")
        assert url, (
            "Error while trying to run 'WMLInferenceEngine'. "
            "Please set the env variable: 'WML_URL'"
        )
        credentials["url"] = url

        space_id = os.environ.get("WML_SPACE_ID")
        project_id = os.environ.get("WML_PROJECT_ID")
        if space_id and project_id:
            get_logger().warning(
                "Either 'WML_SPACE_ID' or 'WML_PROJECT_ID' need to be "
                "specified, however, both were found. 'WMLInferenceEngine' "
                "will use space by default. If it is not desired, then have "
                "only one of those defined in the env."
            )
            credentials["space_id"] = space_id
        elif space_id:
            credentials["space_id"] = space_id
        elif project_id:
            credentials["project_id"] = project_id
        else:
            raise AssertionError(
                "Error while trying to run 'WMLInferenceEngine'. "
                "Please set either 'WML_SPACE_ID' or 'WML_PROJECT_ID' env "
                "variable."
            )

        apikey = os.environ.get("WML_APIKEY")
        username = os.environ.get("WML_USERNAME")
        password = os.environ.get("WML_PASSWORD")

        if apikey and username and password:
            get_logger().warning(
                "Either 'WML_APIKEY' or both 'WML_USERNAME' and 'WML_PASSWORD' "
                "need to be specified, however, all of them were found. "
                "'WMLInferenceEngine' will use api key only by default. If it is not "
                "desired, then have only one of those options defined in the env."
            )

        if apikey:
            credentials["api_key"] = apikey
        elif username and password:
            credentials["username"] = username
            credentials["password"] = password
        else:
            raise AssertionError(
                "Error while trying to run 'WMLInferenceEngine'. "
                "Please set either 'WML_APIKEY' or both 'WML_USERNAME' and "
                "'WML_PASSWORD' env variables."
            )

        return credentials

    @staticmethod
    def _verify_wml_credentials(credentials: CredentialsWML) -> None:
        assert isoftype(credentials, CredentialsWML), (
            "WML credentials object must be a dictionary which may "
            "contain only the following keys: "
            "['url', 'api_key', 'username', 'password']."
        )

        assert credentials.get(
            "url"
        ), "'url' is a mandatory key for WML credentials dict."
        assert "space_id" in credentials or "project_id" in credentials, (
            "Either 'space_id' or 'project_id' must be provided "
            "as keys for WML credentials dict."
        )
        assert "api_key" in credentials or (
            "username" in credentials and "password" in credentials
        ), (
            "Either 'api_key' or both 'username' and 'password' must be provided "
            "as keys for WML credentials dict."
        )

    def prepare_engine(self):
        self.check_missing_requirements()

        self._client = self._initialize_wml_client()

        self._set_inference_parameters()

    def _load_model(self):
        from ibm_watsonx_ai.foundation_models.inference import ModelInference

        self._model = ModelInference(
            model_id=self.model_name,
            deployment_id=self.deployment_id,
            api_client=self._client,
        )

    @abc.abstractmethod
    def _send_requests(
        self,
        dataset: Union[List[Dict[str, Any]], Dataset],
        return_logprobs: bool,
        return_meta_data: bool,
    ) -> Union[List[str], List[Dict], List[TextGenerationInferenceOutput]]:
        raise NotImplementedError(
            f"The class '{self.get_pretty_print_name()}' is an abstract class. "
            f"Please used either 'WMLInferenceEngineGeneration' or "
            f"'WMLInferenceEngineChat' instead, depending on your task."
        )

    def _infer(
        self,
        dataset: Union[List[Dict[str, Any]], Dataset],
        return_meta_data: bool = False,
    ) -> Union[List[str], List[TextGenerationInferenceOutput]]:
        if self._model is None:
            self._load_model()

        return self._send_requests(
            dataset=dataset,
            return_logprobs=False,
            return_meta_data=return_meta_data,
        )

    def _infer_log_probs(
        self,
        dataset: Union[List[Dict[str, Any]], Dataset],
        return_meta_data: bool = False,
    ) -> Union[List[Dict], List[TextGenerationInferenceOutput]]:
        if self._model is None:
            self._load_model()

        return self._send_requests(
            dataset=dataset,
            return_logprobs=True,
            return_meta_data=return_meta_data,
        )

    @abc.abstractmethod
    def get_return_object(self, predict_result, result, input_text, return_meta_data):
        raise NotImplementedError

    def get_model_details(self) -> Dict:
        return self._model.get_details()

    def get_token_count(self, dataset):
        if self._model is None:
            self._load_model()

        texts = [instance["source"] for instance in dataset]

        for i in trange(len(texts), desc="Tokenizing"):
            response = self._model.tokenize(prompt=texts[i], return_tokens=True)[
                "result"
            ]
            dataset[i]["token_count"] = response["token_count"]

        return dataset

    def get_options_log_probs(self, dataset):
        """Add to each instance in the data a "options_log_prob" field, which is a dict with str as key and a list of {text: str, logprob:float}."""
        if self._model is None:
            self._load_model()

        texts = [x["source"] for x in dataset]

        responses = list(
            tqdm(
                self._model.generate(
                    prompt=texts,
                    params={
                        "decoding_method": "greedy",
                        "max_new_tokens": 1,
                        "return_options": {
                            "input_tokens": True,
                            "token_logprobs": True,
                        },
                    },
                ),
                total=len(texts),
                desc="Completions",
            )
        )

        scores = [
            [
                {
                    "text": token["text"],
                    "logprob": token["logprob"] if "logprob" in token else 1,
                }
                for token in response["results"][0]["input_tokens"]
            ]
            for response in responses
        ]

        for instance, score in zip(dataset, scores):
            instance["prediction"] = score[instance["task_data"]["token_count"] - 1 :]
        return dataset


class WMLInferenceEngineGeneration(WMLInferenceEngineBase, WMLGenerationParamsMixin):
    """Generates text for textual inputs.

    If you want to include images in your input, please use 'WMLInferenceEngineChat' instead.

    Args:
        concurrency_limit (int):
            Number of concurrent requests sent to a model. Default is 10,
            which is also the maximum value.

    Examples:
        .. code-block:: python

            from .api import load_dataset

            wml_credentials = {
                "url": "some_url", "project_id": "some_id", "api_key": "some_key"
            }
            model_name = "google/flan-t5-xxl"
            wml_inference = WMLInferenceEngineGeneration(
                credentials=wml_credentials,
                model_name=model_name,
                data_classification_policy=["public"],
                top_p=0.5,
                random_seed=123,
            )

            dataset = load_dataset(
                dataset_query="card=cards.argument_topic,template_card_index=0,loader_limit=5"
            )
            results = wml_inference.infer(dataset["test"])
    """

    concurrency_limit: int = 10

    def verify(self):
        super().verify()

        assert (
            isinstance(self.concurrency_limit, int)
            and 1 <= self.concurrency_limit <= 10
        ), (
            f"'concurrency_limit' must be a positive integer not greater than 10. "
            f"However, '{self.concurrency_limit}' was given."
        )

    def _set_logprobs_params(self, params: Dict[str, Any]) -> Dict[str, Any]:
        user_return_options = params.pop("return_options", {})
        # currently this is the only configuration that returns generated
        # logprobs and behaves as expected
        logprobs_return_options = {
            "input_tokens": user_return_options.get("input_tokens", True),
            "input_text": user_return_options.get("input_text", False),
            "generated_tokens": True,
            "token_logprobs": True,
            "top_n_tokens": user_return_options.get("top_n_tokens", 5),
        }

        for key, value in logprobs_return_options.items():
            if key in user_return_options and user_return_options[key] != value:
                raise ValueError(
                    f"'{key}={user_return_options[key]}' is not supported for the 'infer_log_probs' "
                    f"method of {self.__class__.__name__}. For obtaining the logprobs of generated tokens "
                    f"please use '{key}={value}'."
                )

        return {
            **params,
            "return_options": logprobs_return_options,
        }

    def _send_requests(
        self,
        dataset: Union[List[Dict[str, Any]], Dataset],
        return_logprobs: bool,
        return_meta_data: bool,
    ) -> Union[List[str], List[Dict], List[TextGenerationInferenceOutput]]:
        self.verify_not_chat_api(dataset)

        params = self.to_dict([WMLGenerationParamsMixin], keep_empty=False)

        if return_logprobs:
            generation_type = "generated_tokens"
            params = self._set_logprobs_params(params)
        else:
            generation_type = "generated_text"

        inputs: List[str] = [instance["source"] for instance in dataset]

        results = self._model.generate(
            prompt=inputs,
            params=params,
            concurrency_limit=self.concurrency_limit,
        )

        final_results = []
        for result, inp in zip(results, inputs):
            result_metadata = result["results"][0]
            generated_content = result_metadata[generation_type]
            final_results.append(
                self.get_return_object(
                    generated_content, result_metadata, inp, return_meta_data
                )
            )
        return final_results

    def get_return_object(self, predict_result, result, input_text, return_meta_data):
        if return_meta_data:
            return TextGenerationInferenceOutput(
                prediction=predict_result,
                input_tokens=result["input_token_count"],
                output_tokens=result["generated_token_count"],
                model_name=self.model_name or self.deployment_id,
                inference_type=self.label,
                stop_reason=result["stop_reason"],
                seed=self.random_seed,
                input_text=input_text,
            )
        return predict_result


class WMLInferenceEngineChat(WMLInferenceEngineBase, WMLChatParamsMixin):
    """Creates chat session and returns a model's response.

    You can also include images in your inputs. If you use only textual input, it is
    recommended to use 'WMLInferenceEngineGeneration' instead as it is faster, and allows
    more parameters for text generation.

    You can provide either already formatted messages, or a raw dataset as an input.
    In case of the former, all passed images should be base64-encoded strings given as
    an 'image_url' within a message. Moreover, only one image per a list of messages
    may be sent.
    As for the latter, if there are multiple images per one instance, they will be sent
    separately with the same query. If that could possibly affect expected responses,
    concatenate images within an instance into a single image and adjust your query
    accordingly (if necessary).

    Args:
        image_encoder (EncodeImageToString, optional):
            operator which encodes images in
            given format to base64 strings required by service. You should specify it when
            you are using images in your inputs.

    Example:
        .. code-block:: python

            from .api import load_dataset
            from .image_operators

            image_encoder = EncodeImageToString(image_format="JPEG")

            wml_credentials = {
                "url": "some_url", "project_id": "some_id", "api_key": "some_key"
            }
            model_name = "meta-llama/llama-3-2-11b-vision-instruct"
            wml_inference = WMLInferenceEngineChat(
                credentials=wml_credentials,
                model_name=model_name,
                image_encoder=image_encoder,
                data_classification_policy=["public"],
                max_tokens=1024,
            )

            dataset = load_dataset(
                dataset_query="card=cards.doc_vqa.en,template=templates.qa.with_context.with_type,loader_limit=30"
            )
            results = wml_inference.infer(dataset["test"])
    """

    image_encoder: Optional[EncodeImageToString] = NonPositionalField(
        default_factory=EncodeImageToString
    )

    @staticmethod
    def _extract_queries(instance: Dict[str, Any]) -> Tuple[Optional[str], List]:
        task_data = instance["task_data"]
        if isinstance(task_data, str):
            task_data = json.loads(task_data)
        question = task_data.get("question")

        images = [None]
        if "images" in instance["media"]:
            images = extract_images(instance)

        return question or instance["source"], images

    def _create_messages_from_instance(
        self, instance: Dict[str, Any]
    ) -> List[List[Dict[str, Any]]]:
        """Method creates chat messages to be sent to a watsonx.ai model based on a given instance from a dataset."""
        text, images = self._extract_queries(instance)

        messages: List[List[Dict[str, Any]]] = []
        base_message = {
            "role": "user",
            "content": [
                {
                    "type": "text",
                    "text": text,
                }
            ],
        }

        # Iteration over all possible images to create a separate message for
        # every single image, since SDK allows only one image per request.
        for image in images:
            message = base_message.copy()

            if image is not None:
                encoded_image = image
                if not isinstance(encoded_image, str):
                    image = Image().decode_example(image)
                    if self.image_encoder is None:
                        raise ValueError(
                            "If sending image queries as well, and they are not "
                            "already encoded to base64 strings, you must specify "
                            "the 'image_encoder' to be used."
                        )

                    buffer = io.BytesIO()
                    image.save(buffer, format=image.format)
                    image_data_url = ImageDataString(
                        f"data:image/{image.format.lower()};base64,"
                        + base64.b64encode(buffer.getvalue()).decode("utf-8")
                    )

                message["content"].append(
                    {
                        "type": "image_url",
                        "image_url": {
                            "url": image_data_url,
                        },
                    }
                )

            messages.append([message])

        return messages

    @staticmethod
    def verify_messages(messages: List[Dict[str, Any]]):
        """Method verifies if externally provided messages containing images are compatible with the format required by ibm-watsonx-ai."""
        n_images = 0
        for message in messages:
            if isinstance(message["content"], str):
                continue

            for content in message["content"]:
                if isinstance(content, dict):
                    if "image" in content["type"] and content["type"] != "image_url":
                        raise ValueError(
                            f"ibm-watsonx-ai only supports sending images as base64-encoded "
                            f"strings, which should be given as 'image_url' in a message. "
                            f"However, '{content['type']}' was given."
                        )

                    if content["type"] == "image_url":
                        n_images += 1
                    if n_images > 1:
                        raise ValueError(
                            "ibm-watsonx-ai only supports sending one image per a list "
                            "of messages."
                        )

    def to_messages(self, instance: Union[Dict, List]) -> List[List[Dict[str, Any]]]:
        if isinstance(instance["source"], str) and "media" in instance:
            return self._create_messages_from_instance(instance)

        messages = super().to_messages(instance)
        self.verify_messages(messages)
        # This is done to be compatible with inputs containing
        # images as SDK allows sending only one image per message.
        return [messages]

    def _send_requests(
        self,
        dataset: Union[List[Dict[str, Any]], Dataset],
        return_logprobs: bool,
        return_meta_data: bool,
    ) -> Union[List[str], List[Dict], List[TextGenerationInferenceOutput]]:
        params = self.to_dict([WMLChatParamsMixin], keep_empty=False)

        if return_logprobs:
            output_type = "logprobs"
            params["logprobs"] = True
        else:
            output_type = "message"
            params["logprobs"] = False

        final_results = []

        for instance in dataset:
            messages = self.to_messages(instance)

            for message in messages:
                result = self._model.chat(
                    messages=message,
                    params=params,
                )

                final_results.append(
                    self.get_return_object(
                        result["choices"][0][output_type]["content"],
                        result,
                        instance["source"],
                        return_meta_data,
                    )
                )

        return final_results

    def get_return_object(self, predict_result, result, input_text, return_meta_data):
        if return_meta_data:
            return TextGenerationInferenceOutput(
                prediction=predict_result,
                input_tokens=result["usage"]["prompt_tokens"],
                output_tokens=len(predict_result)
                if isinstance(predict_result, list)
                else None,
                model_name=self.model_name or self.deployment_id,
                inference_type=self.label,
                stop_reason=result["choices"][0]["finish_reason"],
                input_text=input_text,
            )
        return predict_result


@deprecation(
    version="2.0.0",
    msg=" Please use either 'WMLInferenceEngineGeneration' or 'WMLInferenceEngineChat'"
    " depending on your task.",
)
class WMLInferenceEngine(WMLInferenceEngineGeneration):
    def prepare_engine(self):
        super().prepare_engine()
        get_logger().warning("'WMLInferenceEngine' is deprecated")


def get_images_without_text(instance):
    if isinstance(instance["source"], str):
        images = extract_images(instance["source"], instance)
    elif isinstance(instance["source"], list):
        images = []
        for turn in instance["source"]:
            content = turn["content"]
            if isinstance(content, list):
                for sub_content in content:
                    if sub_content["type"] == "image_url":
                        image = data_url_to_image(sub_content["image_url"]["url"])
                        images.append(image)

    return [image.convert("RGB") for image in images]


def get_text_without_images(instance, image_token="<image>"):
    if isinstance(instance["source"], str):
        regex = r"<" + f"{constants.image_tag}" + r'\s+src=["\'](.*?)["\']\s*/?>'
        return re.sub(regex, image_token, instance["source"])
    if isinstance(instance["source"], list):
        text = ""
        for turn in instance["source"]:
            content = turn["content"]
            if isinstance(content, str):
                text += content
            else:
                for sub_content in content:
                    if sub_content["type"] == "text":
                        text += sub_content["text"]
                    if sub_content["type"].startswith("image"):
                        text += image_token
        return text
    raise ValueError()


class LMMSEvalBaseInferenceEngine(
    InferenceEngine, PackageRequirementsMixin, LazyLoadMixin, TorchDeviceMixin
):
    model_type: str
    model_args: Dict[str, str]
    batch_size: int = 1
    image_token: str = "<image>"

    _requirements_list = {
        "lmms_eval": "Install llms-eval package using 'pip install lmms-eval==0.2.4'",
    }

    def prepare_engine(self):
        if not self.lazy_load:
            self._prepare_engine()

    def _prepare_engine(self):
        from lmms_eval.api.instance import Instance
        from lmms_eval.models import get_model

        self.new_instance = Instance

        self.device = self.get_device()

        if isinstance(self.model_args, dict):
            self.model_args = ",".join(f"{k}={v}" for k, v in self.model_args.items())

        self.model = get_model(self.model_type).create_from_arg_string(
            self.model_args,
            {
                "batch_size": self.batch_size,
                "device": self.device,
                "device_map": self.device,
            },
        )

    def _is_loaded(self):
        return hasattr(self, "model") and self.model is not None


class LMMSEvalInferenceEngine(LMMSEvalBaseInferenceEngine):
    max_new_tokens: int = 32
    temperature: float = 0.0
    do_sample: bool = False
    generate_until: List[str] = ["\n\n"]

    def _infer(
        self,
        dataset: Union[List[Dict[str, Any]], Dataset],
        return_meta_data: bool = False,
    ) -> Union[List[str], List[TextGenerationInferenceOutput]]:
        if not self._is_loaded():
            self._prepare_engine()

        from lmms_eval.api.instance import Instance

        temp_task_name = str(uuid.uuid4())

        requests = []
        for i, instance in enumerate(dataset):
            requests.append(
                Instance(
                    request_type="generate_until",
                    arguments=(
                        get_text_without_images(instance, image_token=self.image_token),
                        {
                            "max_new_tokens": self.max_new_tokens,
                            "temperature": self.temperature,
                            "do_sample": self.do_sample,
                            "until": self.generate_until,
                        },
                        get_images_without_text,
                        i,
                        temp_task_name,
                        "test",
                    ),
                    idx=i,
                    metadata={
                        "task": temp_task_name,
                        "doc_id": i,
                        "repeats": 1,
                    },
                )
            )

        self.model.task_dict[temp_task_name] = DatasetDict({"test": dataset})

        responses = self.model.generate_until(requests)

        self.model.task_dict.pop(temp_task_name)

        return responses


class LMMSEvalLoglikelihoodInferenceEngine(LMMSEvalBaseInferenceEngine):
    request_type: Literal["loglikelihood"] = "loglikelihood"

    def make_instance(self, instance, special_args, index, task_name):
        from lmms_eval.api.instance import Instance

        return Instance(
            request_type=self.request_type,
            arguments=(
                get_text_without_images(instance, image_token=self.image_token),
                special_args,
                get_images_without_text,
                index,
                task_name,
                "test",
            ),
            idx=index,
            metadata={
                "task": task_name,
                "doc_id": index,
                "repeats": 1,
            },
        )

    def _infer(
        self,
        dataset: Union[List[Dict[str, Any]], Dataset],
        return_meta_data: bool = False,
    ) -> Union[List[str], List[TextGenerationInferenceOutput]]:
        if not self._is_loaded():
            self._prepare_engine()

        temp_task_name = str(uuid.uuid4())

        requests = []
        for i, instance in enumerate(dataset):
            task_data = instance["task_data"]

            if isinstance(task_data, str):
                task_data = json.loads(task_data)

            for option in task_data["options"]:
                requests.append(
                    self.make_instance(
                        instance,
                        option,
                        i,
                        temp_task_name,
                    )
                )

        self.model.task_dict[temp_task_name] = DatasetDict({"test": dataset})
        self.model.metadata = {}

        responses = self.model.loglikelihood(requests)

        self.model.task_dict.pop(temp_task_name)

        optimal_scores = [sys.float_info.max] * len(dataset)
        optimal_responses = [None] * len(dataset)

        for request, (score, _) in zip(requests, responses):
            if score < optimal_scores[request.idx]:
                optimal_scores[request.idx] = score
                optimal_responses[request.idx] = request.arguments[1]

        return optimal_responses


class VLLMParamsMixin(Artifact):
    model: str
    n: int = 1
    best_of: Optional[int] = None
    _real_n: Optional[int] = None
    presence_penalty: float = 0.0
    frequency_penalty: float = 0.0
    repetition_penalty: float = 1.0
    temperature: float = 0.0
    top_p: float = 1.0
    top_k: int = -1
    min_p: float = 0.0
    seed: Optional[int] = None
    stop: Optional[Union[str, List[str]]] = None
    stop_token_ids: Optional[List[int]] = None
    bad_words: Optional[List[str]] = None
    ignore_eos: bool = False
    max_tokens: Optional[int] = 16
    min_tokens: int = 0
    logprobs: Optional[int] = None
    prompt_logprobs: Optional[int] = None


class VLLMInferenceEngine(InferenceEngine, PackageRequirementsMixin, VLLMParamsMixin):
    def prepare_engine(self):
<<<<<<< HEAD

        args = self.to_dict([VLLMParamsMixin])
        args.pop("model")
        from vllm import LLM, SamplingParams
        self.sampling_params = SamplingParams(**args)
        self.llm = LLM(model=self.model, device="auto", trust_remote_code=True, max_num_batched_tokens=4096,
                       gpu_memory_utilization=0.7, max_model_len=4096, max_num_seqs=64, enforce_eager=True)

=======
        args = self.to_dict([VLLMParamsMixin])
        args.pop("model")
        from vllm import LLM, SamplingParams

        self.sampling_params = SamplingParams(**args)
        self.llm = LLM(
            model=self.model,
            device="auto",
            trust_remote_code=True,
            max_num_batched_tokens=4096,
            gpu_memory_utilization=0.7,
            max_model_len=4096,
            max_num_seqs=64,
            enforce_eager=True,
        )
>>>>>>> d6c0c506

    def _infer(
        self,
        dataset: Union[List[Dict[str, Any]], Dataset],
        return_meta_data: bool = False,
    ) -> Union[List[str], List[TextGenerationInferenceOutput]]:
        inputs = []
        for instance in dataset:
            inputs.append(instance["source"])

        if isinstance(inputs[0], list):
            # outputs = self.llm.chat(inputs, self.sampling_params, chat_template="{{- bos_token }}\n{%- if custom_tools is defined %}\n    {%- set tools = custom_tools %}\n{%- endif %}\n{%- if not tools_in_user_message is defined %}\n    {%- set tools_in_user_message = true %}\n{%- endif %}\n{%- if not date_string is defined %}\n    {%- if strftime_now is defined %}\n        {%- set date_string = strftime_now(\"%d %b %Y\") %}\n    {%- else %}\n        {%- set date_string = \"26 Jul 2024\" %}\n    {%- endif %}\n{%- endif %}\n{%- if not tools is defined %}\n    {%- set tools = none %}\n{%- endif %}\n\n{#- This block extracts the system message, so we can slot it into the right place. #}\n{%- if messages[0]['role'] == 'system' %}\n    {%- set system_message = messages[0]['content']|trim %}\n    {%- set messages = messages[1:] %}\n    {%- set user_supplied_system_message = true %}\n{%- else %}\n    {%- set system_message = \"\" %}\n    {%- set user_supplied_system_message = false %}\n{%- endif %}\n\n{#- Find out if there are any images #}\n{% set image_ns = namespace(has_images=false) %}      \n{%- for message in messages %}\n    {%- for content in message['content'] %}\n        {%- if content['type'] == 'image' %}\n            {%- set image_ns.has_images = true %}\n        {%- endif %}\n    {%- endfor %}\n{%- endfor %}\n\n{#- System message if there are no images, or if the user supplied one #}\n{%- if user_supplied_system_message or not image_ns.has_images %}\n    {{- \"<|start_header_id|>system<|end_header_id|>\\n\" }}\n    {%- if tools is not none %}\n        {{- \"Environment: ipython\\n\" }}\n    {%- endif %}\n    {{- \"Cutting Knowledge Date: December 2023\\n\" }}\n    {{- \"Today Date: \" + date_string + \"\\n\" }}\n    {%- if tools is not none and not tools_in_user_message %}\n        {{- \"You have access to the following functions. To call a function, please respond with JSON for a function call.\" }}\n        {{- 'Respond in the format {\"name\": function name, \"parameters\": dictionary of argument name and its value}.' }}\n        {{- \"Do not use variables.\\n\" }}\n        {%- for t in tools %}\n            {{- t | tojson(indent=4) }}\n            {{- \"\\n\" }}\n        {%- endfor %}\n    {%- endif %}\n    {{- system_message }}\n    {{- \"<|eot_id|>\" }}\n{%- endif %}\n\n{#- Custom tools are passed in a user message with some extra guidance #}\n{%- if tools_in_user_message and not tools is none %}\n    {#- Extract the first user message so we can plug it in here #}\n    {%- if messages | length != 0 %}\n        {%- set first_user_message = messages[0]['content']|trim %}\n        {%- set messages = messages[1:] %}\n    {%- else %}\n        {{- raise_exception(\"Cannot put tools in the first user message when there's no first user message!\") }}\n{%- endif %}\n    {{- '<|start_header_id|>user<|end_header_id|>\\n' -}}\n    {{- \"Given the following functions, please respond with a JSON for a function call \" }}\n    {{- \"with its proper arguments that best answers the given prompt.\\n\" }}\n    {{- 'Respond in the format {\"name\": function name, \"parameters\": dictionary of argument name and its value}.' }}\n    {{- \"Do not use variables.\\n\" }}\n    {%- for t in tools %}\n        {{- t | tojson(indent=4) }}\n        {{- \"\\n\" }}\n    {%- endfor %}\n    {{- first_user_message + \"<|eot_id|>\"}}\n{%- endif %}\n\n{%- for message in messages %}\n    {%- if not (message.role == 'ipython' or message.role == 'tool' or 'tool_calls' in message) %}\n    {{- '<|start_header_id|>' + message['role'] + '<|end_header_id|>\\n' }}\n        {%- if message['content'] is string %}\n            {{- message['content'] }}\n        {%- else %}\n            {%- for content in message['content'] %}\n                {%- if content['type'] == 'image' %}\n                    {{- '<|image|>' }}\n                {%- elif content['type'] == 'text' %}\n                    {{- content['text'] }}\n                {%- endif %}\n            {%- endfor %}\n        {%- endif %}\n        {{- '<|eot_id|>' }}\n    {%- elif 'tool_calls' in message %}\n        {%- if not message.tool_calls|length == 1 %}\n            {{- raise_exception(\"This model only supports single tool-calls at once!\") }}\n        {%- endif %}\n        {%- set tool_call = message.tool_calls[0].function %}\n        {{- '<|start_header_id|>assistant<|end_header_id|>\\n' -}}\n        {{- '{\"name\": \"' + tool_call.name + '\", ' }}\n        {{- '\"parameters\": ' }}\n        {{- tool_call.arguments | tojson }}\n        {{- \"}\" }}\n        {{- \"<|eot_id|>\" }}\n    {%- elif message.role == \"tool\" or message.role == \"ipython\" %}\n        {{- \"<|start_header_id|>ipython<|end_header_id|>\\n\" }}\n        {%- if message.content is mapping or message.content is iterable %}\n            {{- message.content | tojson }}\n        {%- else %}\n            {{- message.content }}\n        {%- endif %}\n        {{- \"<|eot_id|>\" }}\n    {%- endif %}\n{%- endfor %}\n{%- if add_generation_prompt %}\n    {{- '<|start_header_id|>assistant<|end_header_id|>\\n' }}\n{%- endif %}")
            outputs = self.llm.chat(inputs, self.sampling_params)
        else:
            outputs = self.llm.generate(inputs, self.sampling_params)

        predictions = []
        for output in outputs:
            predictions.append(output.outputs[0].text)

        return predictions


class AsyncTokenBucket:
    def __init__(self, rate, capacity):
        self.rate = rate  # Tokens added per second
        self.capacity = capacity  # Maximum tokens in the bucket
        self.tokens = capacity
        self.timestamp = time.perf_counter()
        self.lock = asyncio.Lock()
        self.interval = 1.0 / self.rate  # Time between tokens

    async def acquire(self, tokens=1):
        while True:
            async with self.lock:
                now = time.perf_counter()
                delta = now - self.timestamp

                # Calculate the number of tokens to add
                token_intervals = int(delta / self.interval)
                if token_intervals > 0:
                    self.tokens = min(self.capacity, self.tokens + token_intervals)
                    self.timestamp += token_intervals * self.interval
                    logging.debug(
                        f"Added {token_intervals} tokens. Tokens now: {self.tokens}"
                    )

                if self.tokens >= tokens:
                    self.tokens -= tokens
                    logging.debug(f"Token acquired. Tokens left: {self.tokens}")
                    return
                # Calculate time until the next token is available
                time_until_next_token = self.interval - (now - self.timestamp)
                logging.debug(
                    f"Not enough tokens. Need to wait {time_until_next_token:.4f} seconds."
                )
            # Sleep outside the lock to allow other coroutines to proceed
            await asyncio.sleep(time_until_next_token)


class LiteLLMInferenceEngine(
    InferenceEngine, StandardAPIParamsMixin, PackageRequirementsMixin
):
    label: str = "litellm"
    max_requests_per_second: float = 6
    max_retries: int = 5  # Set to 0 to prevent internal retries

    _requirements_list: list = ["litellm", "tenacity", "tqdm", "diskcache"]

    def prepare_engine(self):
        # Initialize the token bucket rate limiter
        self._rate_limiter = AsyncTokenBucket(
            rate=self.max_requests_per_second,
            capacity=self.max_requests_per_second,
        )
        self.inference_type = "litellm"
        import litellm
        from litellm import acompletion
        from litellm.caching.caching import Cache

        litellm.cache = Cache(type="disk")

        self._completion = acompletion
        # Initialize a semaphore to limit concurrency
        self._semaphore = asyncio.Semaphore(self.max_requests_per_second)

    async def _infer_instance(
        self, index: int, instance: Dict[str, Any]
    ) -> TextGenerationInferenceOutput:
        """Process a single inference request."""
        async with self._semaphore:
            await self._rate_limiter.acquire()
            # Introduce a slight delay to prevent burstiness
            await asyncio.sleep(0.01)
            messages = self.to_messages(instance)
            messages[0]['content'][1]['text'] = messages[0]['content'][1]['text'] # TODO: remove
            kwargs = self.to_dict([StandardAPIParamsMixin])
            kwargs = {k: v for k, v in kwargs.items() if v is not None}
            del kwargs["credentials"]
            try:
                response = await self._completion(
                    messages=messages,
                    max_retries=self.max_retries,
                    caching=True,
                    drop_params=False,
                    # stream=True,
                    **self.credentials,
                    **kwargs,
                )
            except Exception as e:
                raise RuntimeError(
                    f"Error inferring the following instance:\n{instance}"
                ) from e

            usage = response.get("usage", {})
            return TextGenerationInferenceOutput(
                prediction=response["choices"][0]["message"]["content"],
                input_tokens=usage.get("prompt_tokens"),
                output_tokens=usage.get("completion_tokens"),
                model_name=response.get("model", self.model),
                inference_type=self.inference_type,
            )

    async def _infer_async(
        self, dataset: List[Dict[str, Any]]
    ) -> List[TextGenerationInferenceOutput]:
        """Process multiple inference requests concurrently with a progress bar."""
        tasks = [
            self._infer_instance(i, instance) for i, instance in enumerate(dataset)
        ]
        # Use tqdm_asyncio.gather to display progress bar
        return await tqdm_asyncio.gather(
            *tasks, desc=f"LiteLLM Inference ({self.model})", total=len(tasks)
        )

    def _infer(
        self,
        dataset: Union[List[Dict[str, Any]], Dataset],
        return_meta_data: bool = False,
    ) -> Union[List[str], List[TextGenerationInferenceOutput]]:
        """Main inference entry point."""
        loop = asyncio.get_event_loop()
        responses = loop.run_until_complete(self._infer_async(dataset))
        return self.get_return_object(responses, return_meta_data)

    def get_return_object(self, responses, return_meta_data):
        if return_meta_data:
            return responses

        return [response.prediction for response in responses]


_supported_apis = Literal[
    "watsonx",
    "together-ai",
    "open-ai",
    "aws",
    "ollama",
    "bam",
    "watsonx-sdk",
    "rits",
    "azure",
    "vertex-ai",
    "replicate",
]


class CrossProviderInferenceEngine(InferenceEngine, StandardAPIParamsMixin):
    """Inference engine capable of dynamically switching between multiple providers APIs.

    This class extends the InferenceEngine and OpenAiInferenceEngineParamsMixin
    to enable seamless integration with various API providers. The supported APIs are
    specified in ``_supported_apis``, allowing users to interact with multiple models
    from different sources. The ``provider_model_map`` dictionary maps each API to
    specific model identifiers, enabling automatic configuration based on
    user requests.

    Current _supported_apis = ["watsonx", "together-ai", "open-ai", "aws", "ollama",
    "bam", "watsonx-sdk", "rits", "vertex-ai"]

    Args:
        provider (Optional):
            Specifies the current API in use. Must be one of the
            literals in `_supported_apis`.
        provider_model_map (Dict[_supported_apis, Dict[str, str]]):
            mapping each supported API to a corresponding
            model identifier string. This mapping allows consistent access to models
            across different API backends.
    """

    label: str = "cross_provider"
    provider: Optional[_supported_apis] = None

    provider_model_map: Dict[_supported_apis, Dict[str, str]] = {
        "watsonx": {
            "llama-3-8b-instruct": "watsonx/meta-llama/llama-3-8b-instruct",
            "llama-3-70b-instruct": "watsonx/meta-llama/llama-3-70b-instruct",
            "llama-3-1-70b-instruct": "watsonx/meta-llama/llama-3-1-70b-instruct",
            "llama-3-3-70b-instruct": "watsonx/meta-llama/llama-3-3-70b-instruct",
            "granite-3-8b-instruct": "watsonx/ibm/granite-3-8b-instruct",
            "flan-t5-xxl": "watsonx/google/flan-t5-xxl",
            "llama-3-2-1b-instruct": "watsonx/meta-llama/llama-3-2-1b-instruct",
            "llama-3-2-11b-vision-instruct": "watsonx/meta-llama/llama-3-2-11b-vision-instruct",
            "llama-3-2-90b-vision-instruct": "watsonx/meta-llama/llama-3-2-90b-vision-instruct",
        },
        "watsonx-sdk": {
            "llama-3-2-11b-vision-instruct": "meta-llama/llama-3-2-11b-vision-instruct",
            "llama-3-8b-instruct": "meta-llama/llama-3-8b-instruct",
            "llama-3-70b-instruct": "meta-llama/llama-3-70b-instruct",
            "granite-3-8b-instruct": "ibm/granite-3-8b-instruct",
        },
        "together-ai": {
            "llama-3-8b-instruct": "together_ai/meta-llama/Llama-3-8b-chat-hf",
            "llama-3-70b-instruct": "together_ai/meta-llama/Llama-3-70b-chat-hf",
            "llama-3-2-1b-instruct": "together_ai/togethercomputer/llama-3-2-1b-instruct",
        },
        "aws": {
            "llama-3-8b-instruct": "bedrock/meta.llama3-8b-instruct-v1:0",
            "llama-3-70b-instruct": "bedrock/meta.llama3-70b-instruct-v1:0",
        },
        "ollama": {
            "llama-3-8b-instruct": "llama3:8b",
            "llama-3-70b-instruct": "llama3:70b",
        },
        "bam": {
            "granite-3-8b-instruct": "ibm/granite-8b-instruct-preview-4k",
            "llama-3-8b-instruct": "meta-llama/llama-3-8b-instruct",
            "llama-3-2-1b-instruct": "meta-llama/llama-3-2-1b-instruct",
            "flan-t5-xxl": "google/flan-t5-xxl",
        },
        "rits": {
            "granite-3-8b-instruct": "ibm-granite/granite-3.0-8b-instruct",
            "llama-3-1-8b-instruct": "meta-llama/llama-3-1-8b-instruct",
            "llama-3-1-70b-instruct": "meta-llama/llama-3-1-70b-instruct",
            "llama-3-2-11b-vision-instruct": "meta-llama/Llama-3.2-11B-Vision-Instruct",
            "llama-3-2-90b-vision-instruct": "meta-llama/Llama-3.2-90B-Vision-Instruct",
            "llama-3-3-70b-instruct": "meta-llama/llama-3-3-70b-instruct",
            "llama-3-1-405b-instruct-fp8": "meta-llama/llama-3-1-405b-instruct-fp8",
            "mistral-large-instruct": "mistralai/mistral-large-instruct-2407",
            "mixtral-8x7b-instruct": "mistralai/mixtral-8x7B-instruct-v0.1",
        },
        "open-ai": {
            "o1-mini": "o1-mini",
            "o1-preview": "o1-preview",
            "gpt-4o-mini": "gpt-4o-mini",
            "gpt-4o-mini-2024-07-18": "gpt-4o-mini-2024-07-18",
            "gpt-4o": "gpt-4o",
            "gpt-4o-2024-08-06": "gpt-4o-2024-08-06",
            "gpt-4o-2024-05-13": "gpt-4o-2024-05-13",
            "gpt-4-turbo-preview": "gpt-4-0125-preview",
            "gpt-4-turbo": "gpt-4-turbo",
            "gpt-4-0125-preview": "gpt-4-0125-preview",
            "gpt-4-1106-preview": "gpt-4-1106-preview",
            "gpt-3.5-turbo-1106": "gpt-3.5-turbo-1106",
            "gpt-3.5-turbo": "gpt-3.5-turbo",
            "gpt-3.5-turbo-0301": "gpt-3.5-turbo-0301",
            "gpt-3.5-turbo-0613": "gpt-3.5-turbo-0613",
            "gpt-3.5-turbo-16k": "gpt-3.5-turbo-16k",
            "gpt-3.5-turbo-16k-0613": "gpt-3.5-turbo-16k-0613",
            "gpt-4": "gpt-4",
            "gpt-4-0314": "gpt-4-0314",
            "gpt-4-0613": "gpt-4-0613",
            "gpt-4-32k": "gpt-4-32k",
            "gpt-4-32k-0314": "gpt-4-32k-0314",
            "gpt-4-32k-0613": "gpt-4-32k-0613",
            "gpt-4-vision-preview": "gpt-4-vision-preview",
        },
        "azure": {
            "o1-mini": "azure/o1-mini",
            "o1-preview": "azure/o1-preview",
            "gpt-4o-mini": "azure/gpt-4o-mini",
            "gpt-4o": "azure/gpt-4o",
            "gpt-4": "azure/gpt-4",
            "gpt-4-0314": "azure/gpt-4-0314",
            "gpt-4-0613": "azure/gpt-4-0613",
            "gpt-4-32k": "azure/gpt-4-32k",
            "gpt-4-32k-0314": "azure/gpt-4-32k-0314",
            "gpt-4-32k-0613": "azure/gpt-4-32k-0613",
            "gpt-4-1106-preview": "azure/gpt-4-1106-preview",
            "gpt-4-0125-preview": "azure/gpt-4-0125-preview",
            "gpt-4-turbo": "azure/gpt-4-turbo-2024-04-09",
            "gpt-3.5-turbo": "azure/gpt-3.5-turbo",
            "gpt-3.5-turbo-0301": "azure/gpt-3.5-turbo-0301",
            "gpt-3.5-turbo-0613": "azure/gpt-3.5-turbo-0613",
            "gpt-3.5-turbo-16k": "azure/gpt-3.5-turbo-16k",
            "gpt-3.5-turbo-16k-0613": "azure/gpt-3.5-turbo-16k-0613",
            "gpt-4-vision": "azure/gpt-4-vision",
        },
        "vertex-ai": {
            "llama-3-1-8b-instruct": "vertex_ai/meta/llama-3.1-8b-instruct-maas",
            "llama-3-1-70b-instruct": "vertex_ai/meta/llama-3.1-70b-instruct-maas",
            "llama-3-1-405b-instruct": "vertex_ai/meta/llama-3.1-405b-instruct-maas",
        },
        "replicate": {
            "granite-20b-code-instruct-8k": "replicate/ibm-granite/granite-20b-code-instruct-8k",
            "granite-3-2b-instruct": "replicate/ibm-granite/granite-3.0-2b-instruct",
            "granite-3-8b-instruct": "replicate/ibm-granite/granite-3.0-8b-instruct",
            "granite-3-1-2b-instruct": "replicate/ibm-granite/granite-3.1-2b-instruct",
            "granite-3-1-8b-instruct": "replicate/ibm-granite/granite-3.1-8b-instruct",
            "granite-8b-code-instruct-128k": "replicate/ibm-granite/granite-8b-code-instruct-128k",
            "llama-2-13b": "replicate/meta/llama-2-13b",
            "llama-2-13b-chat": "replicate/meta/llama-2-13b-chat",
            "llama-2-70b": "replicate/meta/llama-2-70b",
            "llama-2-70b-chat": "replicate/meta/llama-2-70b-chat",
            "llama-2-7b": "replicate/meta/llama-2-7b",
            "llama-2-7b-chat": "replicate/meta/llama-2-7b-chat",
            "llama-3-1-405b-instruct": "replicate/meta/meta-llama-3.1-405b-instruct",
            "llama-3-70b": "replicate/meta/meta-llama-3-70b",
            "llama-3-70b-instruct": "replicate/meta/meta-llama-3-70b-instruct",
            "llama-3-8b": "replicate/meta/meta-llama-3-8b",
            "llama-3-8b-instruct": "replicate/meta/meta-llama-3-8b-instruct",
            "mistral-7b-instruct-v0.2": "replicate/mistralai/mistral-7b-instruct-v0.2",
            "mistral-7b-v0.1": "replicate/mistralai/mistral-7b-v0.1",
            "mixtral-8x7b-instruct-v0.1": "replicate/mistralai/mixtral-8x7b-instruct-v0.1",
        },
    }

    _provider_to_base_class = {
        "watsonx": LiteLLMInferenceEngine,
        "open-ai": LiteLLMInferenceEngine,
        "together-ai": LiteLLMInferenceEngine,
        "aws": LiteLLMInferenceEngine,
        "ollama": OllamaInferenceEngine,
        "bam": IbmGenAiInferenceEngine,
        "watsonx-sdk": WMLInferenceEngine,
        "rits": RITSInferenceEngine,
        "azure": LiteLLMInferenceEngine,
        "vertex-ai": LiteLLMInferenceEngine,
        "replicate": LiteLLMInferenceEngine,
    }

    _provider_param_renaming = {
        "bam": {"max_tokens": "max_new_tokens", "model": "model_name"},
        "watsonx-sdk": {"max_tokens": "max_new_tokens", "model": "model_name"},
        "rits": {"model": "model_name"},
    }

    def get_return_object(self, **kwargs):
        return self.engine.get_return_object(kwargs)

    def get_provider_name(self):
        return self.provider if self.provider is not None else settings.default_provider

    def prepare_engine(self):
        provider = self.get_provider_name()
        if provider not in self._provider_to_base_class:
            raise UnitxtError(
                f"{provider} is not a configured API for CrossProviderInferenceEngine. Supported apis: {','.join(self.provider_model_map.keys())}"
            )
        if self.model not in self.provider_model_map[provider]:
            raise UnitxtError(
                f"{self.model} is not configured for provider {provider}. Supported models: {','.join(self.provider_model_map[provider].keys())}"
            )
        cls = self.__class__._provider_to_base_class[provider]
        args = self.to_dict([StandardAPIParamsMixin])
        args["model"] = self.provider_model_map[provider][self.model]
        params = list(args.keys())
        if provider in self._provider_param_renaming:
            for param in params:
                if args[param] is not None:
                    if param in self._provider_param_renaming[provider]:
                        args[self._provider_param_renaming[provider][param]] = args[
                            param
                        ]
                        del args[param]
                else:
                    del args[param]
        self.engine = cls(**args)
        self.data_classification_policy = self.engine.data_classification_policy

    def _infer(
        self,
        dataset: Union[List[Dict[str, Any]], Dataset],
        return_meta_data: bool = False,
    ) -> Union[List[str], List[TextGenerationInferenceOutput]]:
        return self.engine._infer(dataset, return_meta_data)

    def get_engine_id(self):
        api = self.get_provider_name()
        return get_model_and_label_id(self.provider_model_map[api][self.model], api)


class HFOptionSelectingInferenceEngine(InferenceEngine, TorchDeviceMixin):
    """HuggingFace based class for inference engines that calculate log probabilities.

    This class uses models from the HuggingFace Transformers library to calculate log probabilities for text inputs.
    """

    model_name: str
    batch_size: int

    _requirements_list = {
        "transformers": "Install huggingface package using 'pip install --upgrade transformers"
    }

    def prepare_engine(self):
        from transformers import AutoModelForCausalLM, AutoTokenizer

        self.device = self.get_device()

        # Load model and tokenizer
        self.tokenizer = AutoTokenizer.from_pretrained(self.model_name)
        self.model = AutoModelForCausalLM.from_pretrained(self.model_name).to(
            self.device
        )
        # Set pad_token if it doesn't exist
        if self.tokenizer.pad_token is None:
            self.tokenizer.pad_token = self.tokenizer.eos_token

    def get_log_probs(self, texts):
        # Check available device
        import torch
        from tqdm import tqdm

        log_probs = []

        # Process texts in batches
        for i in tqdm(range(0, len(texts), self.batch_size)):
            batch = texts[i : i + self.batch_size]

            # Tokenize batch
            if isinstance(texts[0], list):
                batch = self.tokenizer.apply_chat_template(batch, tokenize=False)

            inputs = self.tokenizer(
                batch, return_tensors="pt", padding=True, truncation=True
            ).to(self.device)

            # Compute log probabilities
            with torch.no_grad():
                predictions = self.model(**inputs)
                logits = predictions.logits

                for j in range(len(batch)):
                    input_ids = inputs.input_ids[j]
                    text_logits = logits[j, :-1, :]  # exclude last token
                    text_log_probs = torch.log_softmax(text_logits, dim=-1)

                    # Gather log probs for each token
                    token_log_probs = text_log_probs[
                        torch.arange(text_logits.shape[0]), input_ids[1:]
                    ]

                    # Sum log probs to get sequence log prob
                    sequence_log_prob = token_log_probs.sum().item()
                    log_probs.append(sequence_log_prob)

        return log_probs

    def _infer(
        self,
        dataset: Union[List[Dict[str, Any]], Dataset],
        return_meta_data: bool = False,
    ) -> Union[List[str], List[TextGenerationInferenceOutput]]:
        if return_meta_data and not hasattr(self.engine, "get_return_object"):
            raise NotImplementedError(
                f"Inference engine {self.engine.__class__.__name__} does not support return_meta_data as it "
                f"does not contain a 'get_return_object' method. Please set return_meta_data=False."
            )

        inputs = []

        for instance in dataset:
            for option in instance["task_data"]["options"]:
                if isinstance(instance["source"], list):
                    inputs.append(
                        instance["source"] + [{"role": "assistant", "content": option}]
                    )
                else:
                    inputs.append(instance["source"] + option)

        scores = self.get_log_probs(inputs)

        scores_iterator = iter(scores)

        predictions = []
        for instance in dataset:
            options_scores = Counter()
            for option in instance["task_data"]["options"]:
                score = next(scores_iterator)
                options_scores[option] = score
            predictions.append(options_scores.most_common(1)[0][0])

        return predictions<|MERGE_RESOLUTION|>--- conflicted
+++ resolved
@@ -1982,11 +1982,7 @@
     def _initialize_wml_client(self):
         from ibm_watsonx_ai.client import APIClient, Credentials
 
-<<<<<<< HEAD
-        if self.credentials is None or len(self.credentials) == 0: # TODO: change
-=======
         if self.credentials is None or len(self.credentials) == 0:  # TODO: change
->>>>>>> d6c0c506
             self.credentials = self._read_wml_credentials_from_env()
         self._verify_wml_credentials(self.credentials)
         return APIClient(
@@ -2758,16 +2754,6 @@
 
 class VLLMInferenceEngine(InferenceEngine, PackageRequirementsMixin, VLLMParamsMixin):
     def prepare_engine(self):
-<<<<<<< HEAD
-
-        args = self.to_dict([VLLMParamsMixin])
-        args.pop("model")
-        from vllm import LLM, SamplingParams
-        self.sampling_params = SamplingParams(**args)
-        self.llm = LLM(model=self.model, device="auto", trust_remote_code=True, max_num_batched_tokens=4096,
-                       gpu_memory_utilization=0.7, max_model_len=4096, max_num_seqs=64, enforce_eager=True)
-
-=======
         args = self.to_dict([VLLMParamsMixin])
         args.pop("model")
         from vllm import LLM, SamplingParams
@@ -2783,7 +2769,6 @@
             max_num_seqs=64,
             enforce_eager=True,
         )
->>>>>>> d6c0c506
 
     def _infer(
         self,
