--- conflicted
+++ resolved
@@ -2364,22 +2364,6 @@
 def get_images_without_text(instance):
     return extract_images(instance["source"], instance)
 
-<<<<<<< HEAD
-            input_len = len(inputs["input_ids"][0])
-            output = self.model.generate(
-                **inputs,
-                max_new_tokens=self.max_new_tokens,
-                do_sample=False,
-                num_beams=1,
-                pad_token_id=self.processor.tokenizer.eos_token_id,
-                use_cache=False
-            )
-            result = self.processor.decode(
-                output[0][input_len:], skip_special_tokens=True
-            )
-            results.append(result)
-=======
->>>>>>> 579b0473
 
 def get_text_without_images(instance, image_token="<image>"):
     regex = r"<" + f"{constants.image_tag}" + r'\s+src=["\'](.*?)["\']\s*/?>'
