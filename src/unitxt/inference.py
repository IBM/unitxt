--- conflicted
+++ resolved
@@ -2665,11 +2665,7 @@
     user requests.
 
     Current _supported_apis = ["watsonx", "together-ai", "open-ai", "aws", "ollama",
-<<<<<<< HEAD
-    "watsonx-sdk", "rits"]
-=======
     "bam", "watsonx-sdk", "rits", "vertex-ai"]
->>>>>>> a9678e56
 
     Args:
         provider (Optional):
