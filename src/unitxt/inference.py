import abc
import asyncio
import base64
import dataclasses
import hashlib
import io
import json
import logging
import math
import os
import re
import sys
import time
import uuid
from collections import Counter
from datetime import datetime
from itertools import islice
from multiprocessing.pool import ThreadPool
from typing import (
    Any,
    Dict,
    Iterable,
    List,
    Literal,
    Mapping,
    Optional,
    Sequence,
    Tuple,
    TypedDict,
    TypeVar,
    Union,
)

from datasets import Dataset, DatasetDict, Image
from tqdm import tqdm, trange
from tqdm.asyncio import tqdm_asyncio

from .artifact import Artifact
from .base_metric import Metric
from .dataclass import InternalField, NonPositionalField
from .deprecation_utils import deprecation
from .error_utils import UnitxtError, UnitxtWarning
from .image_operators import (
    EncodeImageToString,
    ImageDataString,
    data_url_to_image,
    extract_images,
)
from .logging_utils import get_logger
from .operator import PackageRequirementsMixin
from .operators import ArtifactFetcherMixin
from .settings_utils import get_constants, get_settings
from .type_utils import isoftype
from .utils import retry_connection_with_exponential_backoff

constants = get_constants()
settings = get_settings()
logger = get_logger()


def batched(lst, n):
    it = iter(lst)
    while batch := list(islice(it, n)):
        yield batch


class StandardAPIParamsMixin(Artifact):
    model: str
    frequency_penalty: Optional[float] = None
    presence_penalty: Optional[float] = None
    max_tokens: Optional[int] = None
    seed: Optional[int] = None
    stop: Union[Optional[str], List[str]] = None
    temperature: Optional[float] = None
    top_p: Optional[float] = None
    top_logprobs: Optional[int] = None
    logit_bias: Optional[Dict[str, int]] = None
    logprobs: Optional[bool] = None
    n: Optional[int] = None
    parallel_tool_calls: Optional[bool] = None
    service_tier: Optional[Literal["auto", "default"]] = None
    credentials: Optional[Dict[str, str]] = {}
    extra_headers: Optional[Dict[str, str]] = None


class TorchDeviceMixin(Artifact):
    device: Optional[str] = None

    def get_device_id(self) -> str:
        if self.device is not None:
            return self.device

        import torch

        if torch.backends.mps.is_available():
            return "mps"
        if torch.cuda.is_available():
            return "cuda:0"
        return "cpu"

    def get_device(self):
        import torch

        return torch.device(self.get_device_id())


def get_model_and_label_id(model_name, label):
    model_id = model_name.split("/")[-1].replace("-", "_").replace(".", ",").lower()
    return f"{model_id}_{label}"


@dataclasses.dataclass
class TextGenerationInferenceOutput:
    """Contains the prediction results and metadata for the inference.

    Args:
        prediction (Union[str, List[Dict[str, Any]]]): If this is the result of an _infer call, the string predicted by the model.
        | If this is the results of an _infer_log_probs call, a list of dictionaries. The i'th dictionary represents
          the i'th token in the response. The entry "top_tokens" in the dictionary holds a sorted list of the top tokens
          for this position and their probabilities.
        | For example: ``[ {.. "top_tokens": [ {"text": "a", 'logprob': },  {"text": "b", 'logprob': } ....]},
          {.. "top_tokens": [ {"text": "c", 'logprob': },  {"text": "d", 'logprob': } ....]} ]``

        input_tokens (int) : number of input tokens to the model.

        output_tokens (int) : number of output tokens to the model.

        stop_reason (str): stop reason for text generation, for example "eos" (end of string).

        seed (int): seed used by the model during generation.

        input_text (str): input to the model.

        model_name (str): the model_name as kept in the InferenceEngine.

        inference_type (str): The label stating the type of the InferenceEngine.
    """

    prediction: Union[str, List[Dict[str, Any]]]
    input_tokens: Optional[int] = None
    output_tokens: Optional[int] = None
    stop_reason: Optional[str] = None
    seed: Optional[int] = None
    input_text: Optional[str] = None
    model_name: Optional[str] = None
    inference_type: Optional[str] = None


T = TypeVar("T")


class ListWithMetadata(List[T]):
    def __init__(self, *args, metadata: Optional[dict] = None, **kwargs):
        super().__init__(*args, **kwargs)
        self.metadata = metadata if metadata is not None else {}

    def __repr__(self):
        return f"ListWithMetadata(data={super().__repr__()}, metadata={self.metadata})"


class InferenceEngine(Artifact):
    """Abstract base class for inference."""

    cache_batch_size: int = 100
    use_cache: bool = True

    @abc.abstractmethod
    def _infer(
        self,
        dataset: Union[List[Dict[str, Any]], Dataset],
        return_meta_data: bool = False,
    ) -> Union[List[str], List[TextGenerationInferenceOutput]]:
        """Perform inference on the input dataset.

        If return_meta_data - returns a list of TextGenerationInferenceOutput, else returns a list of the string.
        return_meta_data is only supported for some InferenceEngines.
        predictions.
        """
        pass

    @abc.abstractmethod
    def prepare_engine(self):
        """Perform inference on the input dataset."""
        pass

    def prepare(self):
        if not settings.mock_inference_mode:
            super().prepare()  # no need to prepare a mock
            self.prepare_engine()
            if self.use_cache:
                from diskcache import Cache

                self._cache = Cache(
                    settings.inference_engine_cache_path + self.__class__.__name__
                )

    def __call__(
        self,
        dataset: Union[List[Dict[str, Any]], Dataset],
        return_meta_data: bool = False,
    ) -> Union[ListWithMetadata[str], ListWithMetadata[TextGenerationInferenceOutput]]:
        return self.infer(dataset=dataset, return_meta_data=return_meta_data)

    def get_instance_cache_key(self, instance):
        instance_key_fields = ["media", "source", "task_data"]
        return {key: instance[key] for key in instance if key in instance_key_fields}

    def _get_cache_key(self, instance: Dict[str, Any]) -> str:
        """Generate a unique cache key for each input."""
        record = self.get_instance_cache_key(instance)
        record["version"] = constants.version
        record.update(self.to_dict())
        instance_str = json.dumps(record, sort_keys=True)
        return hashlib.md5(instance_str.encode()).hexdigest()

    def verify_infer_inputs(
        self, dataset: Union[List[Dict[str, Any]], Dataset], return_meta_data: bool
    ):
        if not isoftype(dataset, Union[List[Dict[str, Any]], Dataset]):
            raise Exception(
                "Dataset passed to infer() is not list of dictionaries or Huggingface Dataset"
            )
        if return_meta_data and not hasattr(self, "get_return_object"):
            raise NotImplementedError(
                f"Inference engine {self.__class__.__name__} does not support return_meta_data as it "
                f"does not contain a 'get_return_object' method. Please set return_meta_data=False."
            )

        [self.verify_instance(instance) for instance in dataset]

    def infer(
        self,
        dataset: Union[List[Dict[str, Any]], Dataset],
        return_meta_data: bool = False,
    ) -> Union[ListWithMetadata[str], ListWithMetadata[TextGenerationInferenceOutput]]:
        """Verifies instances of a dataset and perform inference on the input dataset.

        If return_meta_data - returns a list of TextGenerationInferenceOutput, else returns a list of the string
        predictions.
        """
        self.verify_infer_inputs(dataset, return_meta_data)
        if settings.mock_inference_mode:
            result = self._mock_infer(dataset)
        else:
            if self.use_cache:
                number_of_batches = math.ceil(len(dataset) / self.cache_batch_size)
                result = []
                for batch_index, batch in enumerate(
                    batched(dataset, self.cache_batch_size)
                ):
                    cached_results = []
                    missing_examples = []
                    for i, item in enumerate(batch):
                        cache_key = self._get_cache_key(item)
                        cached_value = self._cache.get(cache_key)
                        if cached_value is not None:
                            cached_results.append(
                                (i, cached_value)
                            )  # each element is index in batch, and value
                        else:
                            missing_examples.append(
                                (i, item)
                            )  # each element is index in batch and example
                    # infare on missing examples only, without indices

                    logger.info(
                        f"Inferring batch {batch_index + 1} / {number_of_batches} with {len(missing_examples)} instances (found {len(cached_results)} instances in {self._cache.directory})"
                    )
                    if len(missing_examples) > 0:
                        inferred_results = self._infer(
                            [e[1] for e in missing_examples], return_meta_data
                        )
                        # recombined to index and value
                        inferred_results = list(
                            zip([e[0] for e in missing_examples], inferred_results)
                        )
                        # Add missing examples to cache
                        for (_, item), (_, prediction) in zip(
                            missing_examples, inferred_results
                        ):
                            if prediction is None:
                                continue
                            cache_key = self._get_cache_key(item)
                            self._cache[cache_key] = prediction
                    else:
                        inferred_results = []
                    # Combine cached and inferred results in original order
                    batch_predictions = [
                        p[1] for p in sorted(cached_results + inferred_results)
                    ]
                    result.extend(batch_predictions)
            else:
                result = self._infer(dataset, return_meta_data)
        return ListWithMetadata(
            result,
            metadata={
                "init_dict": self._init_dict,
                "inference_engine_type": self.__class__.__name__,
                "creation_time": datetime.now().strftime("%Y-%m-%d %H:%M:%S.%f")[:-3],
            },
        )

    def _mock_infer(
        self,
        dataset: Union[List[Dict[str, Any]], Dataset],
    ) -> Union[List[str], List[TextGenerationInferenceOutput]]:
        return [str(instance["source"]) for instance in dataset]

    @abc.abstractmethod
    def get_engine_id(self):
        raise NotImplementedError()

    @deprecation(version="2.0.0")
    def _set_inference_parameters(self):
        """Sets inference parameters of an instance based on 'parameters' attribute (if given)."""
        if hasattr(self, "parameters") and self.parameters is not None:
            get_logger().warning(
                f"The 'parameters' attribute of '{self.get_pretty_print_name()}' "
                f"is deprecated. Please pass inference parameters directly to the "
                f"inference engine instance instead."
            )

            for param, param_dict_val in self.parameters.to_dict(
                [self.parameters]
            ).items():
                param_inst_val = getattr(self, param)
                if param_inst_val is None:
                    setattr(self, param, param_dict_val)

    def get_model_details(self) -> Dict:
        """Might not be possible to implement for all inference engines. Returns an empty dict by default."""
        return {}

    def verify_not_chat_api(self, dataset):
        if isinstance(dataset[0]["source"], list):
            raise NotImplementedError(
                f"Inference engine {self.__class__.__name__} does not support chat api format."
            )

    def to_messages(self, instance):
        if isinstance(instance["source"], list):
            return instance["source"]
        return [
            {
                "role": "user",
                "content": instance["source"],
            }
        ]

    def to_tools(self, instance):
        task_data = instance.get("task_data")
        if task_data is None:
            return None
        if isinstance(task_data, str):
            task_data = json.loads(task_data)
        if "__tools__" in task_data:
            return task_data["__tools__"]
        return None


class LogProbInferenceEngine(abc.ABC, Artifact):
    """Abstract base class for inference with log probs."""

    @abc.abstractmethod
    def _infer_log_probs(
        self,
        dataset: Union[List[Dict[str, Any]], Dataset],
        return_meta_data: bool = False,
    ) -> Union[List[Dict], List[TextGenerationInferenceOutput]]:
        """Perform inference on the input dataset  that returns log probs.

        If return_meta_data - returns a list of TextGenerationInferenceOutput, else returns a list of the logprob dicts.
        return_meta_data is only supported for some InferenceEngines.
        predictions.
        """
        pass

    def _mock_infer_log_probs(
        self,
        dataset: Union[List[Dict[str, Any]], Dataset],
    ) -> Union[List[str], List[TextGenerationInferenceOutput]]:
        return [mock_logprobs_default_value_factory() for instance in dataset]

    def infer_log_probs(
        self,
        dataset: Union[List[Dict[str, Any]], Dataset],
        return_meta_data: bool = False,
    ) -> Union[List[Dict], List[TextGenerationInferenceOutput]]:
        """Verifies instances of a dataset and performs inference that returns log probabilities of top tokens.

        For each instance , generates a list of top tokens per position.
        [ "top_tokens": [ { "text": ..., "logprob": ...} , ... ]
        If return_meta_data - returns a list of TextGenerationInferenceOutput, else returns the list of the logprob dicts.
        return_meta_data is only supported for some InferenceEngines.
        """
        if return_meta_data and not hasattr(self, "get_return_object"):
            raise NotImplementedError(
                f"Inference engine {self.__class__.__name__} does not support return_meta_data as it "
                f"does not contain a 'get_return_object' method. Please set return_meta_data=False."
            )

        [self.verify_instance(instance) for instance in dataset]

        if settings.mock_inference_mode:
            result = self._mock_infer_log_probs(dataset)
        else:
            result = self._infer_log_probs(dataset, return_meta_data)
        return result


class LazyLoadMixin(Artifact):
    lazy_load: bool = NonPositionalField(default=False)

    @abc.abstractmethod
    def _is_loaded(self):
        pass


class HFGenerationParamsMixin(Artifact):
    max_new_tokens: int
    do_sample: bool = False
    temperature: Optional[float] = None
    top_p: Optional[float] = None
    top_k: Optional[int] = None
    num_beams: Optional[int] = None
    repetition_penalty: Optional[float] = None
    pad_token_id: Optional[int] = None
    eos_token_id: Optional[int] = None


class HFInferenceEngineBase(
    InferenceEngine,
    LogProbInferenceEngine,
    PackageRequirementsMixin,
    LazyLoadMixin,
    HFGenerationParamsMixin,
    TorchDeviceMixin,
):
    model_name: str
    label: str

    n_top_tokens: int = 5

    device_map: Any = None

    use_fast_tokenizer: bool = True
    low_cpu_mem_usage: bool = True
    torch_dtype: str = "torch.float16"

    batch_size: int = 1

    model: Any = InternalField(default=None, name="Inference object")
    processor: Any = InternalField(default=None, name="Input processor (tokenizer)")

    chat_kwargs_dict: dict = {}

    _requirements_list = {
        "transformers": "Install huggingface package using 'pip install --upgrade transformers",
        "torch": "Install torch, go on PyTorch website for mode details.",
        "accelerate": "pip install accelerate",
    }

    def _is_loaded(self):
        return hasattr(self, "model") and self.model is not None

    def _set_inference_device(self):
        if self.device is not None and self.device_map is not None:
            raise ValueError(
                f"You must specify either 'device' or 'device_map', however both "
                f"were given: 'device={self.device}', 'device_map={self.device_map}'."
            )

        if self.device_map is None:
            self.device = self.get_device()

    @abc.abstractmethod
    def _init_processor(self):
        raise NotImplementedError

    @abc.abstractmethod
    def _init_model(self):
        raise NotImplementedError

    def _get_torch_dtype(self):
        import torch

        if not isinstance(self.torch_dtype, str) or not self.torch_dtype.startswith(
            "torch."
        ):
            raise ValueError(
                f"'torch_dtype' must be a string representing torch data "
                f"type used for inference. The name should be an absolute "
                f"import, for example: 'torch.float16'. However, "
                f"'{self.torch_dtype}' was given instead."
            )

        try:
            dtype = eval(self.torch_dtype)
        except (AttributeError, TypeError) as e:
            raise ValueError(
                f"Incorrect value of 'torch_dtype' was given: '{self.torch_dtype}'."
            ) from e

        if not isinstance(dtype, torch.dtype):
            raise ValueError(
                f"'torch_dtype' must be an instance of 'torch.dtype', however, "
                f"'{dtype}' is an instance of '{type(dtype)}'."
            )

        return dtype

    def _prepare_engine(self):
        self._set_inference_device()
        self._init_processor()
        self._init_model()

    def prepare_engine(self):
        if not self.lazy_load:
            self._prepare_engine()

    def get_engine_id(self):
        return get_model_and_label_id(self.model_name, self.label)

    def make_predictions(self, prepared_inputs: Mapping) -> Mapping:
        return self.model.generate(
            **prepared_inputs,
            **self.to_dict([HFGenerationParamsMixin], keep_empty=False),
            output_scores=True,
            return_dict_in_generate=True,
        )

    def compute_transition_scores(
        self, sequences: Sequence, scores: Sequence, beam_indices: Optional[int]
    ) -> Sequence:
        # Some models may not support computing scores in this form by default, so a possible
        # child class should have its own implementation of this method if necessary.
        return self.model.compute_transition_scores(
            sequences,
            scores,
            normalize_logits=True,
            beam_indices=beam_indices,
        )

    def get_logprobs(
        self, predictions: Mapping, string_tokens: List[List[str]]
    ) -> List[List[Dict[str, Any]]]:
        beam_indices = (
            predictions.beam_indices
            if self.num_beams is not None and self.num_beams > 1
            else None
        )

        transition_scores = self.compute_transition_scores(
            sequences=predictions.sequences,
            scores=predictions.scores,
            beam_indices=beam_indices,
        )

        logprobs: List[List[Dict[str, Any]]] = []

        for sample_no, sample_scores in enumerate(transition_scores.detach().cpu()):
            sample_logprobs: List[Dict[str, Any]] = []

            for n, score in enumerate(sample_scores):
                sample_logprobs.append(
                    {
                        "text": string_tokens[sample_no][n],
                        "logprob": float(score.cpu()),
                        "top_tokens": [
                            {
                                "text": self.processor.decode(idx),
                                "logprob": float(
                                    predictions.scores[n][sample_no][idx].cpu()
                                ),
                            }
                            for idx in predictions.scores[n][sample_no].argsort(
                                dim=0, descending=True
                            )[: self.n_top_tokens]
                        ],
                    }
                )

            logprobs.append(sample_logprobs)

        return logprobs

    @abc.abstractmethod
    def prepare_inputs(self, data: Iterable) -> Mapping:
        raise NotImplementedError

    def get_return_object(
        self,
        output: Union[str, List[Dict[str, Any]]],
        output_tokens: Optional[int],
        inp: Optional[str],
        inp_tokens: Optional[int],
        return_meta_data: bool,
    ) -> Union[str, List[Dict[str, Any]], TextGenerationInferenceOutput]:
        if return_meta_data:
            return TextGenerationInferenceOutput(
                prediction=output,
                output_tokens=output_tokens if output_tokens is not None else None,
                input_text=inp,
                input_tokens=inp_tokens if inp_tokens is not None else None,
                model_name=self.model_name,
                inference_type=self.label,
            )
        return output

    def infer(
        self,
        dataset: Union[List[Dict[str, Any]], Dataset],
        return_meta_data: bool = False,
    ) -> Union[List[str], List[TextGenerationInferenceOutput]]:
        if not self._is_loaded():
            self._prepare_engine()
        return super().infer(dataset, return_meta_data)

    @abc.abstractmethod
    def _infer(
        self,
        dataset: Union[List[Dict[str, Any]], Dataset],
        return_meta_data: bool = False,
    ) -> Union[List[str], List[TextGenerationInferenceOutput]]:
        raise NotImplementedError

    def infer_log_probs(
        self,
        dataset: Union[List[Dict[str, Any]], Dataset],
        return_meta_data: bool = False,
    ) -> Union[List[Dict], List[TextGenerationInferenceOutput]]:
        if not self._is_loaded():
            self._prepare_engine()
        return super().infer_log_probs(dataset, return_meta_data)

    @abc.abstractmethod
    def _infer_log_probs(
        self,
        dataset: Union[List[Dict[str, Any]], Dataset],
        return_meta_data: bool = False,
    ) -> Union[List[Dict], List[TextGenerationInferenceOutput]]:
        raise NotImplementedError


class HFAutoModelInferenceEngine(HFInferenceEngineBase):
    label: str = "hf_auto_model"

    use_fp16: bool = True
    load_in_8bit: bool = False

    device_map: Any = None

    padding: bool = True
    truncation: bool = True
    padding_side: str = "left"  # for decoder only models

    def _init_processor(self):
        from transformers import AutoTokenizer

        self.processor = AutoTokenizer.from_pretrained(
            pretrained_model_name_or_path=self.model_name,
            use_fast=self.use_fast_tokenizer,
        )

    def _get_model_args(self) -> Dict[str, Any]:
        import torch
        from transformers import BitsAndBytesConfig

        args = {}

        if self.load_in_8bit:
            quantization_config = BitsAndBytesConfig(load_in_8bit=self.load_in_8bit)
            args["quantization_config"] = quantization_config
        elif self.use_fp16:
            if self.device == torch.device("mps"):
                args["torch_dtype"] = torch.float16
            else:
                args["torch_dtype"] = torch.bfloat16

        # We do this, because in some cases, using device:auto will offload some weights to the cpu
        # (even though the model might *just* fit to a single gpu), even if there is a gpu available, and this will
        # cause an error because the data is always on the gpu
        # if torch.cuda.device_count() > 1:
        # assert self.device == torch.device(0)
        if self.device_map is None:
            args["device_map"] = "auto"
        # else:
        #     if not self.load_in_8bit:
        #         args["device"] = self.device

        return args

    def _init_model(self):
        from transformers import (
            AutoConfig,
            AutoModelForCausalLM,
            AutoModelForSeq2SeqLM,
        )

        model_class = (
            AutoModelForSeq2SeqLM
            if AutoConfig.from_pretrained(self.model_name).is_encoder_decoder
            else AutoModelForCausalLM
        )

        model_args = self._get_model_args()

        self.model = model_class.from_pretrained(
            pretrained_model_name_or_path=self.model_name,
            trust_remote_code=True,
            **model_args,
        )

    def prepare_inputs(self, data: Iterable, tools: Iterable) -> Mapping:
        tokenizer_kargs = {}
        if isinstance(data[0], list):
            processed = []
            for item, item_tools in zip(data, tools):
                processed.append(
                    self.processor.apply_chat_template(
                        item,
                        tokenize=False,
                        tools=item_tools,
                        add_generation_prompt=True,
                        **self.chat_kwargs_dict,
                    )
                )
            data = processed
            tokenizer_kargs["add_special_tokens"] = False

        if self.processor.pad_token is None:
            self.processor.pad_token_id = self.model.config.eos_token_id[0]

        return self.processor(
            data,
            return_tensors="pt",
            padding=self.padding,
            truncation=self.truncation,
            padding_side=self.padding_side,
            **tokenizer_kargs,
        ).to(self.device or self.device_map)

    def _infer_fn(
        self,
        dataset: Union[List[Dict[str, Any]], Dataset],
        return_meta_data: bool,
        return_logprobs: bool,
    ) -> Union[List[str], List[Dict], List[TextGenerationInferenceOutput]]:
        """Performs inference on the dataset in batches.

        Args:
            dataset: A list of dictionaries or a Dataset object containing the input data.
                     Each item should have a "source" key.
            return_meta_data: Whether to include metadata in the output.
            return_logprobs: Whether to return log probabilities along with the output.

        Returns:
            A list of outputs, which can be strings, dictionaries (if metadata is returned),
            or TextGenerationInferenceOutput objects (if logprobs are returned).
        """
        all_final_outputs = []  # List to store results from all batches

        for batch in tqdm(
            batched(dataset, self.batch_size),
            desc=f"Running inference in batches of {self.batch_size}",
            total=len(dataset) // self.batch_size,
        ):
            # Get the current batch
<<<<<<< HEAD
            sources = []
            tools = []
            for instance in batch:
                sources.append(instance["source"])
                if "task_data" in instance and "__tools__" in instance["task_data"]:
                    task_data = instance["task_data"]
                    if isinstance(task_data, str):
                        task_data = json.loads(task_data)
                    tools.append(task_data["__tools__"])
                else:
                    tools.append(None)
            # --- Process the current batch ---
            # 1. Tokenize inputs for the batch

            tokenized_inputs = self.prepare_inputs(sources, tools)
=======
            batch_sources = [instance["source"] for instance in batch]

            # Tokenize inputs for the batch
            tokenized_inputs = self.prepare_inputs(batch_sources)
>>>>>>> a927e57e

            # Determine input length (handle encoder-decoder models)
            input_length = (
                1
                if self.model.config.is_encoder_decoder
                else tokenized_inputs.input_ids.shape[1]
            )

            # Make predictions for the batch
            predictions = self.make_predictions(tokenized_inputs)
            sequences = predictions.sequences  # Sequences for the current batch

            output_tokens = sequences[:, input_length:]

            output_tokens_strings = []
            for tokens in output_tokens:
                output_tokens_strings.append(
                    [
                        self.processor.decode(token, skip_special_tokens=True)
                        for token in tokens
                    ]
                )

            output_strings = []
            for tokens in output_tokens:
                output_strings.append(
                    self.processor.decode(tokens, skip_special_tokens=True)
                )

            if return_logprobs:
                outputs = self.get_logprobs(predictions, output_tokens_strings)
            else:
                outputs = output_strings

            # Create return objects for the batch
            batch_results = []
            for i in range(len(sequences)):
                batch_results.append(
                    self.get_return_object(
                        output=outputs[i],
                        output_tokens=len(output_tokens_strings[i]),
                        inp=batch_sources[i],
                        inp_tokens=len(tokenized_inputs.encodings[i].tokens)
                        if tokenized_inputs.encodings is not None
                        else None,
                        return_meta_data=return_meta_data,
                    )
                )

            all_final_outputs.extend(batch_results)

        return all_final_outputs

    def _infer(
        self,
        dataset: Union[List[Dict[str, Any]], Dataset],
        return_meta_data: bool = False,
    ) -> Union[List[str], List[TextGenerationInferenceOutput]]:
        return self._infer_fn(dataset, return_meta_data, False)

    def _infer_log_probs(
        self,
        dataset: Union[List[Dict[str, Any]], Dataset],
        return_meta_data: bool = False,
    ) -> Union[List[Dict], List[TextGenerationInferenceOutput]]:
        self.verify_not_chat_api(dataset)
        return self._infer_fn(dataset, return_meta_data, True)


class HFLlavaInferenceEngine(HFInferenceEngineBase):
    lazy_load: bool = True
    label: str = "hf_lava"
    image_token: str = "<image>"

    def compute_transition_scores(
        self, sequences: Sequence, scores: Sequence, beam_indices: Optional[int]
    ) -> Sequence:
        if not hasattr(self.model.config, "vocab_size"):
            try:
                self.model.config.vocab_size = self.model.vocab_size
            except:
                self.model.config.vocab_size = self.model.config.text_config.vocab_size

        return super().compute_transition_scores(sequences, scores, beam_indices)

    def _init_processor(self):
        from transformers import AutoProcessor

        self.processor = AutoProcessor.from_pretrained(self.model_name)

        if not self.pad_token_id and hasattr(self.processor, "eos_token_id"):
            self.pad_token_id = self.processor.eos_token_id

    def _init_model(self):
        from transformers import LlavaForConditionalGeneration

        self.model = LlavaForConditionalGeneration.from_pretrained(
            self.model_name,
            torch_dtype=self._get_torch_dtype(),
            low_cpu_mem_usage=self.low_cpu_mem_usage,
            device_map=self.device_map,
        )
        if self.device_map is None:
            self.model.to(self.device)

    @staticmethod
    def _get_input(instance):
        assert isinstance(instance["source"], list), "Must use format=formats.chat_api"
        images = []
        conversation = []
        for turn in instance["source"]:
            if isinstance(turn["content"], list):
                for content in turn["content"]:
                    if content["type"] == "image_url":
                        content["type"] = "image"
                        image_url = content.pop("image_url")["url"]
                        image = data_url_to_image(image_url)
                        images.append(image)
            conversation.append(turn)
        return conversation, images

    def prepare_inputs(self, data: Iterable) -> Mapping:
        conversation, images = self._get_input(data)

        if len(images) == 1:
            images = images[0]

        text = self.processor.apply_chat_template(
            conversation, add_generation_prompt=True
        )

        inputs: Mapping = self.processor(
            images=images, text=text, return_tensors="pt"
        ).to(self.device or self.device_map, self._get_torch_dtype())

        return inputs

    def _infer_fn(
        self,
        dataset: Union[List[Dict[str, Any]], Dataset],
        return_meta_data: bool,
        return_logprobs: bool,
    ) -> Union[List[str], List[Dict], List[TextGenerationInferenceOutput]]:
        results = []

        for instance in tqdm(dataset):
            processed_inputs = self.prepare_inputs(instance)
            input_len = len(processed_inputs["input_ids"][0])

            predictions = self.make_predictions(processed_inputs)

            sequences = predictions.sequences  # Sequences for the current batch

            output_tokens = sequences[:, input_len:]

            output_tokens_strings = []
            for tokens in output_tokens:
                output_tokens_strings.append(
                    [
                        self.processor.decode(token, skip_special_tokens=True)
                        for token in tokens
                    ]
                )

            output_strings = []
            for tokens in output_tokens:
                output_strings.append(
                    self.processor.decode(tokens, skip_special_tokens=True)
                )

            if return_logprobs:
                final_outputs = self.get_logprobs(predictions, output_tokens_strings)
            else:
                final_outputs = output_strings

            results.append(
                self.get_return_object(
                    output=final_outputs[0],
                    output_tokens=len(output_tokens_strings[0]),
                    inp=instance["source"],
                    inp_tokens=None,
                    return_meta_data=return_meta_data,
                )
            )

        return results

    def _infer(
        self,
        dataset: Union[List[Dict[str, Any]], Dataset],
        return_meta_data: bool = False,
    ) -> Union[List[str], List[TextGenerationInferenceOutput]]:
        return self._infer_fn(dataset, return_meta_data, False)

    def _infer_log_probs(
        self,
        dataset: Union[List[Dict[str, Any]], Dataset],
        return_meta_data: bool = False,
    ) -> Union[List[Dict], List[TextGenerationInferenceOutput]]:
        return self._infer_fn(dataset, return_meta_data, True)


class HFPeftInferenceEngine(HFAutoModelInferenceEngine):
    label: str = "hf_peft_auto_model"

    peft_config: Any = InternalField(
        default=None,
        name="PEFT config read from the directory or the Hub repository "
        "id specified in the 'model_name'.",
    )

    _requirements_list = {
        "transformers": "Install huggingface package using 'pip install --upgrade transformers",
        "torch": "Install torch, go on PyTorch website for mode details.",
        "accelerate": "pip install accelerate",
        "peft": "Install 'peft' package using: 'pip install peft'.",
    }

    def _prepare_engine(self):
        self._read_peft_config()
        super()._prepare_engine()

    def _read_peft_config(self):
        from peft import PeftConfig

        try:
            config = PeftConfig.from_pretrained(self.model_name)
            assert isinstance(config.base_model_name_or_path, str)
            self.peft_config = config

        except ValueError as e:
            if "Can't find" in str(e):
                raise ValueError(
                    f"Specified model '{self.model_name}' is not the PEFT model. "
                    f"Use a regular instance of the `HFAutoModelInferenceEngine` "
                    f"instead."
                ) from e

            raise e

    def _init_processor(self):
        from transformers import AutoTokenizer

        self.processor = AutoTokenizer.from_pretrained(
            self.peft_config.base_model_name_or_path
        )

    @retry_connection_with_exponential_backoff(backoff_factor=2)
    def _init_model(self):
        from peft import AutoPeftModelForCausalLM, AutoPeftModelForSeq2SeqLM
        from transformers import AutoConfig

        model_class = (
            AutoPeftModelForSeq2SeqLM
            if AutoConfig.from_pretrained(
                self.peft_config.base_model_name_or_path
            ).is_encoder_decoder
            else AutoPeftModelForCausalLM
        )
        path = self.model_name
        if settings.hf_offline_models_path is not None:
            path = os.path.join(settings.hf_offline_models_path, path)

        self.model = model_class.from_pretrained(
            pretrained_model_name_or_path=path,
            trust_remote_code=True,
            device_map=self.device_map,
            low_cpu_mem_usage=self.low_cpu_mem_usage,
            torch_dtype=self._get_torch_dtype(),
        )
        self.model = self.model.to(
            dtype=self._get_torch_dtype()
        )  # Make sure that base model and adapter use same dtype
        if self.device_map is None:
            self.model.to(self.device)


class HFPipelineBasedInferenceEngine(
    InferenceEngine,
    PackageRequirementsMixin,
    LazyLoadMixin,
    HFGenerationParamsMixin,
    TorchDeviceMixin,
):
    model_name: str
    label: str = "hf_pipeline_inference_engine"

    use_fast_tokenizer: bool = True
    use_fp16: bool = True
    load_in_8bit: bool = False

    task: Optional[str] = None

    device_map: Any = None

    pipe: Any = InternalField(default=None)

    _requirements_list = {
        "transformers": "Install huggingface package using 'pip install --upgrade transformers",
        "torch": "Install torch, go on PyTorch website for mode details.",
        "accelerate": "pip install accelerate",
    }

    def _is_loaded(self):
        return hasattr(self, "model") and self.model is not None

    def get_engine_id(self):
        return get_model_and_label_id(self.model_name, "hf_pipeline")

    def _define_task(self):
        from transformers import AutoConfig

        path = self.model_name
        if settings.hf_offline_models_path is not None:
            path = os.path.join(settings.hf_offline_models_path, path)

        try:
            # Try loading as a full model (HF model or local full model)
            config = AutoConfig.from_pretrained(path, trust_remote_code=True)

        except Exception:
            try:
                from peft import PeftConfig

                # If full model loading fails, try loading as a PEFT adapter
                peft_config = PeftConfig.from_pretrained(path)

                if not peft_config.base_model_name_or_path:
                    raise ValueError(
                        f"Base model name not found in PEFT config for {path}"
                    )

                # Load the base model's config
                config = AutoConfig.from_pretrained(
                    peft_config.base_model_name_or_path, trust_remote_code=True
                )
            except Exception as err2:
                raise ValueError(
                    f"Could not determine model type for: {path}"
                ) from err2

        self.task = (
            "text2text-generation" if config.is_encoder_decoder else "text-generation"
        )

    def _get_model_args(self) -> Dict[str, Any]:
        import torch
        from transformers import BitsAndBytesConfig

        args = {}

        if self.load_in_8bit:
            quantization_config = BitsAndBytesConfig(load_in_8bit=self.load_in_8bit)
            args["quantization_config"] = quantization_config
        elif self.use_fp16:
            if self.device == torch.device("mps"):
                args["torch_dtype"] = torch.float16
            else:
                args["torch_dtype"] = torch.bfloat16

        # We do this, because in some cases, using device:auto will offload some weights to the cpu
        # (even though the model might *just* fit to a single gpu), even if there is a gpu available, and this will
        # cause an error because the data is always on the gpu
        if torch.cuda.device_count() > 1:
            assert self.device == torch.device(0)
            args["device_map"] = "auto"
        else:
            if not self.load_in_8bit:
                args["device"] = self.device

        if self.task == "text-generation":
            args["return_full_text"] = False

        return args

    @retry_connection_with_exponential_backoff(backoff_factor=2)
    def _create_pipeline(self, model_args: Dict[str, Any]):
        from transformers import AutoTokenizer, pipeline

        path = self.model_name
        if settings.hf_offline_models_path is not None:
            path = os.path.join(settings.hf_offline_models_path, path)

        tokenizer = AutoTokenizer.from_pretrained(self.model_name)
        self.model = pipeline(
            model=path,
            task=self.task,
            use_fast=self.use_fast_tokenizer,
            tokenizer=tokenizer,
            trust_remote_code=settings.allow_unverified_code,
            **model_args,
            **self.to_dict(
                [HFGenerationParamsMixin],
                keep_empty=False,
            ),
        )

    def _set_inference_device(self):
        if self.device is not None and self.device_map is not None:
            raise ValueError(
                f"You must specify either 'device' or 'device_map', however both "
                f"were given: 'device={self.device}', 'device_map={self.device_map}'."
            )

        if self.device_map is None:
            self.device = self.get_device()

    def _prepare_engine(self):
        self._set_inference_device()
        if self.task is None:
            self._define_task()
        model_args = self._get_model_args()
        self._create_pipeline(model_args)

    def prepare_engine(self):
        if not self.lazy_load:
            self._prepare_engine()

    def _infer(
        self,
        dataset: Union[List[Dict[str, Any]], Dataset],
        return_meta_data: bool = False,
    ) -> Union[List[str], List[TextGenerationInferenceOutput]]:
        if not self._is_loaded():
            self._prepare_engine()

        outputs = self.model([instance["source"] for instance in dataset])

        return [
            self.get_return_object(output[0], instance["source"], return_meta_data)
            if isinstance(output, list)
            else self.get_return_object(output, instance["source"], return_meta_data)
            for output, instance in zip(outputs, dataset)
        ]

    def get_return_object(self, output, inp, return_meta_data):
        if return_meta_data:
            return TextGenerationInferenceOutput(
                prediction=output["generated_text"],
                model_name=self.model_name,
                inference_type=self.label,
                input_text=inp,
            )
        return output["generated_text"]


def mock_logprobs_default_value_factory() -> List[Dict[str, Any]]:
    return [
        {
            "logprob": -1,
            "text": "[[10]]",
            "top_tokens": [
                {"logprob": -1, "text": "[[10]]"},
            ],
        }
    ]


class MockInferenceEngine(InferenceEngine, LogProbInferenceEngine):
    model_name: str
    default_inference_value: str = "[[10]]"
    default_inference_value_logprob: List[Dict[str, Any]] = dataclasses.field(
        default_factory=mock_logprobs_default_value_factory,
    )
    label: str = "mock_inference_engine"

    def get_engine_id(self):
        return get_model_and_label_id(self.model_name, "mock")

    def prepare_engine(self):
        return

    def _mock_infer(
        self,
        dataset: Union[List[Dict[str, Any]], Dataset],
    ) -> Union[List[str], List[TextGenerationInferenceOutput]]:
        return [self.default_inference_value for _ in dataset]

    def _infer(
        self,
        dataset: Union[List[Dict[str, Any]], Dataset],
        return_meta_data: bool = False,
    ) -> Union[List[str], List[TextGenerationInferenceOutput]]:
        return [
            self.get_return_object(
                self.default_inference_value, instance, return_meta_data
            )
            for instance in dataset
        ]

    def _infer_log_probs(
        self,
        dataset: Union[List[Dict[str, Any]], Dataset],
        return_meta_data: bool = False,
    ) -> Union[List[Dict], List[TextGenerationInferenceOutput]]:
        return [
            self.get_return_object(
                self.default_inference_value_logprob, instance, return_meta_data
            )
            for instance in dataset
        ]

    def get_return_object(self, predict_result, instance, return_meta_data):
        if return_meta_data:
            return TextGenerationInferenceOutput(
                prediction=predict_result,
                input_tokens=len(instance["source"]),
                output_tokens=len(predict_result),
                model_name=self.model_name,
                inference_type=self.label,
                input_text=instance["source"],
                seed=111,
                stop_reason="",
            )
        return predict_result


class MockModeMixin(Artifact):
    mock_mode: bool = False


class IbmGenAiInferenceEngineParamsMixin(Artifact):
    beam_width: Optional[int] = None
    decoding_method: Optional[Literal["greedy", "sample"]] = None
    include_stop_sequence: Optional[bool] = None
    length_penalty: Any = None
    max_new_tokens: Optional[int] = None
    min_new_tokens: Optional[int] = None
    random_seed: Optional[int] = None
    repetition_penalty: Optional[float] = None
    return_options: Any = None
    stop_sequences: Optional[List[str]] = None
    temperature: Optional[float] = None
    time_limit: Optional[int] = None
    top_k: Optional[int] = None
    top_p: Optional[float] = None
    truncate_input_tokens: Optional[int] = None
    typical_p: Optional[float] = None


@deprecation(version="2.0.0", alternative=IbmGenAiInferenceEngineParamsMixin)
class IbmGenAiInferenceEngineParams(Artifact):
    beam_width: Optional[int] = None
    decoding_method: Optional[Literal["greedy", "sample"]] = None
    include_stop_sequence: Optional[bool] = None
    length_penalty: Any = None
    max_new_tokens: Optional[int] = None
    min_new_tokens: Optional[int] = None
    random_seed: Optional[int] = None
    repetition_penalty: Optional[float] = None
    return_options: Any = None
    stop_sequences: Optional[List[str]] = None
    temperature: Optional[float] = None
    time_limit: Optional[int] = None
    top_k: Optional[int] = None
    top_p: Optional[float] = None
    truncate_input_tokens: Optional[int] = None
    typical_p: Optional[float] = None


class GenericInferenceEngine(
    InferenceEngine, ArtifactFetcherMixin, LogProbInferenceEngine
):
    default: Optional[str] = None

    def prepare_engine(self):
        if "UNITXT_INFERENCE_ENGINE" in os.environ:
            engine_reference = os.environ["UNITXT_INFERENCE_ENGINE"]
        else:
            assert self.default is not None, (
                "GenericInferenceEngine could not be initialized"
                '\nThis is since both the "UNITXT_INFERENCE_ENGINE" environmental variable is not set and no default engine was not inputted.'
                "\nFor example, you can fix it by setting"
                "\nexport UNITXT_INFERENCE_ENGINE=engines.ibm_gen_ai.llama_3_70b_instruct"
                "\nto your ~/.bashrc"
                "\nor passing a similar required engine in the default argument"
            )
            engine_reference = self.default
        self.engine = self.get_artifact(engine_reference)

    def get_engine_id(self):
        # If mock_inference_mode is set, no engine is prepared.
        if hasattr(self, "engine"):
            return f"generic_{self.engine.get_engine_id()}"
        return "generic_inference_engine"

    def _infer(
        self,
        dataset: Union[List[Dict[str, Any]], Dataset],
        return_meta_data: bool = False,
    ) -> Union[List[str], List[TextGenerationInferenceOutput]]:
        return self.engine._infer(dataset)

    def _infer_log_probs(
        self,
        dataset: Union[List[Dict[str, Any]], Dataset],
        return_meta_data: bool = False,
    ) -> Union[List[str], List[TextGenerationInferenceOutput]]:
        if not isinstance(self.engine, LogProbInferenceEngine):
            raise NotImplementedError(
                f"Error in infer: inference engine used by the GenericInferenceEngine"
                f"({self.engine.__class__.__name__}) does not support logprobs."
            )
        return self.engine._infer_log_probs(dataset)


class OllamaInferenceEngine(
    InferenceEngine, StandardAPIParamsMixin, PackageRequirementsMixin
):
    label: str = "ollama"
    _requirements_list = {
        "ollama": "Install ollama package using 'pip install --upgrade ollama"
    }
    data_classification_policy = ["public", "proprietary"]

    def get_engine_id(self):
        return get_model_and_label_id(self.model, self.label)

    def prepare_engine(self):
        pass

    def _infer(
        self,
        dataset: Union[List[Dict[str, Any]], Dataset],
        return_meta_data: bool = False,
    ) -> Union[List[str], List[TextGenerationInferenceOutput]]:
        import ollama

        args = self.to_dict([StandardAPIParamsMixin])
        results = []
        model = args.pop("model")
        for instance in dataset:
            messages = self.to_messages(instance)
            response = ollama.chat(
                messages=messages,
                model=model,
                options=args,
            )
            results.append(response)

        return [element["message"]["content"] for element in results]


class OptionSelectingByLogProbsInferenceEngine:
    """OptionSelectingByLogProbsInferenceEngine inference engine is used to select an option based on the logprobs of an options list conditioned by a prompt.

    The inference engines that inherit from this class must implement `get_token_count` and `get_options_log_probs`.
    """

    @abc.abstractmethod
    def get_token_count(self, dataset):
        """Get the token count of the source key of each dict of the dataset. Add to each instance in the data a "token_count" field.

        Args:
            dataset (List[Dict[str, Any]]): A list of dictionaries, each representing a data instance.

        Returns:
            List[int]: The token count of the texts
        """

    @abc.abstractmethod
    def get_options_log_probs(self, dataset):
        """Get the token logprobs of the options of the key task_data.options of each dict of the dataset.

        Add to each instance in the data a "options_log_prob" field, which is a dict with str as key and a list of {text: str, logprob:float}.

        Args:
            dataset (List[Dict[str, Any]]): A list of dictionaries, each representing a data instance.

        Returns:
            List[int]: The token count of the texts
        """

    def select(self, dataset: List[Dict[str, Any]]) -> List[Dict[str, Any]]:
        """Calculate most likely labels based on log probabilities for a set of fixed completions."""
        dataset_with_token_counts = self.get_token_count(dataset)
        token_counts = [d["token_count"] for d in dataset_with_token_counts]

        # pass in the token count so we only return the option score
        dataset_with_options = [
            {
                "source": instance["source"] + option,
                "task_data": {"token_count": token_count},
            }
            for instance, token_count in zip(dataset, token_counts)
            for option in instance["task_data"]["options"]
        ]

        dataset_with_options_logprobs: List[
            List[Dict[str, Union[float, str]]]
        ] = self.get_options_log_probs(dataset_with_options)

        dataset_iterator = iter(dataset_with_options_logprobs)

        for instance in dataset:
            tokens_with_logprob_list = []
            # get the input tokens for the completions of the current resp_idx
            for _ in instance["task_data"]["options"]:
                tokens_with_logprob = next(dataset_iterator)["prediction"]
                tokens_with_logprob_list.append(tokens_with_logprob)
            # we start comparing all the options, e.g. if there are five options the value will be [0,1,2,3,4]
            to_compare_indexes = list(range(len(instance["task_data"]["options"])))
            # token_with_logprob_comp is the logprobs and the text of the tokens
            # for each of the options at a specific index
            for token_with_logprob_comp in zip(*tokens_with_logprob_list):
                tokens_comp = [t["text"] for t in token_with_logprob_comp]
                logprobs_comp = [t["logprob"] for t in token_with_logprob_comp]
                # Find the maximum value by comparing the logprob of the nth token of non-discarded options
                index_max = max(
                    (
                        (val, idx)
                        for idx, val in enumerate(logprobs_comp)
                        if idx in to_compare_indexes
                    ),
                    key=lambda x: x[0],
                )[1]
                # get the token of the biggest logprob
                token_value_with_max_logprob = tokens_comp[index_max]
                # check that the token is not repeated in the non-discarded options
                count = tokens_comp.count(token_value_with_max_logprob)
                if count > 1:
                    # multiple tokens with same max logprob, we need to continue iterating
                    to_compare_indexes = [
                        index
                        for index, token_value in enumerate(tokens_comp)
                        if token_value == token_value_with_max_logprob
                    ]
                    continue
                # we got the index of the maximum log_prob that doesn't have a duplicated token value at other index
                break

            if len(to_compare_indexes) > 1:
                # multiple options are either equal or have the same token values prefix
                # choose the first
                index_max = to_compare_indexes[0]

            instance["prediction"] = instance["task_data"]["options"][index_max]
        return dataset


class IbmGenAiInferenceEngine(
    InferenceEngine,
    IbmGenAiInferenceEngineParamsMixin,
    PackageRequirementsMixin,
    LogProbInferenceEngine,
    OptionSelectingByLogProbsInferenceEngine,
):
    label: str = "ibm_genai"
    model_name: str
    _requirements_list = {
        "ibm-generative-ai": "Install ibm-genai package using 'pip install --upgrade ibm-generative-ai"
    }
    data_classification_policy = ["public", "proprietary"]
    parameters: Optional[IbmGenAiInferenceEngineParams] = None
    rate_limit: int = 10

    def get_engine_id(self):
        return get_model_and_label_id(self.model_name, self.label)

    @staticmethod
    def _get_credentials():
        from genai import Credentials

        api_key_env_var_name = "GENAI_KEY"  # pragma: allowlist secret
        api_key = os.environ.get(api_key_env_var_name)

        assert api_key is not None, (
            f"Error while trying to run IbmGenAiInferenceEngine."
            f" Please set the environment param '{api_key_env_var_name}'."
        )

        return Credentials(api_key=api_key)

    def prepare_engine(self):
        self.check_missing_requirements()

        from genai import Client
        from genai.text.generation import CreateExecutionOptions

        credentials = self._get_credentials()
        self.client = Client(credentials=credentials)

        self.execution_options = CreateExecutionOptions(
            concurrency_limit=self.rate_limit
        )

        self._set_inference_parameters()

    def _infer(
        self,
        dataset: Union[List[Dict[str, Any]], Dataset],
        return_meta_data: bool = False,
    ) -> Union[List[str], List[TextGenerationInferenceOutput]]:
        from genai.schema import TextGenerationParameters, TextGenerationResult

        self.verify_not_chat_api(dataset)

        genai_params = TextGenerationParameters(
            **self.to_dict([IbmGenAiInferenceEngineParamsMixin])
        )

        responses = self.client.text.generation.create(
            model_id=self.model_name,
            inputs=[instance["source"] for instance in dataset],
            parameters=genai_params,
            execution_options=self.execution_options,
        )

        results = []
        for response in responses:
            generation_result: TextGenerationResult = response.results[0]
            result = self.get_return_object(
                generation_result.generated_text, generation_result, return_meta_data
            )
            results.append(result)
        return results

    def _infer_log_probs(
        self,
        dataset: Union[List[Dict[str, Any]], Dataset],
        return_meta_data: bool = False,
    ) -> Union[List[Dict], List[TextGenerationInferenceOutput]]:
        from genai.schema import TextGenerationParameters, TextGenerationResult

        self.verify_not_chat_api(dataset)

        logprobs_return_options = {
            "generated_tokens": True,
            "input_text": False,
            "input_tokens": False,
            "token_logprobs": True,
            "token_ranks": True,
            "top_n_tokens": 5,
        }
        genai_params = self.to_dict(
            [IbmGenAiInferenceEngineParamsMixin], keep_empty=False
        )
        genai_params = {**genai_params, "return_options": logprobs_return_options}
        genai_params = TextGenerationParameters(**genai_params)
        predictions = self.client.text.generation.create(
            model_id=self.model_name,
            inputs=[instance["source"] for instance in dataset],
            parameters=genai_params,
            execution_options=self.execution_options,
        )

        predict_results = []
        for prediction in predictions:
            result: TextGenerationResult = prediction.results[0]
            assert isinstance(
                result.generated_tokens, list
            ), "result.generated_tokens should be a list"

            predict_result = []
            for base_token in result.generated_tokens:
                res = {**base_token.__dict__, **base_token.model_extra}
                res["top_tokens"] = [
                    {"logprob": top_token.logprob, "text": top_token.text}
                    for top_token in res["top_tokens"]
                ]
                predict_result.append(res)
            final_results = self.get_return_object(
                predict_result, result, return_meta_data
            )
            predict_results.append(final_results)
        return predict_results

    def get_return_object(self, predict_result, result, return_meta_data):
        if return_meta_data:
            return TextGenerationInferenceOutput(
                prediction=predict_result,
                input_tokens=result.input_token_count,
                output_tokens=result.generated_token_count,
                model_name=self.model_name,
                inference_type=self.label,
                input_text=result.input_text,
                seed=self.random_seed,
                stop_reason=result.stop_reason,
            )
        return predict_result

    def get_model_details(self) -> Dict:
        from genai import ApiClient
        from genai.model import ModelService

        api_client = ApiClient(credentials=self._get_credentials())
        model_info = (
            ModelService(api_client=api_client).retrieve(id=self.model_name).result
        )
        return model_info.dict()

    def get_token_count(self, dataset):
        texts = [instance["source"] for instance in dataset]
        token_counts = list(
            tqdm(
                [
                    result.token_count
                    for response in self.client.text.tokenization.create(
                        model_id=self.model_name,
                        input=texts,
                        execution_options={"ordered": True},
                    )
                    for result in response.results
                ],
                desc="Tokenizing",
                total=len(texts),
            )
        )
        for i, token_count in enumerate(token_counts):
            dataset[i]["token_count"] = token_count
        return dataset

    def get_options_log_probs(self, dataset):
        """Add to each instance in the data a "options_log_prob" field, which is a dict with str as key and a list of {text: str, logprob:float}."""
        from genai.schema import TextGenerationParameters, TextGenerationReturnOptions

        texts = [x["source"] for x in dataset]

        responses = tqdm(
            self.client.text.generation.create(
                model_id=self.model_name,
                inputs=texts,
                execution_options={"ordered": True},
                parameters=TextGenerationParameters(
                    max_new_tokens=1,
                    return_options=TextGenerationReturnOptions(
                        input_tokens=True, token_logprobs=True
                    ),
                    # random_seed=self.random_state
                ),
            ),
            total=len(texts),
            desc="Completions",
        )

        scores = [
            [
                {"text": token.text, "logprob": token.logprob}
                for token in response.results[0].input_tokens
            ]
            for response in responses
        ]

        for instance, score in zip(dataset, scores):
            instance["prediction"] = score[instance["task_data"]["token_count"] - 1 :]
        return dataset


class CredentialsOpenAi(TypedDict, total=False):
    api_key: str
    api_url: str


class OpenAiInferenceEngineParamsMixin(Artifact):
    frequency_penalty: Optional[float] = None
    presence_penalty: Optional[float] = None
    max_tokens: Optional[int] = None
    seed: Optional[int] = None
    stop: Union[Optional[str], List[str]] = None
    temperature: Optional[float] = None
    top_p: Optional[float] = None
    top_logprobs: Optional[int] = 20
    logit_bias: Optional[Dict[str, int]] = None
    logprobs: Optional[bool] = True
    n: Optional[int] = None
    parallel_tool_calls: Optional[bool] = None
    service_tier: Optional[Literal["auto", "default"]] = None


@deprecation(version="2.0.0", alternative=OpenAiInferenceEngineParamsMixin)
class OpenAiInferenceEngineParams(Artifact):
    frequency_penalty: Optional[float] = None
    presence_penalty: Optional[float] = None
    max_tokens: Optional[int] = None
    seed: Optional[int] = None
    stop: Union[Optional[str], List[str]] = None
    temperature: Optional[float] = None
    top_p: Optional[float] = None
    top_logprobs: Optional[int] = 20
    logit_bias: Optional[Dict[str, int]] = None
    logprobs: Optional[bool] = True
    n: Optional[int] = None
    parallel_tool_calls: Optional[bool] = None
    service_tier: Optional[Literal["auto", "default"]] = None


def run_with_imap(func):
    def inner(self, args):
        return func(self, *args)

    return inner


class OpenAiInferenceEngine(
    InferenceEngine,
    LogProbInferenceEngine,
    OpenAiInferenceEngineParamsMixin,
    PackageRequirementsMixin,
):
    label: str = "openai"
    model_name: str
    _requirements_list = {
        "openai": "Install openai package using 'pip install --upgrade openai"
    }
    data_classification_policy = ["public"]
    parameters: Optional[OpenAiInferenceEngineParams] = None
    base_url: Optional[str] = None
    default_headers: Dict[str, str] = {}
    credentials: CredentialsOpenAi = {}
    num_parallel_requests: int = 20

    def get_engine_id(self) -> str:
        return get_model_and_label_id(self.model_name, self.label)

    def _prepare_credentials(self) -> CredentialsOpenAi:
        api_key = self.credentials.get(
            "api_key", os.environ.get(f"{self.label.upper()}_API_KEY", None)
        )
        assert api_key, (
            f"Error while trying to run {self.label}. "
            f"Please set the env variable: '{self.label.upper()}_API_KEY'"
        )

        api_url = self.credentials.get(
            "api_url", os.environ.get(f"{self.label.upper()}_API_URL", None)
        )

        return {"api_key": api_key, "api_url": api_url}

    def get_default_headers(self) -> Dict[str, str]:
        return self.default_headers

    def create_client(self):
        from openai import OpenAI

        self.credentials = self._prepare_credentials()
        return OpenAI(
            api_key=self.credentials["api_key"],
            base_url=self.base_url or self.credentials["api_url"],
            default_headers=self.get_default_headers(),
        )

    def prepare_engine(self):
        self.client = self.create_client()
        self._set_inference_parameters()

    def _get_completion_kwargs(self):
        return {
            k: v
            for k, v in self.to_dict([OpenAiInferenceEngineParamsMixin]).items()
            if v is not None
        }

    def _parallel_infer(
        self,
        dataset: Union[List[Dict[str, Any]], Dataset],
        infer_func,
        return_meta_data: bool = False,
    ) -> Union[List[str], List[TextGenerationInferenceOutput]]:
        inputs = [(instance, return_meta_data) for instance in dataset]
        outputs = []
        with ThreadPool(processes=self.num_parallel_requests) as pool:
            for output in tqdm(
                pool.imap(infer_func, inputs),
                total=len(inputs),
                desc=f"Inferring with {self.__class__.__name__}",
            ):
                outputs.append(output)

        return outputs

    def _infer(
        self,
        dataset: Union[List[Dict[str, Any]], Dataset],
        return_meta_data: bool = False,
    ) -> Union[List[str], List[TextGenerationInferenceOutput]]:
        return self._parallel_infer(
            dataset=dataset,
            return_meta_data=return_meta_data,
            infer_func=self._get_chat_completion,
        )

    def _infer_log_probs(
        self,
        dataset: Union[List[Dict[str, Any]], Dataset],
        return_meta_data: bool = False,
    ) -> Union[List[Dict], List[TextGenerationInferenceOutput]]:
        return self._parallel_infer(
            dataset=dataset,
            return_meta_data=return_meta_data,
            infer_func=self._get_logprobs,
        )

    def get_client_model_name(self):
        return self.model_name

    @run_with_imap
    def _get_chat_completion(self, instance, return_meta_data):
        import openai

        tools = self.to_tools(instance)
        messages = self.to_messages(instance)
        try:
            response = self.client.chat.completions.create(
                messages=messages,
                tools=tools,
                model=self.get_client_model_name(),
                **self._get_completion_kwargs(),
                #                tool_choice="auto"
            )

            if tools is None:
                prediction = response.choices[0].message.content
            else:
                try:
                    func_call = response.choices[0].message.tool_calls[0].function
                    prediction = f'{{"name": "{func_call.name}", "arguments": {func_call.arguments}}}'
                except:
                    prediction = response.choices[0].message.content or ""

            return self.get_return_object(prediction, response, return_meta_data)
        # catch in case of content_filtering failure
        except openai.BadRequestError as e:
            logging.error(
                f"Error predicting instance {messages}:{e}. Returning empty prediction"
            )
            return TextGenerationInferenceOutput(
                prediction="-", input_tokens=0, output_tokens=0
            )

    @run_with_imap
    def _get_logprobs(self, instance, return_meta_data):
        import openai

        messages = self.to_messages(instance)
        try:
            response = self.client.chat.completions.create(
                messages=messages,
                model=self.model_name,
                **self._get_completion_kwargs(),
            )
            top_logprobs_response = response.choices[0].logprobs.content
            pred_output = [
                {
                    "top_tokens": [
                        {"text": obj.token, "logprob": obj.logprob}
                        for obj in generated_token.top_logprobs
                    ]
                }
                for generated_token in top_logprobs_response
            ]
            return self.get_return_object(pred_output, response, return_meta_data)
        # catch in case of content_filtering failure
        except openai.BadRequestError as e:
            logging.error(
                f"Error predicting instance {messages}:{e}. Returning empty prediction"
            )
            prediction = [{"top_tokens": [{"text": "-", "logprob": 0}]}]
            return TextGenerationInferenceOutput(
                prediction=prediction, input_tokens=0, output_tokens=0
            )

    def get_return_object(self, predict_result, response, return_meta_data):
        if return_meta_data:
            return TextGenerationInferenceOutput(
                prediction=predict_result,
                input_tokens=response.usage.prompt_tokens,
                output_tokens=response.usage.completion_tokens,
                model_name=self.model_name,
                inference_type=self.label,
            )
        return predict_result


class AzureOpenAIInferenceEngine(OpenAiInferenceEngine):
    label: str = "azure_openai"

    def _prepare_credentials(self) -> CredentialsOpenAi:
        api_key_var_name = f"{self.label.upper()}_API_KEY"
        api_key = self.credentials.get(
            "api_key", os.environ.get(api_key_var_name, None)
        )
        assert api_key, (
            f"Error while trying to run {self.label}. "
            f"Please set the env variable: '{api_key_var_name}'"
        )

        azure_openai_host = self.credentials.get(
            "azure_openai_host", os.environ.get(f"{self.label.upper()}_HOST", None)
        )

        api_version = self.credentials.get(
            "api_version", os.environ.get("OPENAI_API_VERSION", None)
        )
        assert (
            api_version and azure_openai_host
        ), "Error while trying to run AzureOpenAIInferenceEngine: Missing environment variable param AZURE_OPENAI_HOST or OPENAI_API_VERSION"
        api_url = f"{azure_openai_host}/openai/deployments/{self.model_name}/chat/completions?api-version={api_version}"

        return {"api_key": api_key, "api_url": api_url, "api_version": api_version}

    def create_client(self):
        from openai import AzureOpenAI

        self.credentials = self._prepare_credentials()
        return AzureOpenAI(
            api_key=self.credentials["api_key"],
            base_url=self.credentials["api_url"],
            api_version=self.credentials["api_version"],
            default_headers=self.get_default_headers(),
        )


class VLLMRemoteInferenceEngine(OpenAiInferenceEngine):
    label: str = "vllm-remote"


class RITSInferenceEngine(
    OpenAiInferenceEngine,
):
    label: str = "rits"
    data_classification_policy = ["public", "proprietary"]

    model_names_dict = {
        "microsoft/phi-4": "microsoft-phi-4",
        "meta-llama/llama-4-maverick-17b-128e-instruct-fp8": "llama-4-mvk-17b-128e-fp8",
        "deepseek-ai/DeepSeek-V3": "deepseek-v3-h200",
        "meta-llama/Llama-3.1-8B-Instruct": "llama-3-1-8b-instruct",
    }

    def get_default_headers(self):
        return {"RITS_API_KEY": self.credentials["api_key"]}

    def prepare_engine(self):
        # inference endpoint need the '/v1' path
        self.base_url = (
            RITSInferenceEngine.get_base_url_from_model_name(self.model_name) + "/v1"
        )
        logger.info(f"Created RITS inference engine with base url: {self.base_url}")
        super().prepare_engine()

    def get_client_model_name(self):
        if self.model_name.startswith("byom-"):
            # Remove "byom-xyz/" initial part of model name, since that's part of the endpoint.
            return "/".join(
                self.model_name.split("/")[1:]
            )  # This is wrong. since in next iteration
        return self.model_name

    @staticmethod
    def get_base_url_from_model_name(model_name: str):
        base_url_template = (
            "https://inference-3scale-apicast-production.apps.rits.fmaas.res.ibm.com/{}"
        )
        return base_url_template.format(
            RITSInferenceEngine._get_model_name_for_endpoint(model_name)
        )

    @classmethod
    def _get_model_name_for_endpoint(cls, model_name: str):
        if model_name in cls.model_names_dict:
            return cls.model_names_dict[model_name]
        if model_name.startswith("byom-"):
            model_name_for_endpoint = model_name.split("/")[0]
            logger.info(
                f"Using BYOM model: {model_name_for_endpoint}"
            )  # For RITS BYOM the model name has the following convention:
            # <byom endpoint>/<actual model name>. e.g.
            # byom-gb-iqk-lora/ibm-granite/granite-3.1-8b-instruct
            # at this case we should use https://inference-3scale-apicast-production.apps.rits.fmaas.res.ibm.com/byom-gb-iqk-lora/v1/chat/completions
            return model_name_for_endpoint
        return (
            model_name.split("/")[-1]
            .lower()
            .replace("v0.1", "v01")
            .replace("vision-", "")
            .replace(".", "-")
        )


class TogetherAiInferenceEngineParamsMixin(Artifact):
    max_tokens: Optional[int] = None
    stop: Optional[List[str]] = None
    temperature: Optional[float] = None
    top_p: Optional[float] = None
    top_k: Optional[int] = None
    repetition_penalty: Optional[float] = None
    logprobs: Optional[int] = None
    echo: Optional[bool] = None
    n: Optional[int] = None
    min_p: Optional[float] = None
    presence_penalty: Optional[float] = None
    frequency_penalty: Optional[float] = None


class TogetherAiInferenceEngine(
    InferenceEngine, TogetherAiInferenceEngineParamsMixin, PackageRequirementsMixin
):
    label: str = "together"
    model_name: str
    _requirements_list = {
        "together": "Install together package using 'pip install --upgrade together"
    }
    data_classification_policy = ["public"]
    parameters: Optional[TogetherAiInferenceEngineParamsMixin] = None

    def get_engine_id(self):
        return get_model_and_label_id(self.model_name, self.label)

    def prepare_engine(self):
        from together import Together
        from together.types.models import ModelType

        api_key_env_var_name = "TOGETHER_API_KEY"  # pragma: allowlist secret
        api_key = os.environ.get(api_key_env_var_name)
        assert api_key is not None, (
            f"Error while trying to run TogetherAiInferenceEngine."
            f" Please set the environment param '{api_key_env_var_name}'."
        )
        self.client = Together(api_key=api_key)
        self._set_inference_parameters()

        # Get model type from Together List Models API
        together_models = self.client.models.list()
        together_model_id_to_type = {
            together_model.id: together_model.type for together_model in together_models
        }
        model_type = together_model_id_to_type.get(self.model_name)
        assert (
            model_type is not None
        ), f"Could not find model {self.model_name} in Together AI model list"
        assert model_type in [ModelType.CHAT, ModelType.LANGUAGE, ModelType.CODE], (
            f"Together AI model type {model_type} is not supported; "
            "supported types are 'chat', 'language' and 'code'."
        )
        self.model_type = model_type

    def _get_infer_kwargs(self):
        return {
            k: v
            for k, v in self.to_dict([TogetherAiInferenceEngineParamsMixin]).items()
            if v is not None
        }

    def _infer_chat(self, instance: Dict[str, Any]) -> str:
        messages = self.to_messages(instance)
        response = self.client.chat.completions.create(
            model=self.model_name,
            messages=messages,
            **self._get_infer_kwargs(),
        )
        return response.choices[0].message.content

    def _infer_text(self, instance: Dict[str, Any]) -> str:
        response = self.client.completions.create(
            model=self.model_name,
            prompt=instance["source"],
            **self._get_infer_kwargs(),
        )
        return response.choices[0].text

    def _infer(
        self,
        dataset: Union[List[Dict[str, Any]], Dataset],
        return_meta_data: bool = False,
    ) -> Union[List[str], List[TextGenerationInferenceOutput]]:
        from together.types.models import ModelType

        outputs = []
        if self.model_type == ModelType.CHAT:
            for instance in tqdm(dataset, desc="Inferring with Together AI Chat API"):
                outputs.append(self._infer_chat(instance))
        else:
            self.verify_not_chat_api(dataset)
            for instance in tqdm(dataset, desc="Inferring with Together AI Text API"):
                outputs.append(self._infer_text(instance))
        return outputs


@deprecation(
    version="2.0.0",
    msg=" You can specify inference parameters directly when initializing an inference engine.",
)
class WMLInferenceEngineParamsMixin(Artifact):
    decoding_method: Optional[Literal["greedy", "sample"]] = None
    length_penalty: Optional[Dict[str, Union[int, float]]] = None
    temperature: Optional[float] = None
    top_p: Optional[float] = None
    top_k: Optional[int] = None
    random_seed: Optional[int] = None
    repetition_penalty: Optional[float] = None
    min_new_tokens: Optional[int] = None
    max_new_tokens: Optional[int] = None
    stop_sequences: Optional[List[str]] = None
    time_limit: Optional[int] = None
    truncate_input_tokens: Optional[int] = None
    prompt_variables: Optional[Dict[str, Any]] = None
    return_options: Optional[Dict[str, bool]] = None


@deprecation(version="2.0.0", alternative=WMLInferenceEngineParamsMixin)
class WMLInferenceEngineParams(Artifact):
    decoding_method: Optional[Literal["greedy", "sample"]] = None
    length_penalty: Optional[Dict[str, Union[int, float]]] = None
    temperature: Optional[float] = None
    top_p: Optional[float] = None
    top_k: Optional[int] = None
    random_seed: Optional[int] = None
    repetition_penalty: Optional[float] = None
    min_new_tokens: Optional[int] = None
    max_new_tokens: Optional[int] = None
    stop_sequences: Optional[List[str]] = None
    time_limit: Optional[int] = None
    truncate_input_tokens: Optional[int] = None
    prompt_variables: Optional[Dict[str, Any]] = None
    return_options: Optional[Dict[str, bool]] = None


class WMLGenerationParamsMixin(Artifact):
    decoding_method: Optional[Literal["greedy", "sample"]] = None
    length_penalty: Optional[Dict[str, Union[int, float]]] = None
    temperature: Optional[float] = None
    top_p: Optional[float] = None
    top_k: Optional[int] = None
    random_seed: Optional[int] = None
    repetition_penalty: Optional[float] = None
    min_new_tokens: Optional[int] = None
    max_new_tokens: Optional[int] = None
    stop_sequences: Optional[List[str]] = None
    time_limit: Optional[int] = None
    truncate_input_tokens: Optional[int] = None
    prompt_variables: Optional[Dict[str, Any]] = None
    return_options: Optional[Dict[str, bool]] = None


class WMLChatParamsMixin(Artifact):
    frequency_penalty: Optional[float] = None
    top_logprobs: Optional[int] = None
    presence_penalty: Optional[float] = None
    response_format: Optional[Dict[str, Any]] = None
    temperature: Optional[float] = None
    max_tokens: Optional[int] = None
    time_limit: Optional[int] = None
    top_p: Optional[float] = None
    n: Optional[int] = None
    seed: Optional[int] = None
    logit_bias: Optional[Dict[str, Any]] = None
    stop: Optional[List[str]] = None


CredentialsWML = Dict[
    Literal[
        "url",
        "username",
        "password",
        "api_key",
        "project_id",
        "space_id",
        "instance_id",
    ],
    str,
]


class WMLInferenceEngineBase(
    InferenceEngine,
    PackageRequirementsMixin,
    LogProbInferenceEngine,
    OptionSelectingByLogProbsInferenceEngine,
):
    """Base for classes running inference using ibm-watsonx-ai.

    Args:
        credentials (Dict[str, str], optional):
            By default, it is created by a class
            instance which tries to retrieve proper environment variables
            ("WML_URL", "WML_PROJECT_ID", "WML_SPACE_ID", "WML_APIKEY", "WML_USERNAME", "WML_PASSWORD",
            "WML_INSTANCE_ID").
            However, a dictionary with the following keys: "url", "apikey", "project_id", "space_id",
            "username", "password", "instance_id" can be directly provided instead.
        model_name (str, optional):
            ID of a model to be used for inference. Mutually
            exclusive with 'deployment_id'.
        deployment_id (str, optional):
            Deployment ID of a tuned model to be used for
            inference. Mutually exclusive with 'model_name'.
        concurrency_limit (int):
            Number of concurrent requests sent to a model. Default is 10,
            which is also the maximum value for the generation.
        parameters (Union[WMLInferenceEngineParams, WMLGenerationParamsMixin, WMLChatParamsMixin], optional):
            Defines inference parameters and their values. Deprecated attribute, please pass respective
            parameters directly to the respective class instead.
    """

    credentials: Optional[CredentialsWML] = None
    model_name: Optional[str] = None
    deployment_id: Optional[str] = None
    concurrency_limit: int = 10
    label: str = "wml"
    _requirements_list = {
        "ibm_watsonx_ai": "Install ibm-watsonx-ai package using 'pip install --upgrade ibm-watsonx-ai'. "
        "It is advised to have Python version >=3.10 installed, as at lower version this package "
        "may cause conflicts with other installed packages."
    }
    data_classification_policy = ["public", "proprietary"]
    parameters: Optional[
        Union[WMLInferenceEngineParams, WMLGenerationParamsMixin, WMLChatParamsMixin]
    ] = None

    external_client: Any = None
    _client: Any = InternalField(default=None, name="WML client")
    _model: Any = InternalField(default=None, name="WML model")

    def process_data_before_dump(self, data):
        data = super().process_data_before_dump(data)
        data.pop("external_client", None)
        return data

    def get_engine_id(self):
        return get_model_and_label_id(self.model_name or self.deployment_id, self.label)

    def verify(self):
        super().verify()

        assert (
            self.model_name
            or (self.deployment_id and not (self.model_name and self.deployment_id))
        ), "Either 'model_name' or 'deployment_id' must be specified, but not both at the same time."

    # def process_data_before_dump(self, data):
    #     if "credentials" in data:
    #         for key, value in data["credentials"].items():
    #             if key != "url":
    #                 data["credentials"][key] = "<hidden>"
    #             else:
    #                 data["credentials"][key] = value
    #     return data

    def _initialize_wml_client(self):
        if self.external_client:
            return self.external_client

        from ibm_watsonx_ai.client import APIClient, Credentials

        if self.credentials is None or len(self.credentials) == 0:  # TODO: change
            self.credentials = self._read_wml_credentials_from_env()
        self._verify_wml_credentials(self.credentials)
        return APIClient(
            credentials=Credentials(
                api_key=self.credentials["api_key"], url=self.credentials["url"]
            ),
            project_id=self.credentials.get("project_id", None),
            space_id=self.credentials.get("space_id", None),
        )

    @staticmethod
    def _read_wml_credentials_from_env() -> CredentialsWML:
        credentials: CredentialsWML = {}

        url = os.environ.get("WML_URL")
        assert url, (
            "Error while trying to run 'WMLInferenceEngine'. "
            "Please set the env variable: 'WML_URL'"
        )
        credentials["url"] = url

        space_id = os.environ.get("WML_SPACE_ID")
        project_id = os.environ.get("WML_PROJECT_ID")
        if space_id and project_id:
            get_logger().warning(
                "Either 'WML_SPACE_ID' or 'WML_PROJECT_ID' need to be "
                "specified, however, both were found. 'WMLInferenceEngine' "
                "will use space by default. If it is not desired, then have "
                "only one of those defined in the env."
            )
            credentials["space_id"] = space_id
        elif space_id:
            credentials["space_id"] = space_id
        elif project_id:
            credentials["project_id"] = project_id
        else:
            raise AssertionError(
                "Error while trying to run 'WMLInferenceEngine'. "
                "Please set either 'WML_SPACE_ID' or 'WML_PROJECT_ID' env "
                "variable."
            )

        apikey = os.environ.get("WML_APIKEY")
        username = os.environ.get("WML_USERNAME")
        password = os.environ.get("WML_PASSWORD")

        if apikey and username and password:
            get_logger().warning(
                "Either 'WML_APIKEY' or both 'WML_USERNAME' and 'WML_PASSWORD' "
                "need to be specified, however, all of them were found. "
                "'WMLInferenceEngine' will use api key only by default. If it is not "
                "desired, then have only one of those options defined in the env."
            )

        if apikey:
            credentials["api_key"] = apikey
        elif username and password:
            credentials["username"] = username
            credentials["password"] = password
        else:
            raise AssertionError(
                "Error while trying to run 'WMLInferenceEngine'. "
                "Please set either 'WML_APIKEY' or both 'WML_USERNAME' and "
                "'WML_PASSWORD' env variables."
            )

        instance_id = os.environ.get("WML_INSTANCE_ID")
        if instance_id:
            credentials["instance_id"] = instance_id

        return credentials

    @staticmethod
    def _verify_wml_credentials(credentials: CredentialsWML) -> None:
        assert isoftype(credentials, CredentialsWML), (
            "WML credentials object must be a dictionary which may "
            "contain only the following keys: "
            "['url', 'api_key', 'username', 'password']."
        )

        assert credentials.get(
            "url"
        ), "'url' is a mandatory key for WML credentials dict."
        assert "space_id" in credentials or "project_id" in credentials, (
            "Either 'space_id' or 'project_id' must be provided "
            "as keys for WML credentials dict."
        )
        assert "api_key" in credentials or (
            "username" in credentials and "password" in credentials
        ), (
            "Either 'api_key' or both 'username' and 'password' must be provided "
            "as keys for WML credentials dict."
        )

    def prepare_engine(self):
        self.check_missing_requirements()

        self._client = self._initialize_wml_client()

        self._set_inference_parameters()

    def _load_model(self):
        from ibm_watsonx_ai.foundation_models.inference import ModelInference

        self._model = ModelInference(
            model_id=self.model_name,
            deployment_id=self.deployment_id,
            api_client=self._client,
        )

    @abc.abstractmethod
    def _send_requests(
        self,
        dataset: Union[List[Dict[str, Any]], Dataset],
        return_logprobs: bool,
        return_meta_data: bool,
    ) -> Union[List[str], List[Dict], List[TextGenerationInferenceOutput]]:
        raise NotImplementedError(
            f"The class '{self.get_pretty_print_name()}' is an abstract class. "
            f"Please used either 'WMLInferenceEngineGeneration' or "
            f"'WMLInferenceEngineChat' instead, depending on your task."
        )

    def _infer(
        self,
        dataset: Union[List[Dict[str, Any]], Dataset],
        return_meta_data: bool = False,
    ) -> Union[List[str], List[TextGenerationInferenceOutput]]:
        if self._model is None:
            self._load_model()

        return self._send_requests(
            dataset=dataset,
            return_logprobs=False,
            return_meta_data=return_meta_data,
        )

    def _infer_log_probs(
        self,
        dataset: Union[List[Dict[str, Any]], Dataset],
        return_meta_data: bool = False,
    ) -> Union[List[Dict], List[TextGenerationInferenceOutput]]:
        if self._model is None:
            self._load_model()

        return self._send_requests(
            dataset=dataset,
            return_logprobs=True,
            return_meta_data=return_meta_data,
        )

    @abc.abstractmethod
    def get_return_object(self, predict_result, result, input_text, return_meta_data):
        raise NotImplementedError

    def get_model_details(self) -> Dict:
        return self._model.get_details()

    def get_token_count(self, dataset):
        if self._model is None:
            self._load_model()

        texts = [instance["source"] for instance in dataset]

        for i in trange(len(texts), desc="Tokenizing"):
            response = self._model.tokenize(prompt=texts[i], return_tokens=True)[
                "result"
            ]
            dataset[i]["token_count"] = response["token_count"]

        return dataset

    def get_options_log_probs(self, dataset):
        """Add to each instance in the data a "options_log_prob" field, which is a dict with str as key and a list of {text: str, logprob:float}."""
        if self._model is None:
            self._load_model()

        texts = [x["source"] for x in dataset]

        responses = list(
            tqdm(
                self._model.generate(
                    prompt=texts,
                    params={
                        "decoding_method": "greedy",
                        "max_new_tokens": 1,
                        "return_options": {
                            "input_tokens": True,
                            "token_logprobs": True,
                        },
                    },
                ),
                total=len(texts),
                desc="Completions",
            )
        )

        scores = [
            [
                {
                    "text": token["text"],
                    "logprob": token["logprob"] if "logprob" in token else 1,
                }
                for token in response["results"][0]["input_tokens"]
            ]
            for response in responses
        ]

        for instance, score in zip(dataset, scores):
            instance["prediction"] = score[instance["task_data"]["token_count"] - 1 :]
        return dataset


class WMLInferenceEngineGeneration(WMLInferenceEngineBase, WMLGenerationParamsMixin):
    """Generates text for textual inputs.

    If you want to include images in your input, please use 'WMLInferenceEngineChat' instead.

    Examples:
        .. code-block:: python

            from .api import load_dataset

            wml_credentials = {
                "url": "some_url", "project_id": "some_id", "api_key": "some_key"
            }
            model_name = "google/flan-t5-xxl"
            wml_inference = WMLInferenceEngineGeneration(
                credentials=wml_credentials,
                model_name=model_name,
                data_classification_policy=["public"],
                top_p=0.5,
                random_seed=123,
            )

            dataset = load_dataset(
                dataset_query="card=cards.argument_topic,template_card_index=0,loader_limit=5"
            )
            results = wml_inference.infer(dataset["test"])
    """

    def verify(self):
        super().verify()

        assert (
            isinstance(self.concurrency_limit, int)
            and 1 <= self.concurrency_limit <= 10
        ), (
            f"'concurrency_limit' must be a positive integer not greater than 10. "
            f"However, '{self.concurrency_limit}' was given."
        )

    def _set_logprobs_params(self, params: Dict[str, Any]) -> Dict[str, Any]:
        user_return_options = params.pop("return_options", {})
        # currently this is the only configuration that returns generated
        # logprobs and behaves as expected
        logprobs_return_options = {
            "input_tokens": user_return_options.get("input_tokens", True),
            "input_text": user_return_options.get("input_text", False),
            "generated_tokens": True,
            "token_logprobs": True,
            "top_n_tokens": user_return_options.get("top_n_tokens", 5),
        }

        for key, value in logprobs_return_options.items():
            if key in user_return_options and user_return_options[key] != value:
                raise ValueError(
                    f"'{key}={user_return_options[key]}' is not supported for the 'infer_log_probs' "
                    f"method of {self.__class__.__name__}. For obtaining the logprobs of generated tokens "
                    f"please use '{key}={value}'."
                )

        return {
            **params,
            "return_options": logprobs_return_options,
        }

    def _send_requests(
        self,
        dataset: Union[List[Dict[str, Any]], Dataset],
        return_logprobs: bool,
        return_meta_data: bool,
    ) -> Union[List[str], List[Dict], List[TextGenerationInferenceOutput]]:
        self.verify_not_chat_api(dataset)

        params = self.to_dict([WMLGenerationParamsMixin], keep_empty=False)

        if return_logprobs:
            generation_type = "generated_tokens"
            params = self._set_logprobs_params(params)
        else:
            generation_type = "generated_text"

        inputs: List[str] = [instance["source"] for instance in dataset]

        results = self._model.generate(
            prompt=inputs,
            params=params,
            concurrency_limit=self.concurrency_limit,
        )

        final_results = []
        for result, inp in zip(results, inputs):
            result_metadata = result["results"][0]
            generated_content = result_metadata[generation_type]
            final_results.append(
                self.get_return_object(
                    generated_content, result_metadata, inp, return_meta_data
                )
            )
        return final_results

    def get_return_object(self, predict_result, result, input_text, return_meta_data):
        if return_meta_data:
            return TextGenerationInferenceOutput(
                prediction=predict_result,
                input_tokens=result["input_token_count"],
                output_tokens=result["generated_token_count"],
                model_name=self.model_name or self.deployment_id,
                inference_type=self.label,
                stop_reason=result["stop_reason"],
                seed=self.random_seed,
                input_text=input_text,
            )
        return predict_result


class WMLInferenceEngineChat(WMLInferenceEngineBase, WMLChatParamsMixin):
    """Creates chat session and returns a model's response.

    You can also include images in your inputs. If you use only textual input, it is
    recommended to use 'WMLInferenceEngineGeneration' instead as it is faster, and allows
    more parameters for text generation.

    You can provide either already formatted messages, or a raw dataset as an input.
    In case of the former, all passed images should be base64-encoded strings given as
    an 'image_url' within a message. Moreover, only one image per a list of messages
    may be sent.
    As for the latter, if there are multiple images per one instance, they will be sent
    separately with the same query. If that could possibly affect expected responses,
    concatenate images within an instance into a single image and adjust your query
    accordingly (if necessary).

    Args:
        image_encoder (EncodeImageToString, optional):
            operator which encodes images in
            given format to base64 strings required by service. You should specify it when
            you are using images in your inputs.

    Example:
        .. code-block:: python

            from .api import load_dataset
            from .image_operators

            image_encoder = EncodeImageToString(image_format="JPEG")

            wml_credentials = {
                "url": "some_url", "project_id": "some_id", "api_key": "some_key"
            }
            model_name = "meta-llama/llama-3-2-11b-vision-instruct"
            wml_inference = WMLInferenceEngineChat(
                credentials=wml_credentials,
                model_name=model_name,
                image_encoder=image_encoder,
                data_classification_policy=["public"],
                max_tokens=1024,
            )

            dataset = load_dataset(
                dataset_query="card=cards.doc_vqa.en,template=templates.qa.with_context.with_type,loader_limit=30"
            )
            results = wml_inference.infer(dataset["test"])
    """

    image_encoder: Optional[EncodeImageToString] = NonPositionalField(
        default_factory=EncodeImageToString
    )

    @staticmethod
    def _extract_queries(instance: Dict[str, Any]) -> Tuple[Optional[str], List]:
        task_data = instance["task_data"]
        if isinstance(task_data, str):
            task_data = json.loads(task_data)
        question = task_data.get("question")

        images = [None]
        if "images" in instance["media"]:
            images = extract_images(instance)

        return question or instance["source"], images

    def _create_messages_from_instance(
        self, instance: Dict[str, Any]
    ) -> List[List[Dict[str, Any]]]:
        """Method creates chat messages to be sent to a watsonx.ai model based on a given instance from a dataset."""
        text, images = self._extract_queries(instance)

        messages: List[List[Dict[str, Any]]] = []
        base_message = {
            "role": "user",
            "content": [
                {
                    "type": "text",
                    "text": text,
                }
            ],
        }

        # Iteration over all possible images to create a separate message for
        # every single image, since SDK allows only one image per request.
        for image in images:
            message = base_message.copy()

            if image is not None:
                encoded_image = image
                if not isinstance(encoded_image, str):
                    image = Image().decode_example(image)
                    if self.image_encoder is None:
                        raise ValueError(
                            "If sending image queries as well, and they are not "
                            "already encoded to base64 strings, you must specify "
                            "the 'image_encoder' to be used."
                        )

                    buffer = io.BytesIO()
                    image.save(buffer, format=image.format)
                    image_data_url = ImageDataString(
                        f"data:image/{image.format.lower()};base64,"
                        + base64.b64encode(buffer.getvalue()).decode("utf-8")
                    )

                message["content"].append(
                    {
                        "type": "image_url",
                        "image_url": {
                            "url": image_data_url,
                        },
                    }
                )

            messages.append([message])

        return messages

    @staticmethod
    def verify_messages(messages: List[Dict[str, Any]]):
        """Method verifies if externally provided messages containing images are compatible with the format required by ibm-watsonx-ai."""
        n_images = 0
        for message in messages:
            if isinstance(message["content"], str):
                continue

            for content in message["content"]:
                if isinstance(content, dict):
                    if "image" in content["type"] and content["type"] != "image_url":
                        raise ValueError(
                            f"ibm-watsonx-ai only supports sending images as base64-encoded "
                            f"strings, which should be given as 'image_url' in a message. "
                            f"However, '{content['type']}' was given."
                        )

                    if content["type"] == "image_url":
                        n_images += 1
                    if n_images > 1:
                        raise ValueError(
                            "ibm-watsonx-ai only supports sending one image per a list "
                            "of messages."
                        )

    @staticmethod
    def check_instance_contains_image(instance: Dict[str, Any]) -> bool:
        if "media" not in instance:
            return False
        if not isinstance(instance["media"], dict):
            return False
        if "images" not in instance["media"]:
            return False
        if not instance["media"]["images"]:
            return False
        return True

    def to_messages(self, instance: Union[Dict, List]) -> List[List[Dict[str, Any]]]:
        if isinstance(instance["source"], str) and self.check_instance_contains_image(
            instance
        ):
            return self._create_messages_from_instance(instance)

        messages = super().to_messages(instance)
        self.verify_messages(messages)
        # This is done to be compatible with inputs containing
        # images as SDK allows sending only one image per message.
        return [messages]

    def to_tools(
        self, instance: Dict[str, Any]
    ) -> Dict[str, Union[Optional[List[Dict[str, str]]], Optional[Dict[str, str]]]]:
        """watsonx.ai chat also allows specifying which tools models must use."""
        task_data = instance.get("task_data")
        if task_data is None:
            return {"tools": None, "tool_choice": None}

        if isinstance(task_data, str):
            task_data = json.loads(task_data)
        if "__tools__" in task_data:
            tools: List[Dict[str, str]] = task_data["__tools__"]
            tool_choice: Optional[Dict[str, str]] = task_data.get("__tool_choice__")
            return {"tools": tools, "tool_choice": tool_choice}

        return {"tools": None, "tool_choice": None}

    def _handle_async_requests(
        self,
        data: List[Dict[str, Any]],
        params: Dict[str, Any],
    ) -> List[Dict[str, Any]]:
        async def handle_async_requests(start_idx, end_idx):
            coroutines = [
                self._model.achat(
                    messages=data[idx]["msg"],
                    params=params,
                    tools=data[idx]["tools"]["tools"],
                    tool_choice=data[idx]["tools"]["tool_choice"],
                )
                for idx in range(start_idx, end_idx)
            ]
            batch_results = await asyncio.gather(*coroutines)
            return list(batch_results)

        loop = asyncio.get_event_loop()
        results = []

        for batch_idx in range(0, len(data), self.concurrency_limit):
            batch_results = loop.run_until_complete(
                handle_async_requests(
                    batch_idx, min(batch_idx + self.concurrency_limit, len(data))
                )
            )
            results.extend(batch_results)

        return results

    def _send_requests(
        self,
        dataset: Union[List[Dict[str, Any]], Dataset],
        return_logprobs: bool,
        return_meta_data: bool,
    ) -> Union[List[str], List[Dict], List[TextGenerationInferenceOutput]]:
        params = self.to_dict([WMLChatParamsMixin], keep_empty=False)

        if return_logprobs:
            output_type = "logprobs"
            params["logprobs"] = True
        else:
            output_type = "message"
            params["logprobs"] = False

        data = [
            {
                "idx": i,
                "msg": message,
                "tools": self.to_tools(dataset[i]),
            }
            for i in range(len(dataset))
            for message in self.to_messages(dataset[i])
        ]

        responses = self._handle_async_requests(data, params)

        results = []
        for inp, response in zip(data, responses):
            idx = inp["idx"]
            tool_call = data[idx]["tools"]["tools"] is not None

            output = response["choices"][0][output_type]
            if tool_call:
                if "tool_calls" in output:
                    func = output["tool_calls"][0]["function"]
                    prediction = f'{{"name": "{func["name"]}", "arguments": {func["arguments"]}}}'
                else:
                    prediction = output["content"]
            else:
                prediction = output["content"]

            results.append(
                self.get_return_object(
                    prediction,
                    response,
                    str(inp),
                    return_meta_data,
                )
            )

        return results

    def get_return_object(self, predict_result, result, input_text, return_meta_data):
        if return_meta_data:
            return TextGenerationInferenceOutput(
                prediction=predict_result,
                input_tokens=result["usage"]["prompt_tokens"],
                output_tokens=len(predict_result)
                if isinstance(predict_result, list)
                else None,
                model_name=self.model_name or self.deployment_id,
                inference_type=self.label,
                stop_reason=result["choices"][0]["finish_reason"],
                input_text=input_text,
            )
        return predict_result


@deprecation(
    version="2.0.0",
    msg=" Please use either 'WMLInferenceEngineGeneration' or 'WMLInferenceEngineChat'"
    " depending on your task.",
)
class WMLInferenceEngine(WMLInferenceEngineGeneration):
    def prepare_engine(self):
        super().prepare_engine()
        get_logger().warning("'WMLInferenceEngine' is deprecated")


def get_images_without_text(instance):
    if isinstance(instance["source"], str):
        images = extract_images(instance["source"], instance)
    elif isinstance(instance["source"], list):
        images = []
        for turn in instance["source"]:
            content = turn["content"]
            if isinstance(content, list):
                for sub_content in content:
                    if sub_content["type"] == "image_url":
                        image = data_url_to_image(sub_content["image_url"]["url"])
                        images.append(image)

    return [image.convert("RGB") for image in images]


def get_text_without_images(instance, image_token="<image>"):
    if isinstance(instance["source"], str):
        regex = r"<" + f"{constants.image_tag}" + r'\s+src=["\'](.*?)["\']\s*/?>'
        return re.sub(regex, image_token, instance["source"])
    if isinstance(instance["source"], list):
        text = ""
        for turn in instance["source"]:
            content = turn["content"]
            if isinstance(content, str):
                text += content
            else:
                for sub_content in content:
                    if sub_content["type"] == "text":
                        text += sub_content["text"]
                    if sub_content["type"].startswith("image"):
                        text += image_token
        return text
    raise ValueError()


class LMMSEvalBaseInferenceEngine(
    InferenceEngine, PackageRequirementsMixin, LazyLoadMixin, TorchDeviceMixin
):
    label = "lmms-eval"
    model_type: str
    model_args: Dict[str, str]
    batch_size: int = 1
    image_token: str = "<image>"

    _requirements_list = {
        "lmms_eval": "Install llms-eval package using 'pip install lmms-eval==0.2.4'",
    }

    def get_engine_id(self):
        return get_model_and_label_id(self.model_type, self.label)

    def prepare_engine(self):
        if not self.lazy_load:
            self._prepare_engine()

    def _prepare_engine(self):
        from lmms_eval.api.instance import Instance
        from lmms_eval.models import get_model

        self.new_instance = Instance

        self.device = self.get_device()

        if isinstance(self.model_args, dict):
            self.model_args = ",".join(f"{k}={v}" for k, v in self.model_args.items())

        self.model = get_model(self.model_type).create_from_arg_string(
            self.model_args,
            {
                "batch_size": self.batch_size,
                "device": self.device,
                "device_map": self.device,
            },
        )

    def _is_loaded(self):
        return hasattr(self, "model") and self.model is not None


class LMMSEvalInferenceEngine(LMMSEvalBaseInferenceEngine):
    max_new_tokens: int = 32
    temperature: float = 0.0
    do_sample: bool = False
    generate_until: List[str] = ["\n\n"]

    def _infer(
        self,
        dataset: Union[List[Dict[str, Any]], Dataset],
        return_meta_data: bool = False,
    ) -> Union[List[str], List[TextGenerationInferenceOutput]]:
        if not self._is_loaded():
            self._prepare_engine()

        from lmms_eval.api.instance import Instance

        temp_task_name = str(uuid.uuid4())

        requests = []
        for i, instance in enumerate(dataset):
            requests.append(
                Instance(
                    request_type="generate_until",
                    arguments=(
                        get_text_without_images(instance, image_token=self.image_token),
                        {
                            "max_new_tokens": self.max_new_tokens,
                            "temperature": self.temperature,
                            "do_sample": self.do_sample,
                            "until": self.generate_until,
                        },
                        get_images_without_text,
                        i,
                        temp_task_name,
                        "test",
                    ),
                    idx=i,
                    metadata={
                        "task": temp_task_name,
                        "doc_id": i,
                        "repeats": 1,
                    },
                )
            )

        self.model.task_dict[temp_task_name] = DatasetDict({"test": dataset})

        responses = self.model.generate_until(requests)

        self.model.task_dict.pop(temp_task_name)

        return responses


class LMMSEvalLoglikelihoodInferenceEngine(LMMSEvalBaseInferenceEngine):
    request_type: Literal["loglikelihood"] = "loglikelihood"

    def make_instance(self, instance, special_args, index, task_name):
        from lmms_eval.api.instance import Instance

        return Instance(
            request_type=self.request_type,
            arguments=(
                get_text_without_images(instance, image_token=self.image_token),
                special_args,
                get_images_without_text,
                index,
                task_name,
                "test",
            ),
            idx=index,
            metadata={
                "task": task_name,
                "doc_id": index,
                "repeats": 1,
            },
        )

    def _infer(
        self,
        dataset: Union[List[Dict[str, Any]], Dataset],
        return_meta_data: bool = False,
    ) -> Union[List[str], List[TextGenerationInferenceOutput]]:
        if not self._is_loaded():
            self._prepare_engine()

        temp_task_name = str(uuid.uuid4())

        requests = []
        for i, instance in enumerate(dataset):
            task_data = instance["task_data"]

            if isinstance(task_data, str):
                task_data = json.loads(task_data)

            for option in task_data["options"]:
                requests.append(
                    self.make_instance(
                        instance,
                        option,
                        i,
                        temp_task_name,
                    )
                )

        self.model.task_dict[temp_task_name] = DatasetDict({"test": dataset})
        self.model.metadata = {}

        responses = self.model.loglikelihood(requests)

        self.model.task_dict.pop(temp_task_name)

        optimal_scores = [sys.float_info.max] * len(dataset)
        optimal_responses = [None] * len(dataset)

        for request, (score, _) in zip(requests, responses):
            if score < optimal_scores[request.idx]:
                optimal_scores[request.idx] = score
                optimal_responses[request.idx] = request.arguments[1]

        return optimal_responses


class VLLMParamsMixin(Artifact):
    model: str
    n: int = 1
    best_of: Optional[int] = None
    _real_n: Optional[int] = None
    presence_penalty: float = 0.0
    frequency_penalty: float = 0.0
    repetition_penalty: float = 1.0
    temperature: float = 0.0
    top_p: float = 1.0
    top_k: int = -1
    min_p: float = 0.0
    seed: Optional[int] = None
    stop: Optional[Union[str, List[str]]] = None
    stop_token_ids: Optional[List[int]] = None
    bad_words: Optional[List[str]] = None
    ignore_eos: bool = False
    max_tokens: Optional[int] = 16
    min_tokens: int = 0
    logprobs: Optional[int] = None
    prompt_logprobs: Optional[int] = None


class VLLMInferenceEngine(InferenceEngine, PackageRequirementsMixin, VLLMParamsMixin):
    label = "vllm"

    def get_engine_id(self):
        return get_model_and_label_id(self.model, self.label)

    def prepare_engine(self):
        args = self.to_dict([VLLMParamsMixin])
        args.pop("model")
        from vllm import LLM, SamplingParams

        self.sampling_params = SamplingParams(**args)
        self.llm = LLM(
            model=self.model,
            device="auto",
            trust_remote_code=True,
            max_num_batched_tokens=4096,
            gpu_memory_utilization=0.7,
            max_model_len=4096,
            max_num_seqs=64,
            enforce_eager=True,
        )

    def _infer(
        self,
        dataset: Union[List[Dict[str, Any]], Dataset],
        return_meta_data: bool = False,
    ) -> Union[List[str], List[TextGenerationInferenceOutput]]:
        inputs = []
        for instance in dataset:
            inputs.append(instance["source"])

        if isinstance(inputs[0], list):
            # outputs = self.llm.chat(inputs, self.sampling_params, chat_template="{{- bos_token }}\n{%- if custom_tools is defined %}\n    {%- set tools = custom_tools %}\n{%- endif %}\n{%- if not tools_in_user_message is defined %}\n    {%- set tools_in_user_message = true %}\n{%- endif %}\n{%- if not date_string is defined %}\n    {%- if strftime_now is defined %}\n        {%- set date_string = strftime_now(\"%d %b %Y\") %}\n    {%- else %}\n        {%- set date_string = \"26 Jul 2024\" %}\n    {%- endif %}\n{%- endif %}\n{%- if not tools is defined %}\n    {%- set tools = none %}\n{%- endif %}\n\n{#- This block extracts the system message, so we can slot it into the right place. #}\n{%- if messages[0]['role'] == 'system' %}\n    {%- set system_message = messages[0]['content']|trim %}\n    {%- set messages = messages[1:] %}\n    {%- set user_supplied_system_message = true %}\n{%- else %}\n    {%- set system_message = \"\" %}\n    {%- set user_supplied_system_message = false %}\n{%- endif %}\n\n{#- Find out if there are any images #}\n{% set image_ns = namespace(has_images=false) %}      \n{%- for message in messages %}\n    {%- for content in message['content'] %}\n        {%- if content['type'] == 'image' %}\n            {%- set image_ns.has_images = true %}\n        {%- endif %}\n    {%- endfor %}\n{%- endfor %}\n\n{#- System message if there are no images, or if the user supplied one #}\n{%- if user_supplied_system_message or not image_ns.has_images %}\n    {{- \"<|start_header_id|>system<|end_header_id|>\\n\" }}\n    {%- if tools is not none %}\n        {{- \"Environment: ipython\\n\" }}\n    {%- endif %}\n    {{- \"Cutting Knowledge Date: December 2023\\n\" }}\n    {{- \"Today Date: \" + date_string + \"\\n\" }}\n    {%- if tools is not none and not tools_in_user_message %}\n        {{- \"You have access to the following functions. To call a function, please respond with JSON for a function call.\" }}\n        {{- 'Respond in the format {\"name\": function name, \"parameters\": dictionary of argument name and its value}.' }}\n        {{- \"Do not use variables.\\n\" }}\n        {%- for t in tools %}\n            {{- t | tojson(indent=4) }}\n            {{- \"\\n\" }}\n        {%- endfor %}\n    {%- endif %}\n    {{- system_message }}\n    {{- \"<|eot_id|>\" }}\n{%- endif %}\n\n{#- Custom tools are passed in a user message with some extra guidance #}\n{%- if tools_in_user_message and not tools is none %}\n    {#- Extract the first user message so we can plug it in here #}\n    {%- if messages | length != 0 %}\n        {%- set first_user_message = messages[0]['content']|trim %}\n        {%- set messages = messages[1:] %}\n    {%- else %}\n        {{- raise_exception(\"Cannot put tools in the first user message when there's no first user message!\") }}\n{%- endif %}\n    {{- '<|start_header_id|>user<|end_header_id|>\\n' -}}\n    {{- \"Given the following functions, please respond with a JSON for a function call \" }}\n    {{- \"with its proper arguments that best answers the given prompt.\\n\" }}\n    {{- 'Respond in the format {\"name\": function name, \"parameters\": dictionary of argument name and its value}.' }}\n    {{- \"Do not use variables.\\n\" }}\n    {%- for t in tools %}\n        {{- t | tojson(indent=4) }}\n        {{- \"\\n\" }}\n    {%- endfor %}\n    {{- first_user_message + \"<|eot_id|>\"}}\n{%- endif %}\n\n{%- for message in messages %}\n    {%- if not (message.role == 'ipython' or message.role == 'tool' or 'tool_calls' in message) %}\n    {{- '<|start_header_id|>' + message['role'] + '<|end_header_id|>\\n' }}\n        {%- if message['content'] is string %}\n            {{- message['content'] }}\n        {%- else %}\n            {%- for content in message['content'] %}\n                {%- if content['type'] == 'image' %}\n                    {{- '<|image|>' }}\n                {%- elif content['type'] == 'text' %}\n                    {{- content['text'] }}\n                {%- endif %}\n            {%- endfor %}\n        {%- endif %}\n        {{- '<|eot_id|>' }}\n    {%- elif 'tool_calls' in message %}\n        {%- if not message.tool_calls|length == 1 %}\n            {{- raise_exception(\"This model only supports single tool-calls at once!\") }}\n        {%- endif %}\n        {%- set tool_call = message.tool_calls[0].function %}\n        {{- '<|start_header_id|>assistant<|end_header_id|>\\n' -}}\n        {{- '{\"name\": \"' + tool_call.name + '\", ' }}\n        {{- '\"parameters\": ' }}\n        {{- tool_call.arguments | tojson }}\n        {{- \"}\" }}\n        {{- \"<|eot_id|>\" }}\n    {%- elif message.role == \"tool\" or message.role == \"ipython\" %}\n        {{- \"<|start_header_id|>ipython<|end_header_id|>\\n\" }}\n        {%- if message.content is mapping or message.content is iterable %}\n            {{- message.content | tojson }}\n        {%- else %}\n            {{- message.content }}\n        {%- endif %}\n        {{- \"<|eot_id|>\" }}\n    {%- endif %}\n{%- endfor %}\n{%- if add_generation_prompt %}\n    {{- '<|start_header_id|>assistant<|end_header_id|>\\n' }}\n{%- endif %}")
            outputs = self.llm.chat(inputs, self.sampling_params)
        else:
            outputs = self.llm.generate(inputs, self.sampling_params)

        predictions = []
        for output in outputs:
            predictions.append(output.outputs[0].text)

        return predictions


class AsyncTokenBucket:
    def __init__(self, rate, capacity):
        self.rate = rate  # Tokens added per second
        self.capacity = capacity  # Maximum tokens in the bucket
        self.tokens = capacity
        self.timestamp = time.perf_counter()
        self.lock = asyncio.Lock()
        self.interval = 1.0 / self.rate  # Time between tokens

    async def acquire(self, tokens=1):
        while True:
            async with self.lock:
                now = time.perf_counter()
                delta = now - self.timestamp

                # Calculate the number of tokens to add
                token_intervals = int(delta / self.interval)
                if token_intervals > 0:
                    self.tokens = min(self.capacity, self.tokens + token_intervals)
                    self.timestamp += token_intervals * self.interval
                    logging.debug(
                        f"Added {token_intervals} tokens. Tokens now: {self.tokens}"
                    )

                if self.tokens >= tokens:
                    self.tokens -= tokens
                    logging.debug(f"Token acquired. Tokens left: {self.tokens}")
                    return
                # Calculate time until the next token is available
                time_until_next_token = self.interval - (now - self.timestamp)
                logging.debug(
                    f"Not enough tokens. Need to wait {time_until_next_token:.4f} seconds."
                )
            # Sleep outside the lock to allow other coroutines to proceed
            await asyncio.sleep(time_until_next_token)


class LiteLLMInferenceEngine(
    InferenceEngine, StandardAPIParamsMixin, PackageRequirementsMixin
):
    label: str = "litellm"
    max_requests_per_second: float = 6
    max_retries: int = 5  # Set to 0 to prevent internal retries

    _requirements_list: list = ["litellm", "tenacity", "tqdm", "diskcache"]

    def get_engine_id(self):
        return get_model_and_label_id(self.model, self.label)

    def prepare_engine(self):
        # Initialize the token bucket rate limiter
        self._rate_limiter = AsyncTokenBucket(
            rate=self.max_requests_per_second,
            capacity=self.max_requests_per_second,
        )
        self.inference_type = "litellm"
        from litellm import acompletion

        self._completion = acompletion
        # Initialize a semaphore to limit concurrency
        self._semaphore = asyncio.Semaphore(round(self.max_requests_per_second))

    async def _infer_instance(
        self, index: int, instance: Dict[str, Any]
    ) -> TextGenerationInferenceOutput:
        """Process a single inference request."""
        async with self._semaphore:
            await self._rate_limiter.acquire()
            # Introduce a slight delay to prevent burstiness
            await asyncio.sleep(0.01)
            messages = self.to_messages(instance)
            tools = self.to_tools(instance)
            kwargs = self.to_dict([StandardAPIParamsMixin])
            kwargs = {k: v for k, v in kwargs.items() if v is not None}
            del kwargs["credentials"]
            try:
                response = await self._completion(
                    messages=messages,
                    tools=tools,
                    max_retries=self.max_retries,
                    drop_params=False,
                    **self.credentials,
                    **kwargs,
                )
            except Exception as e:
                raise RuntimeError(
                    f"Error inferring the following instance:\n{instance}"
                ) from e

            usage = response.get("usage", {})

            if tools is None:
                prediction = response["choices"][0]["message"]["content"]
            else:
                try:
                    func_call = response["choices"][0]["message"]["tool_calls"][0][
                        "function"
                    ]
                    prediction = f'{{"name": "{func_call.name}", "arguments": {func_call.arguments}}}'
                except:
                    prediction = response["choices"][0]["message"]["content"] or ""
            return TextGenerationInferenceOutput(
                prediction=prediction,
                input_tokens=usage.get("prompt_tokens"),
                output_tokens=usage.get("completion_tokens"),
                model_name=response.get("model", self.model),
                inference_type=self.inference_type,
            )

    async def _infer_async(
        self, dataset: List[Dict[str, Any]]
    ) -> List[TextGenerationInferenceOutput]:
        """Process multiple inference requests concurrently with a progress bar."""
        tasks = (
            self._infer_instance(i, instance) for i, instance in enumerate(dataset)
        )
        # Use tqdm_asyncio.gather to display progress bar
        return await tqdm_asyncio.gather(
            *tasks, desc=f"LiteLLM Inference ({self.model})", total=len(dataset)
        )

    def _infer(
        self,
        dataset: Union[List[Dict[str, Any]], Dataset],
        return_meta_data: bool = False,
    ) -> Union[List[str], List[TextGenerationInferenceOutput]]:
        """Main inference entry point."""
        loop = asyncio.get_event_loop()
        responses = loop.run_until_complete(self._infer_async(dataset))
        return self.get_return_object(responses, return_meta_data)

    def get_return_object(self, responses, return_meta_data):
        if return_meta_data:
            return responses

        return [response.prediction for response in responses]


_supported_apis = Literal[
    "watsonx",
    "together-ai",
    "open-ai",
    "aws",
    "ollama",
    "bam",
    "watsonx-sdk",
    "rits",
    "azure",
    "vertex-ai",
    "replicate",
]


class CrossProviderInferenceEngine(InferenceEngine, StandardAPIParamsMixin):
    """Inference engine capable of dynamically switching between multiple providers APIs.

    This class extends the InferenceEngine and OpenAiInferenceEngineParamsMixin
    to enable seamless integration with various API providers. The supported APIs are
    specified in ``_supported_apis``, allowing users to interact with multiple models
    from different sources. The ``provider_model_map`` dictionary maps each API to
    specific model identifiers, enabling automatic configuration based on
    user requests.

    Current _supported_apis = ["watsonx", "together-ai", "open-ai", "aws", "ollama",
    "bam", "watsonx-sdk", "rits", "vertex-ai"]

    Args:
        provider (Optional):
            Specifies the current API in use. Must be one of the
            literals in `_supported_apis`.
        provider_model_map (Dict[_supported_apis, Dict[str, str]]):
            mapping each supported API to a corresponding
            model identifier string. This mapping allows consistent access to models
            across different API backends.
        provider_specific_args:
            (Optional[Dict[str, Dict[str,str]]]) Args specific to a provider for example provider_specific_args={"watsonx": {"max_requests_per_second": 4}}

    """

    label: str = "cross_provider"
    provider: Optional[_supported_apis] = None
    provider_specific_args: Optional[Dict[str, Dict[str, str]]] = None

    provider_model_map: Dict[_supported_apis, Dict[str, str]] = {
        "watsonx-sdk": {  # checked from ibm_watsonx_ai.APIClient().foundation_models.ChatModels
            "granite-20b-code-instruct": "ibm/granite-20b-code-instruct",
            "granite-3-2b-instruct": "ibm/granite-3-2b-instruct",
            "granite-3-8b-instruct": "ibm/granite-3-8b-instruct",
            "granite-3-2-2b-instruct": "ibm/granite-3-2-2b-instruct",
            "granite-3-2-8b-instruct": "ibm/granite-3-2-8b-instruct",
            "granite-3-3-2b-instruct": "ibm/granite-3-3-2b-instruct",
            "granite-3-3-8b-instruct": "ibm/granite-3-3-8b-instruct",
            "granite-34b-code-instruct": "ibm/granite-34b-code-instruct",
            "granite-guardian-3-8b": "ibm/granite-guardian-3-8b",
            "granite-vision-3-2-2b": "ibm/granite-vision-3-2-2b",
            "llama-3-1-8b-instruct": "meta-llama/llama-3-1-8b-instruct",
            "llama-3-1-70b-instruct": "meta-llama/llama-3-1-70b-instruct",
            "llama-3-1-405b-instruct": "meta-llama/llama-3-405b-instruct",
            "llama-3-2-11b-vision-instruct": "meta-llama/llama-3-2-11b-vision-instruct",
            "llama-3-2-1b-instruct": "meta-llama/llama-3-2-1b-instruct",
            "llama-3-2-3b-instruct": "meta-llama/llama-3-2-3b-instruct",
            "llama-3-2-90b-vision-instruct": "meta-llama/llama-3-2-90b-vision-instruct",
            "llama-3-3-70b-instruct": "meta-llama/llama-3-3-70b-instruct",
            "llama-guard-3-11b-vision": "meta-llama/llama-guard-3-11b-vision",
            "mistral-large-instruct": "mistralai/mistral-large",
            "mixtral-8x7b-instruct-v01": "mistralai/mixtral-8x7b-instruct-v01",
        },
        "together-ai": {  # checked from https://www.together.ai/models
            "llama-3-8b-instruct": "together_ai/meta-llama/Llama-3-8b-chat-hf",
            "llama-3-70b-instruct": "together_ai/meta-llama/Llama-3-70b-chat-hf",
            "llama-3-1-8b-instruct": "together_ai/meta-llama/Meta-Llama-3.1-8B-Instruct-Turbo",
            "llama-3-1-70b-instruct": "together_ai/meta-llama/Meta-Llama-3.1-70B-Instruct-Turbo",
            "llama-3-1-405b-instruct": "together_ai/meta-llama/Meta-Llama-3.1-405B-Instruct-Turbo",
            "llama-3-2-1b-instruct": "together_ai/togethercomputer/llama-3-2-1b-instruct",
            "llama-3-3-70b-instruct": "together_ai/meta-llama/Llama-3.3-70B-Instruct-Turbo",
            "llama-4-maverick": "together_ai/meta-llama/Llama-4-Maverick-17B-128E-Instruct-FP8",  # pragma: allowlist secret
            "llama-4-scout": "together_ai/meta-llama/Llama-4-Scout-17B-16E-Instruct",
            "deepseek-v3": "together_ai/deepseek-ai/DeepSeek-V3",
            "llama-3-3-70b-instruct-free": "together_ai/meta-llama/Llama-3.3-70B-Instruct-Turbo-Free",
            "deepseek-r1-distilled-llama-70b-free": "together_ai/deepseek-ai/DeepSeek-R1-Distill-Llama-70B-free",
        },
        "aws": {  # checked from https://docs.aws.amazon.com/bedrock/latest/userguide/models-supported.html
            "llama-3-8b-instruct": "bedrock/meta.llama3-8b-instruct-v1:0",
            "llama-3-70b-instruct": "bedrock/meta.llama3-70b-instruct-v1:0",
            "llama-3-1-70b-instruct": "bedrock/meta.llama3-1-70b-instruct-v1:0",
            "llama-3-1-405b-instruct": "bedrock/meta.llama3-1-405b-instruct-v1:0",
            "llama-3-3-70b-instruct": "bedrock/meta.llama3-3-70b-instruct-v1:0",
            "llama-4-maverick": "bedrock/meta.llama4-maverick-17b-instruct-v1:0",  # pragma: allowlist secret
            "llama-4-scout": "bedrock/meta.llama4-scout-17b-instruct-v1:0",
            "mistral-large-instruct": "bedrock/mistral.mistral-large-2407-v1:0",
            "deepseek-r1": "bedrock/deepseek.r1-v1:0",
            "claude-3-7-sonnet": "bedrock/anthropic.claude-3-7-sonnet-20250219-v1:0",
        },
        "ollama": {
            "llama-3-8b-instruct": "llama3:8b",
            "llama-3-70b-instruct": "llama3:70b",
            "llama-3-1-8b-instruct": "llama3.1:8b",
            "llama-3-1-70b-instruct": "llama3.1:70b",
            "llama-3-1-405b-instruct": "llama3.1:405b",
            "llama-3-2-1b-instruct": "llama3.2:1b",
            "llama-3-2-3b-instruct": "llama3.2:3b",
            "llama-3-3-70b-instruct": "llama3.3",
            "granite-3-3-2b-instruct": "granite3.3:2b",
            "granite-3-3-8b-instruct": "granite3.3:8b",
        },
        "bam": {
            "granite-3-8b-instruct": "ibm/granite-8b-instruct-preview-4k",
            "llama-3-8b-instruct": "meta-llama/llama-3-8b-instruct",
            "llama-3-2-1b-instruct": "meta-llama/llama-3-2-1b-instruct",
            "flan-t5-xxl": "google/flan-t5-xxl",
        },
        "rits": {
            "granite-3-8b-instruct": "ibm-granite/granite-3.0-8b-instruct",
            "granite-3-1-8b-instruct": "ibm-granite/granite-3.1-8b-instruct",
            "granite-3-2-8b-instruct": "ibm-granite/granite-3.2-8b-instruct",
            "granite-3-3-8b-instruct": "ibm-granite/granite-3.3-8b-instruct",
            "llama-3-1-8b-instruct": "meta-llama/Llama-3.1-8B-Instruct",
            "llama-3-1-70b-instruct": "meta-llama/llama-3-1-70b-instruct",
            "llama-3-1-405b-instruct": "meta-llama/llama-3-1-405b-instruct-fp8",
            "llama-3-1-405b-instruct-fp8": "meta-llama/llama-3-1-405b-instruct-fp8",
            "llama-3-2-11b-vision-instruct": "meta-llama/Llama-3.2-11B-Vision-Instruct",
            "llama-3-2-90b-vision-instruct": "meta-llama/Llama-3.2-90B-Vision-Instruct",
            "llama-3-3-70b-instruct": "meta-llama/llama-3-3-70b-instruct",
            "llama-4-scout": "meta-llama/llama-4-scout-17b-16e",
            "llama-4-maverick": "meta-llama/llama-4-maverick-17b-128e-instruct-fp8",
            "mistral-large-instruct": "mistralai/mistral-large-instruct-2407",
            "mixtral-8x7b-instruct": "mistralai/mixtral-8x7B-instruct-v0.1",
            "mixtral-8x7b-instruct-v01": "mistralai/mixtral-8x7B-instruct-v0.1",
            "deepseek-v3": "deepseek-ai/DeepSeek-V3",
            "granite-guardian-3-2-3b-a800m": "ibm-granite/granite-guardian-3.2-3b-a800m",
            "granite-guardian-3-2-5b": "ibm-granite/granite-guardian-3.2-5b",
        },
        "open-ai": {
            "o1-mini": "o1-mini",
            "o1-preview": "o1-preview",
            "gpt-4o-mini": "gpt-4o-mini",
            "gpt-4o-mini-2024-07-18": "gpt-4o-mini-2024-07-18",
            "gpt-4o": "gpt-4o",
            "gpt-4o-2024-08-06": "gpt-4o-2024-08-06",
            "gpt-4o-2024-05-13": "gpt-4o-2024-05-13",
            "gpt-4-turbo-preview": "gpt-4-0125-preview",
            "gpt-4-turbo": "gpt-4-turbo",
            "gpt-4-0125-preview": "gpt-4-0125-preview",
            "gpt-4-1106-preview": "gpt-4-1106-preview",
            "gpt-3.5-turbo-1106": "gpt-3.5-turbo-1106",
            "gpt-3.5-turbo": "gpt-3.5-turbo",
            "gpt-3.5-turbo-0301": "gpt-3.5-turbo-0301",
            "gpt-3.5-turbo-0613": "gpt-3.5-turbo-0613",
            "gpt-3.5-turbo-16k": "gpt-3.5-turbo-16k",
            "gpt-3.5-turbo-16k-0613": "gpt-3.5-turbo-16k-0613",
            "gpt-4": "gpt-4",
            "gpt-4-0314": "gpt-4-0314",
            "gpt-4-0613": "gpt-4-0613",
            "gpt-4-32k": "gpt-4-32k",
            "gpt-4-32k-0314": "gpt-4-32k-0314",
            "gpt-4-32k-0613": "gpt-4-32k-0613",
            "gpt-4-vision-preview": "gpt-4-vision-preview",
            "gpt-4-1": "gpt-4.1",
            "gpt-4-1-2025-04-14": "gpt-4.1-2025-04-14",
            "gpt-4-1-nano": "gpt-4.1-nano",
            "gpt-4-1-nano-2025-04-14": "gpt-4.1-nano-2025-04-14",
            "gpt-4-1-mini": "gpt-4.1-mini",
            "gpt-4-1-mini-2025-04-14": "gpt-4.1-mini-2025-04-14",
        },
        "azure": {
            "o1-mini": "azure/o1-mini",
            "o1-preview": "azure/o1-preview",
            "gpt-4o-mini": "azure/gpt-4o-mini",
            "gpt-4o": "azure/gpt-4o",
            "gpt-4o-2024-08-06": "azure/gpt-4o-2024-08-06",
            "gpt-4": "azure/gpt-4",
            "gpt-4-0314": "azure/gpt-4-0314",
            "gpt-4-0613": "azure/gpt-4-0613",
            "gpt-4-32k": "azure/gpt-4-32k",
            "gpt-4-32k-0314": "azure/gpt-4-32k-0314",
            "gpt-4-32k-0613": "azure/gpt-4-32k-0613",
            "gpt-4-1106-preview": "azure/gpt-4-1106-preview",
            "gpt-4-0125-preview": "azure/gpt-4-0125-preview",
            "gpt-4-turbo": "azure/gpt-4-turbo-2024-04-09",
            "gpt-3.5-turbo": "azure/gpt-3.5-turbo",
            "gpt-3.5-turbo-0301": "azure/gpt-3.5-turbo-0301",
            "gpt-3.5-turbo-0613": "azure/gpt-3.5-turbo-0613",
            "gpt-3.5-turbo-16k": "azure/gpt-3.5-turbo-16k",
            "gpt-3.5-turbo-16k-0613": "azure/gpt-3.5-turbo-16k-0613",
            "gpt-4-vision": "azure/gpt-4-vision",
            "gpt-4-1": "azure/gpt-4.1",
            "gpt-4-1-nano": "azure/gpt-4.1-nano",
            "gpt-4-1-mini": "azure/gpt-4.1-mini",
            "gpt-4-1-mini-2025-04-14": "azure/gpt-4.1-mini-2025-04-14",
            "llama-3-1-405b-instruct": "azure/Meta-Llama-3.1-405B-Instruct",
            "llama-3-3-70b-instruct": "azure/Llama-3.3-70B-Instruct",
            "llama-4-maverick": "azure/Llama-4-Maverick-17B-128E-Instruct-FP8",  # pragma: allowlist secret
            "llama-4-scout": "azure/Llama-4-Scout-17B-16E-Instruct",
        },
        "vertex-ai": {
            "llama-3-1-8b-instruct": "vertex_ai/meta/llama-3.1-8b-instruct-maas",
            "llama-3-1-70b-instruct": "vertex_ai/meta/llama-3.1-70b-instruct-maas",
            "llama-3-1-405b-instruct": "vertex_ai/meta/llama-3.1-405b-instruct-maas",
            "gemini-2-5-pro": "vertex_ai/gemini-2.5-pro-preview-05-06",
            "gemini-2-5-pro-preview-05-06": "vertex_ai/gemini-2.5-pro-preview-05-06",
            "gemini-2.5-flash": "gemini-2.5-flash-preview-05-20",
            "gemini-2.5-flash-preview-05-20": "gemini-2.5-flash-preview-05-20",
        },
        "replicate": {
            "granite-3-2-8b-instruct": "replicate/ibm-granite/granite-3.2-8b-instruct",
            "granite-vision-3-2-2b": "replicate/ibm-granite/granite-vision-3.2-2b",
            "granite-3-1-8b-instruct": "replicate/ibm-granite/granite-3.1-8b-instruct",
            "granite-3-1-2b-instruct": "replicate/ibm-granite/granite-3.1-2b-instruct",
            "granite-3-8b-instruct": "replicate/ibm-granite/granite-3.0-8b-instruct",
            "granite-3-2b-instruct": "replicate/ibm-granite/granite-3.0-2b-instruct",
            "granite-8b-code-instruct-128k": "replicate/ibm-granite/granite-8b-code-instruct-128k",
            "granite-20b-code-instruct-8k": "replicate/ibm-granite/granite-20b-code-instruct-8k",
            "llama-2-13b": "replicate/meta/llama-2-13b",
            "llama-2-13b-chat": "replicate/meta/llama-2-13b-chat",
            "llama-2-70b": "replicate/meta/llama-2-70b",
            "llama-2-70b-chat": "replicate/meta/llama-2-70b-chat",
            "llama-2-7b": "replicate/meta/llama-2-7b",
            "llama-2-7b-chat": "replicate/meta/llama-2-7b-chat",
            "llama-3-1-405b-instruct": "replicate/meta/meta-llama-3.1-405b-instruct",
            "llama-3-70b": "replicate/meta/meta-llama-3-70b",
            "llama-3-70b-instruct": "replicate/meta/meta-llama-3-70b-instruct",
            "llama-3-8b": "replicate/meta/meta-llama-3-8b",
            "llama-3-8b-instruct": "replicate/meta/meta-llama-3-8b-instruct",
            "llama-3-3-70b-instruct": "replicate/meta/meta-llama-3.3-70b-instruct",
            "llama-4-maverick": "replicate/meta/llama-4-maverick-instruct",
            "llama-4-scout": "replicate/meta/llama-4-scout-instruct",
            "mistral-7b-instruct-v0.2": "replicate/mistralai/mistral-7b-instruct-v0.2",
            "mistral-7b-v0.1": "replicate/mistralai/mistral-7b-v0.1",
            "mixtral-8x7b-instruct-v0.1": "replicate/mistralai/mixtral-8x7b-instruct-v0.1",
            "gpt-4-1": "replicate/openai/gpt-4.1",
        },
    }
    provider_model_map["watsonx"] = {
        k: f"watsonx/{v}" for k, v in provider_model_map["watsonx-sdk"].items()
    }

    _provider_to_base_class = {
        "watsonx": LiteLLMInferenceEngine,
        "open-ai": LiteLLMInferenceEngine,
        "together-ai": LiteLLMInferenceEngine,
        "aws": LiteLLMInferenceEngine,
        "ollama": OllamaInferenceEngine,
        "bam": IbmGenAiInferenceEngine,
        "watsonx-sdk": WMLInferenceEngineChat,
        "rits": RITSInferenceEngine,
        "azure": LiteLLMInferenceEngine,
        "vertex-ai": LiteLLMInferenceEngine,
        "replicate": LiteLLMInferenceEngine,
    }

    _provider_param_renaming = {
        "bam": {"max_tokens": "max_new_tokens", "model": "model_name"},
        "watsonx-sdk": {"max_tokens": "max_new_tokens", "model": "model_name"},
        "rits": {"model": "model_name"},
    }

    def get_return_object(self, **kwargs):
        return self.engine.get_return_object(kwargs)

    def get_provider_name(self):
        return self.provider if self.provider is not None else settings.default_provider

    def prepare_engine(self):
        # print("provider", self.provider)
        provider = self.get_provider_name()
        if provider not in self._provider_to_base_class:
            raise UnitxtError(
                f"{provider} is not a configured API for CrossProviderInferenceEngine. Supported apis: {','.join(self.provider_model_map.keys())}"
            )
        if self.model not in self.provider_model_map[provider]:
            UnitxtWarning(
                f"{self.model} is not configured for provider {provider}. Supported models: {','.join(self.provider_model_map[provider].keys())}. Using un normalized name will make it impossible to switch to different provider on request."
            )
        cls = self.__class__._provider_to_base_class[provider]
        args = self.to_dict([StandardAPIParamsMixin])
        args["model"] = self.provider_model_map[provider].get(self.model, self.model)

        if self.provider_specific_args is not None:
            provider_args = self.provider_specific_args.get(provider)
            if provider_args is not None:
                args.update(provider_args)

        params = list(args.keys())
        if provider in self._provider_param_renaming:
            for param in params:
                if args[param] is not None:
                    if param in self._provider_param_renaming[provider]:
                        args[self._provider_param_renaming[provider][param]] = args[
                            param
                        ]
                        del args[param]
                else:
                    del args[param]
        self.engine: InferenceEngine = cls(**args)
        self.data_classification_policy = self.engine.data_classification_policy

    def _infer(
        self,
        dataset: Union[List[Dict[str, Any]], Dataset],
        return_meta_data: bool = False,
    ) -> Union[List[str], List[TextGenerationInferenceOutput]]:
        return self.engine._infer(dataset, return_meta_data)

    def get_engine_id(self):
        api = self.get_provider_name()
        if self.model in self.provider_model_map[api]:
            return get_model_and_label_id(self.provider_model_map[api][self.model], api)
        return get_model_and_label_id(self.model, api)


class HFOptionSelectingInferenceEngine(InferenceEngine, TorchDeviceMixin):
    """HuggingFace based class for inference engines that calculate log probabilities.

    This class uses models from the HuggingFace Transformers library to calculate log probabilities for text inputs.
    """

    label = "hf_option_selection"
    model_name: str
    batch_size: int

    _requirements_list = {
        "transformers": "Install huggingface package using 'pip install --upgrade transformers"
    }

    def get_engine_id(self):
        return get_model_and_label_id(self.model_name, self.label)

    @retry_connection_with_exponential_backoff(backoff_factor=2)
    def prepare_engine(self):
        from transformers import AutoModelForCausalLM, AutoTokenizer

        self.device = self.get_device()

        # Load model and tokenizer
        path = self.model_name
        if settings.hf_offline_models_path is not None:
            path = os.path.join(settings.hf_offline_models_path, path)

        self.tokenizer = AutoTokenizer.from_pretrained(
            path,
        )
        self.model = AutoModelForCausalLM.from_pretrained(
            path,
        ).to(self.device)
        # Set pad_token if it doesn't exist
        if self.tokenizer.pad_token is None:
            self.tokenizer.pad_token = self.tokenizer.eos_token

    def get_log_probs(self, texts):
        # Check available device
        import torch
        from tqdm import tqdm

        log_probs = []

        # Process texts in batches
        for i in tqdm(range(0, len(texts), self.batch_size)):
            batch = texts[i : i + self.batch_size]

            # Tokenize batch
            if isinstance(texts[0], list):
                batch = self.tokenizer.apply_chat_template(batch, tokenize=False)

            inputs = self.tokenizer(
                batch, return_tensors="pt", padding=True, truncation=True
            ).to(self.device)

            # Compute log probabilities
            with torch.no_grad():
                predictions = self.model(**inputs)
                logits = predictions.logits

                for j in range(len(batch)):
                    input_ids = inputs.input_ids[j]
                    text_logits = logits[j, :-1, :]  # exclude last token
                    text_log_probs = torch.log_softmax(text_logits, dim=-1)

                    # Gather log probs for each token
                    token_log_probs = text_log_probs[
                        torch.arange(text_logits.shape[0]), input_ids[1:]
                    ]

                    # Sum log probs to get sequence log prob
                    sequence_log_prob = token_log_probs.sum().item()
                    log_probs.append(sequence_log_prob)

        return log_probs

    def _infer(
        self,
        dataset: Union[List[Dict[str, Any]], Dataset],
        return_meta_data: bool = False,
    ) -> Union[List[str], List[TextGenerationInferenceOutput]]:
        if return_meta_data and not hasattr(self.engine, "get_return_object"):
            raise NotImplementedError(
                f"Inference engine {self.engine.__class__.__name__} does not support return_meta_data as it "
                f"does not contain a 'get_return_object' method. Please set return_meta_data=False."
            )

        inputs = []

        for instance in dataset:
            for option in instance["task_data"]["options"]:
                if isinstance(instance["source"], list):
                    inputs.append(
                        instance["source"] + [{"role": "assistant", "content": option}]
                    )
                else:
                    inputs.append(instance["source"] + option)

        scores = self.get_log_probs(inputs)

        scores_iterator = iter(scores)

        predictions = []
        for instance in dataset:
            options_scores = Counter()
            for option in instance["task_data"]["options"]:
                score = next(scores_iterator)
                options_scores[option] = score
            predictions.append(options_scores.most_common(1)[0][0])

        return predictions


class MetricInferenceEngine(InferenceEngine):
    """An inference engine that uses the output of a metric as its prediction. Used to evaluate metrics like LLM as Judge or Granite Guardian.

    Args:
        InferenceEngine (_type_): _description_
    """

    metric: Metric
    prediction_field: str

    def _infer(
        self,
        dataset: Union[List[Dict[str, Any]], Dataset],
        return_meta_data: bool = False,
    ) -> Union[List[str], List[TextGenerationInferenceOutput]]:
        task_data = [
            json.loads(instance["task_data"]) if "task_data" in instance else {}
            for instance in dataset
        ]
        predictions = [td[self.prediction_field] for td in task_data]
        references = [instance["references"] for instance in dataset]
        return self.metric.compute(
            task_data=task_data,
            predictions=predictions,
            references=references,
        )

    def prepare_engine(self):
        pass

    def get_engine_id(self):
        return "metric_inference_engine"<|MERGE_RESOLUTION|>--- conflicted
+++ resolved
@@ -766,7 +766,6 @@
             total=len(dataset) // self.batch_size,
         ):
             # Get the current batch
-<<<<<<< HEAD
             sources = []
             tools = []
             for instance in batch:
@@ -778,16 +777,9 @@
                     tools.append(task_data["__tools__"])
                 else:
                     tools.append(None)
-            # --- Process the current batch ---
-            # 1. Tokenize inputs for the batch
+            # Tokenize inputs for the batch
 
             tokenized_inputs = self.prepare_inputs(sources, tools)
-=======
-            batch_sources = [instance["source"] for instance in batch]
-
-            # Tokenize inputs for the batch
-            tokenized_inputs = self.prepare_inputs(batch_sources)
->>>>>>> a927e57e
 
             # Determine input length (handle encoder-decoder models)
             input_length = (
@@ -829,7 +821,7 @@
                     self.get_return_object(
                         output=outputs[i],
                         output_tokens=len(output_tokens_strings[i]),
-                        inp=batch_sources[i],
+                        inp=sources[i],
                         inp_tokens=len(tokenized_inputs.encodings[i].tokens)
                         if tokenized_inputs.encodings is not None
                         else None,
