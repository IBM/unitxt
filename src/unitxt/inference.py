--- conflicted
+++ resolved
@@ -3,7 +3,8 @@
 import json
 import os
 import re
-<<<<<<< HEAD
+import sys
+import uuid
 from typing import (
     Any,
     Dict,
@@ -15,11 +16,6 @@
     Sequence,
     Union,
 )
-=======
-import sys
-import uuid
-from typing import Any, Dict, List, Literal, Optional, Union
->>>>>>> 582d96f8
 
 from datasets import DatasetDict
 from tqdm import tqdm, trange
@@ -211,7 +207,7 @@
     eos_token_id: Optional[int] = None
 
 
-class HFInferenceEngine(
+class HFInferenceEngineBase(
     InferenceEngine,
     LogProbInferenceEngine,
     PackageRequirementsMixin,
@@ -227,8 +223,8 @@
     device_map: Any = None
 
     use_fast_tokenizer: bool = True
-    use_fp16: bool = True
-    load_in_8bit: bool = False
+    low_cpu_mem_usage: bool = True
+    torch_dtype: str = "torch.float16"
 
     model: Any = InternalField(default=None, name="Inference object")
     processor: Any = InternalField(default=None, name="Input processor (tokenizer)")
@@ -267,6 +263,34 @@
     @abc.abstractmethod
     def _init_model(self):
         raise NotImplementedError
+
+    def _get_torch_dtype(self):
+        import torch
+
+        if not isinstance(self.torch_dtype, str) or not self.torch_dtype.startswith(
+            "torch."
+        ):
+            raise ValueError(
+                f"'torch_dtype' must be a string representing torch data "
+                f"type used for inference. The name should be an absolute "
+                f"import, for example: 'torch.float16'. However, "
+                f"'{self.torch_dtype}' was given instead."
+            )
+
+        try:
+            dtype = eval(self.torch_dtype)
+        except (AttributeError, TypeError) as e:
+            raise ValueError(
+                f"Incorrect value of 'torch_dtype' was given: '{self.torch_dtype}'."
+            ) from e
+
+        if not isinstance(dtype, torch.dtype):
+            raise ValueError(
+                f"'torch_dtype' must be an instance of 'torch.dtype', however, "
+                f"'{dtype}' is an instance of '{type(dtype)}'."
+            )
+
+        return dtype
 
     def _prepare_engine(self):
         self._set_inference_device()
@@ -411,7 +435,7 @@
         raise NotImplementedError
 
 
-class HFAutoModelInferenceEngine(HFInferenceEngine):
+class HFAutoModelInferenceEngine(HFInferenceEngineBase):
     label: str = "hf_auto_model"
 
     def _init_processor(self):
@@ -441,6 +465,7 @@
             pretrained_model_name_or_path=self.model_name,
             trust_remote_code=True,
             device_map=self.device_map,
+            torch_dtype=self._get_torch_dtype(),
         )
         if self.device_map is None:
             self.model.to(self.device)
@@ -509,7 +534,7 @@
         return self._infer_fn(dataset, return_meta_data, True)
 
 
-class HFLlavaInferenceEngine(HFInferenceEngine):
+class HFLlavaInferenceEngine(HFInferenceEngineBase):
     lazy_load: bool = True
     label: str = "hf_lava"
 
@@ -530,21 +555,18 @@
             self.pad_token_id = self.processor.eos_token_id
 
     def _init_model(self):
-        import torch
         from transformers import LlavaForConditionalGeneration
 
         self.model = LlavaForConditionalGeneration.from_pretrained(
             self.model_name,
-            torch_dtype=torch.float16,
-            low_cpu_mem_usage=True,
+            torch_dtype=self._get_torch_dtype(),
+            low_cpu_mem_usage=self.low_cpu_mem_usage,
             device_map=self.device_map,
         )
         if self.device_map is None:
             self.model.to(self.device)
 
     def prepare_inputs(self, data: Iterable) -> Mapping:
-        import torch
-
         text = data["source"]
 
         images = extract_images(text, data)
@@ -557,7 +579,7 @@
 
         inputs: Mapping = self.processor(
             images=images, text=model_input, return_tensors="pt"
-        ).to(self.device or self.device_map, torch.float16)
+        ).to(self.device or self.device_map, self._get_torch_dtype())
 
         return inputs
 
@@ -655,7 +677,7 @@
             self.peft_config.base_model_name_or_path
         )
 
-    def _init_model_and_processor(self):
+    def _init_model(self):
         from peft import AutoPeftModelForCausalLM, AutoPeftModelForSeq2SeqLM
         from transformers import AutoConfig
 
@@ -669,6 +691,8 @@
             pretrained_model_name_or_path=self.peft_config.base_model_name_or_path,
             trust_remote_code=True,
             device_map=self.device_map,
+            low_cpu_mem_usage=self.low_cpu_mem_usage,
+            torch_dtype=self._get_torch_dtype(),
         )
         if self.device_map is None:
             self.model.to(self.device)
@@ -845,18 +869,11 @@
     def prepare_engine(self):
         return
 
-    def _mock_infer(
-        self,
-        dataset: Union[List[Dict[str, Any]], DatasetDict],
+    def _infer(
+        self,
+        dataset: Union[List[Dict[str, Any]], DatasetDict],
+        return_meta_data: bool = False,
     ) -> Union[List[str], List[TextGenerationInferenceOutput]]:
-        return [self.default_inference_value for _ in dataset]
-
-    def _infer(
-        self,
-        dataset: Union[List[Dict[str, Any]], DatasetDict],
-        return_meta_data: bool = False,
-    ) -> Union[List[str], List[TextGenerationInferenceOutput]]:
-<<<<<<< HEAD
         return [
             self.get_return_object(
                 self.default_inference_value, instance, return_meta_data
@@ -889,9 +906,6 @@
                 stop_reason="",
             )
         return predict_result
-=======
-        return self._mock_infer(dataset)
->>>>>>> 582d96f8
 
 
 class MockModeMixin(Artifact):
@@ -1112,7 +1126,6 @@
         "ibm-generative-ai": "Install ibm-genai package using 'pip install --upgrade ibm-generative-ai"
     }
     data_classification_policy = ["public", "proprietary"]
-    rate_limit: int = 10
     parameters: Optional[IbmGenAiInferenceEngineParams] = None
 
     def get_engine_id(self):
@@ -1236,7 +1249,6 @@
             )
         return predict_result
 
-<<<<<<< HEAD
     def get_model_details(self) -> Dict:
         from genai import ApiClient
         from genai.model import ModelService
@@ -1246,7 +1258,7 @@
             ModelService(api_client=api_client).retrieve(id=self.model_name).result
         )
         return model_info.dict()
-=======
+
     def get_token_count(self, dataset):
         texts = [instance["source"] for instance in dataset]
         token_counts = list(
@@ -1302,7 +1314,6 @@
         for instance, score in zip(dataset, scores):
             instance["prediction"] = score[instance["task_data"]["token_count"] - 1 :]
         return dataset
->>>>>>> 582d96f8
 
 
 class OpenAiInferenceEngineParamsMixin(Artifact):
@@ -1664,7 +1675,7 @@
     deployment_id: Optional[str] = None
     label: str = "wml"
     _requirements_list = {
-        "ibm-watsonx-ai==1.1.14": "Install ibm-watsonx-ai package using 'pip install --upgrade ibm-watsonx-ai'. "
+        "ibm_watsonx_ai": "Install ibm-watsonx-ai package using 'pip install --upgrade ibm-watsonx-ai'. "
         "It is advised to have Python version >=3.10 installed, as at lower version this package "
         "may cause conflicts with other installed packages."
     }
@@ -1906,10 +1917,9 @@
             )
         return predict_result
 
-<<<<<<< HEAD
     def get_model_details(self) -> Dict:
         return self._model.get_details()
-=======
+
     def get_token_count(self, dataset):
         from ibm_watsonx_ai.foundation_models import ModelInference
 
@@ -1980,85 +1990,6 @@
 def get_text_without_images(instance, image_token="<image>"):
     regex = r'<img\s+src=["\'](.*?)["\']\s*/?>'
     return re.sub(regex, image_token, instance["source"])
-
-
-class HFLlavaInferenceEngine(InferenceEngine, LazyLoadMixin):
-    model_name: str
-    max_new_tokens: int
-    lazy_load = True
-    image_token = "<image>"
-
-    _requirements_list = {
-        "transformers": "Install huggingface package using 'pip install --upgrade transformers",
-        "torch": "Install torch, go on PyTorch website for mode details.",
-        "accelerate": "pip install accelerate",
-    }
-
-    def get_engine_id(self):
-        return get_model_and_label_id(self.model_name, "hf_lava")
-
-    def _prepare_engine(self):
-        import torch
-        from transformers import AutoProcessor, LlavaForConditionalGeneration
-
-        self.device = torch.device(
-            "mps"
-            if torch.backends.mps.is_available()
-            else 0
-            if torch.cuda.is_available()
-            else "cpu"
-        )
-
-        self.model = LlavaForConditionalGeneration.from_pretrained(
-            self.model_name,
-            torch_dtype=torch.float16,
-            low_cpu_mem_usage=True,
-        ).to(self.device)
-
-        self.processor = AutoProcessor.from_pretrained(self.model_name)
-
-    def prepare_engine(self):
-        if not self.lazy_load:
-            self._prepare_engine()
-
-    def _is_loaded(self):
-        return hasattr(self, "model") and self.model is not None
-
-    def _infer(
-        self,
-        dataset: Union[List[Dict[str, Any]], DatasetDict],
-        return_meta_data: bool = False,
-    ) -> Union[List[str], List[TextGenerationInferenceOutput]]:
-        if not self._is_loaded():
-            self._prepare_engine()
-
-        import torch
-
-        results = []
-        for instance in tqdm(dataset):
-            text = get_text_without_images(instance, self.image_token)
-            images = get_images_without_text(instance)
-
-            if len(images) == 1:
-                images = images[0]
-
-            inputs = self.processor(images=images, text=text, return_tensors="pt").to(
-                self.device, torch.float16
-            )
-
-            input_len = len(inputs["input_ids"][0])
-            output = self.model.generate(
-                **inputs,
-                max_new_tokens=self.max_new_tokens,
-                do_sample=False,
-                pad_token_id=self.processor.tokenizer.eos_token_id,
-            )
-            result = self.processor.decode(
-                output[0][input_len:], skip_special_tokens=True
-            )
-            results.append(result)
-
-        return results
 
 
 class LMMSEvalBaseInferenceEngine(
@@ -2227,5 +2158,4 @@
                 optimal_scores[request.idx] = score
                 optimal_responses[request.idx] = request.arguments[1]
 
-        return optimal_responses
->>>>>>> 582d96f8
+        return optimal_responses