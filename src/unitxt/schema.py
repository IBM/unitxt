--- conflicted
+++ resolved
@@ -68,6 +68,18 @@
     return chat
 
 
+class SerializeInstancesBeforeDump(InstanceOperator):
+    def process(
+        self, instance: Dict[str, Any], stream_name: Optional[str] = None
+    ) -> Dict[str, Any]:
+        if settings.task_data_as_text:
+            instance["task_data"] = json.dumps(instance["task_data"])
+
+        if not isinstance(instance["source"], str):
+            instance["source"] = json.dumps(instance["source"])
+        return instance
+
+
 def loads_batch(batch):
     if (
         "source" in batch
@@ -87,19 +99,6 @@
     return batch
 
 
-<<<<<<< HEAD
-class SerializeInstancesBeforeDump(InstanceOperator):
-
-   def process(
-        self, instance: Dict[str, Any], stream_name: Optional[str] = None
-    ) -> Dict[str, Any]:
-        if settings.task_data_as_text:
-            instance["task_data"] = json.dumps(instance["task_data"])
-
-        if not isinstance(instance["source"], str):
-            instance["source"] = json.dumps(instance["source"])
-        return instance
-=======
 def loads_instance(instance):
     if (
         "source" in instance
@@ -118,7 +117,6 @@
         instance["task_data"] = json.loads(instance["task_data"])
     return instance
 
->>>>>>> 7a48aa9d
 
 class FinalizeDataset(InstanceOperatorValidator):
     group_by: List[List[str]]
@@ -162,7 +160,6 @@
             task_data["__tools__"] = instance["__tools__"]
         return task_data
 
-
     def process(
         self, instance: Dict[str, Any], stream_name: Optional[str] = None
     ) -> Dict[str, Any]:
