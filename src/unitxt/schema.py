--- conflicted
+++ resolved
@@ -1,9 +1,10 @@
+import json
 from typing import Any, Dict, List, Optional
 
 from datasets import Audio, Features, Sequence, Value
 from datasets import Image as DatasetImage
 
-from .artifact import json_dumps_with_artifacts, json_loads_with_artifacts
+from .artifact import Artifact, json_dumps_with_artifacts, json_loads_with_artifacts
 from .dict_utils import dict_get
 from .image_operators import ImageDataString
 from .operator import InstanceOperatorValidator
@@ -75,11 +76,7 @@
             or batch["source"][0].startswith('[{"content":')
         )
     ):
-<<<<<<< HEAD
         batch["source"] = [json_loads_with_artifacts(d) for d in batch["source"]]
-=======
-        batch["source"] = [load_chat_source(d) for d in batch["source"]]
->>>>>>> ba416fcc
     if (
         not settings.task_data_as_text
         and "task_data" in batch
@@ -163,23 +160,15 @@
         )
 
         task_data["metadata"]["num_demos"] = instance["recipe_metadata"]["num_demos"]
-<<<<<<< HEAD
-        task_data["metadata"]["template"] = instance["recipe_metadata"]["template"]
-
-        if "demos" in instance:
-            task_data["demos"] = [
-=======
         task_data["metadata"]["demos_pool_size"] = instance["recipe_metadata"][
             "demos_pool_size"
         ]
-        task_data["metadata"]["template"] = self.artifact_to_jsonable(
-            instance["recipe_metadata"]["template"]
-        )
+        task_data["metadata"]["template"] = instance["recipe_metadata"]["template"]
+
         if "criteria" in task_data and isinstance(task_data["criteria"], Artifact):
             task_data["criteria"] = self.artifact_to_jsonable(task_data["criteria"])
         if constants.demos_field in instance:
             task_data[constants.demos_field] = [
->>>>>>> ba416fcc
                 self._get_instance_task_data(instance)
                 for instance in instance.pop(constants.demos_field)
             ]
