import json
from typing import Any, Dict, List, Optional

from datasets import Features, Sequence, Value

from .artifact import Artifact
from .dict_utils import dict_get
from .operator import InstanceOperatorValidator
from .settings_utils import get_constants

constants = get_constants()

UNITXT_DATASET_SCHEMA = Features(
    {
        "source": Value("string"),
        "target": Value("string"),
        "references": Sequence(Value("string")),
        "metrics": Sequence(Value("string")),
        "groups": Sequence(Value("string")),
        "subset": Sequence(Value("string")),
        "postprocessors": Sequence(Value("string")),
        "task_data": Value(dtype="string"),
        "data_classification_policy": Sequence(Value("string")),
    }
)


<<<<<<< HEAD
UNITXT_INFERENCE_SCHEMA = Features(
    {
        "source": Value("string"),
        "metrics": Sequence(Value("string")),
        "group": Value("string"),
        "postprocessors": Sequence(Value("string")),
        "task_data": Value(dtype="string"),
        "data_classification_policy": Sequence(Value("string")),
    }
)


def get_schema(stream_name):
    if stream_name == constants.inference_stream:
        return UNITXT_INFERENCE_SCHEMA
    return UNITXT_DATASET_SCHEMA


class ToUnitxtGroup(InstanceOperatorValidator):
    group: str
    metrics: List[str] = None
    postprocessors: List[str] = field(default_factory=lambda: ["to_string_stripped"])
=======
class Finalize(InstanceOperatorValidator):
    group_by: List[List[str]]
>>>>>>> 8c9b1df3
    remove_unnecessary_fields: bool = True

    @staticmethod
    def artifact_to_jsonable(artifact):
        if artifact.__id__ is None:
            return artifact.to_dict()
        return artifact.__id__

    def process(
        self, instance: Dict[str, Any], stream_name: Optional[str] = None
    ) -> Dict[str, Any]:
        metadata = {
            "data_classification_policy": instance["data_classification_policy"],
            "template": self.artifact_to_jsonable(
                instance["recipe_metadata"]["template"]
            ),
            "num_demos": instance["recipe_metadata"]["num_demos"],
        }
        task_data = {
<<<<<<< HEAD
            **instance["inputs"],
            "metadata": {
                "template": self.artifact_to_jsonable(
                    instance["recipe_metadata"]["template"]
                )
            },
=======
            **instance["input_fields"],
            **instance["reference_fields"],
            "metadata": metadata,
>>>>>>> 8c9b1df3
        }

        if stream_name != constants.inference_stream:
            task_data = {**task_data, **instance["outputs"]}

        instance["task_data"] = json.dumps(task_data)

        if self.remove_unnecessary_fields:
            keys_to_delete = []

            for key in instance.keys():
                if key not in get_schema(stream_name):
                    keys_to_delete.append(key)

            for key in keys_to_delete:
                del instance[key]

        data = {**task_data, **metadata}
        groups = []
        for group_attributes in self.group_by:
            group = {}
            if isinstance(group_attributes, str):
                group_attributes = [group_attributes]
            for attribute in group_attributes:
                group[attribute] = dict_get(data, attribute)
            groups.append(json.dumps(group))

        instance["groups"] = groups
        instance["subset"] = []

        instance["metrics"] = [
            metric.to_json() if isinstance(metric, Artifact) else metric
            for metric in instance["metrics"]
        ]
        instance["postprocessors"] = [
            processor.to_json() if isinstance(processor, Artifact) else processor
            for processor in instance["postprocessors"]
        ]

        return instance

    def validate(self, instance: Dict[str, Any], stream_name: Optional[str] = None):
        # verify the instance has the required schema
        assert instance is not None, "Instance is None"
        assert isinstance(
            instance, dict
        ), f"Instance should be a dict, got {type(instance)}"
        schema = get_schema(stream_name)
        assert all(
            key in instance for key in schema
        ), f"Instance should have the following keys: {schema}. Instance is: {instance}"
        schema.encode_example(instance)<|MERGE_RESOLUTION|>--- conflicted
+++ resolved
@@ -25,12 +25,25 @@
 )
 
 
-<<<<<<< HEAD
 UNITXT_INFERENCE_SCHEMA = Features(
     {
         "source": Value("string"),
         "metrics": Sequence(Value("string")),
-        "group": Value("string"),
+        "groups": Sequence(Value("string")),
+        "subset": Sequence(Value("string")),
+        "postprocessors": Sequence(Value("string")),
+        "task_data": Value(dtype="string"),
+        "data_classification_policy": Sequence(Value("string")),
+    }
+)
+
+
+UNITXT_INFERENCE_SCHEMA = Features(
+    {
+        "source": Value("string"),
+        "metrics": Sequence(Value("string")),
+        "groups": Sequence(Value("string")),
+        "subset": Sequence(Value("string")),
         "postprocessors": Sequence(Value("string")),
         "task_data": Value(dtype="string"),
         "data_classification_policy": Sequence(Value("string")),
@@ -44,14 +57,8 @@
     return UNITXT_DATASET_SCHEMA
 
 
-class ToUnitxtGroup(InstanceOperatorValidator):
-    group: str
-    metrics: List[str] = None
-    postprocessors: List[str] = field(default_factory=lambda: ["to_string_stripped"])
-=======
 class Finalize(InstanceOperatorValidator):
     group_by: List[List[str]]
->>>>>>> 8c9b1df3
     remove_unnecessary_fields: bool = True
 
     @staticmethod
@@ -71,22 +78,12 @@
             "num_demos": instance["recipe_metadata"]["num_demos"],
         }
         task_data = {
-<<<<<<< HEAD
-            **instance["inputs"],
-            "metadata": {
-                "template": self.artifact_to_jsonable(
-                    instance["recipe_metadata"]["template"]
-                )
-            },
-=======
             **instance["input_fields"],
-            **instance["reference_fields"],
             "metadata": metadata,
->>>>>>> 8c9b1df3
         }
 
         if stream_name != constants.inference_stream:
-            task_data = {**task_data, **instance["outputs"]}
+            task_data = {**task_data, **instance["reference_fields"]}
 
         instance["task_data"] = json.dumps(task_data)
 
