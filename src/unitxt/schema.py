--- conflicted
+++ resolved
@@ -3,11 +3,8 @@
 
 from datasets import Features, Sequence, Value
 
-<<<<<<< HEAD
+from .artifact import Artifact
 from .dict_utils import dict_get
-=======
-from .artifact import Artifact
->>>>>>> 9bcf7275
 from .operator import InstanceOperatorValidator
 
 UNITXT_DATASET_SCHEMA = Features(
@@ -25,14 +22,9 @@
 )
 
 
-<<<<<<< HEAD
-class ToUnitxtGroup(InstanceOperatorValidator):
+
+class Finalize(InstanceOperatorValidator):
     group_by: List[List[str]]
-    metrics: List[str] = None
-    postprocessors: List[str] = field(default_factory=lambda: ["to_string_stripped"])
-=======
-class Finalize(InstanceOperatorValidator):
->>>>>>> 9bcf7275
     remove_unnecessary_fields: bool = True
 
     @staticmethod
@@ -49,22 +41,13 @@
             "template": self.artifact_to_jsonable(
                 instance["recipe_metadata"]["template"]
             ),
+            "num_demos": instance["recipe_metadata"]["num_demos"],
         }
         instance["metadata"] = json.dumps(metadata)
         task_data = {
             **instance["input_fields"],
             **instance["reference_fields"],
-<<<<<<< HEAD
             "metadata": metadata,
-=======
-            "metadata": {
-                "data_classification_policy": instance["data_classification_policy"],
-                "template": self.artifact_to_jsonable(
-                    instance["recipe_metadata"]["template"]
-                ),
-                "num_demos": instance["recipe_metadata"]["num_demos"],
-            },
->>>>>>> 9bcf7275
         }
         instance["task_data"] = json.dumps(task_data)
 
@@ -77,7 +60,6 @@
 
             for key in keys_to_delete:
                 del instance[key]
-<<<<<<< HEAD
 
         data = {**task_data, **metadata}
         groups = []
@@ -90,13 +72,7 @@
             groups.append(json.dumps(group))
 
         instance["groups"] = groups
-        if self.metrics is not None:
-            instance["metrics"] = self.metrics
-        if self.postprocessors is not None:
-            instance["postprocessors"] = self.postprocessors
-=======
-        if "group" not in instance:
-            instance["group"] = "unitxt"
+
         instance["metrics"] = [
             metric.to_json() if isinstance(metric, Artifact) else metric
             for metric in instance["metrics"]
@@ -105,7 +81,7 @@
             processor.to_json() if isinstance(processor, Artifact) else processor
             for processor in instance["postprocessors"]
         ]
->>>>>>> 9bcf7275
+        
         return instance
 
     def validate(self, instance: Dict[str, Any], stream_name: Optional[str] = None):
