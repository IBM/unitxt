from random import Random
from typing import (
    Any,
    Dict,
    List,
    Optional,
    Union,
)

from .operators import FieldOperator
from .random_utils import new_random_generator
from .type_utils import isoftype, parse_type_string, to_type_string
from .types import Text


class Augmentor(FieldOperator):
    """A stream operator that augments the values of either the task input fields before rendering with the template,  or the input passed to the model after rendering of the template."""

<<<<<<< HEAD
    operator: FieldOperator

    def process_value(self, value: Any) -> Any:
        return self.operator.process_value(value)
        return self.operator.process_value(value)
=======
    pass
>>>>>>> 579b0473


class TaskInputsAugmentor(Augmentor):
    def set_fields(self, fields: List[str]):
        fields = ["input_fields/" + field for field in fields]
        self.field_to_field = {field: field for field in fields}


class TypeDependentAugmentor(TaskInputsAugmentor):
    augmented_type: object

    def process_instance_value(self, value: Any, instance: Dict[str, Any]):
        if not isoftype(value, self.augmented_type):
            return value
        return super().process_instance_value(value=value, instance=instance)

    @classmethod
    def process_data_after_load(cls, data):
        if "augmented_type" in data:
            data["augmented_type"] = parse_type_string(data["augmented_type"])
        return data

    def process_data_before_dump(self, data):
        if "augmented_type" in data:
            data["augmented_type"] = to_type_string(data["augmented_type"])
        return data


class TextAugmentor(TypeDependentAugmentor):
    augmented_type = Text


class NullAugmentor(TaskInputsAugmentor):
    """Does not change the input string."""

    def process_value(self, value: Any) -> Any:
        return value


class AugmentWhitespace(TextAugmentor):
    """Augments the inputs by replacing existing whitespaces with other whitespaces.

    Currently, each whitespace is replaced by a random choice of 1-3 whitespace characters (space, tab, newline).
    """

    def process_value(self, value: str) -> str:
        import re

        words = re.split(r"(\s+)", value)
        new_value = ""

        random_generator = new_random_generator(sub_seed=value)
        for word in words:
            if word.isspace():
                new_value += random_generator.choice(
                    ["\n", "\t", " "]
                ) * random_generator.randint(1, 3)
            else:
                new_value += word
        return new_value


class AugmentPrefixSuffix(TextAugmentor):
    r"""Augments the input by prepending and appending randomly selected patterns (typically, whitespace).

    Args:
       prefixes (list or dict or None): the potential patterns (typically, whitespace) to select prefix from. The dictionary version allows the specification of relative weights for the different patterns. Set to None if not needed (i.e., only suffixes are needed).

       suffixes (list or dict or None): the potential patterns (typically, whitespace) to select suffix from. The dictionary version allows the specification of relative weights for the different patterns. Set to None if not needed (i.e., only prefixes are needed).

       prefix_len (positive int): the length of the prefix to be added.

       suffix_len (positive int): The length of the suffix to be added.

       remove_existing_whitespaces (bool): Clean any existing leading and trailing whitespaces. The selected pattern(s) are then prepended and/or appended to the potentially trimmed input.

    Examples:
        To prepend the input with a prefix made of 4 ``\n``-s or ``\t``-s, employ
        ``AugmentPrefixSuffix(augment_model_input=True, prefixes=['\n','\t'], prefix_len=4, suffixes = None)``.

        To append the input with a suffix made of 3 ``\n``-s or ``\t``-s, with ``\n`` being preferred over ``\t``, at 2:1 ratio, employ
        ``AugmentPrefixSuffix(augment_model_input=True, suffixes={'\n':2,'\t':1}, suffix_len=3, prefixes = None)``
        which will append ``\n``-s twice as often as ``\t``-s.

    """

    prefixes: Optional[Union[List[str], Dict[str, int]]] = {
        " ": 20,
        "\\t": 10,
        "\\n": 40,
        "": 30,
    }
    prefix_len: Optional[int] = 3
    suffixes: Optional[Union[List[str], Dict[str, int]]] = {
        " ": 20,
        "\\t": 10,
        "\\n": 40,
        "": 30,
    }
    suffix_len: Optional[int] = 3
    remove_existing_whitespaces: Optional[bool] = False

    def verify(self):
        assert (
            self.prefixes or self.suffixes
        ), "At least one of prefixes/suffixes should be not None."
        for arg, arg_name in zip(
            [self.prefixes, self.suffixes], ["prefixes", "suffixes"]
        ):
            assert (
                arg is None or isoftype(arg, List[str]) or isoftype(arg, Dict[str, int])
            ), f"Argument {arg_name} should be either None or a list of strings or a dictionary str->int. {arg} is none of the above."
        assert (
            self.prefix_len > 0
        ), f"prefix_len must be positive, got {self.prefix_len}"
        assert (
            self.suffix_len > 0
        ), f"suffix_len must be positive, got {self.suffix_len}"
        super().verify()

    def _calculate_distributions(self, prefs_or_suffs):
        if prefs_or_suffs is None:
            return None, None
        patterns = (
            prefs_or_suffs
            if isinstance(prefs_or_suffs, list)
            else [k for k, v in prefs_or_suffs.items()]
        )
        total_weight = (
            len(patterns)
            if isinstance(prefs_or_suffs, list)
            else sum([v for k, v in prefs_or_suffs.items()])
        )
        weights = (
            [1.0 / total_weight] * len(patterns)
            if isinstance(prefs_or_suffs, list)
            else [float(prefs_or_suffs[p]) / total_weight for p in patterns]
        )
        return patterns, weights

    def prepare(self):
        # Being an artifact, prepare is invoked before verify. Here we need verify before the actions
        self.verify()
        self._prefix_pattern_distribution = {"length": self.prefix_len}
        self._suffix_pattern_distribution = {"length": self.suffix_len}

        (
            self._prefix_pattern_distribution["patterns"],
            self._prefix_pattern_distribution["weights"],
        ) = self._calculate_distributions(self.prefixes)
        (
            self._suffix_pattern_distribution["patterns"],
            self._suffix_pattern_distribution["weights"],
        ) = self._calculate_distributions(self.suffixes)
        super().prepare()

    def _get_random_pattern(
        self, pattern_distribution, random_generator: Random
    ) -> str:
        string_to_add = ""
        if pattern_distribution["patterns"]:
            string_to_add = "".join(
                random_generator.choices(
                    pattern_distribution["patterns"],
                    pattern_distribution["weights"],
                    k=pattern_distribution["length"],
                )
            )
        return string_to_add

    def process_value(self, value: Any) -> Any:
        assert value is not None, "input value should not be None"
        new_value = str(value)
        if self.remove_existing_whitespaces:
            new_value = new_value.strip()
        random_generator = new_random_generator(sub_seed=value)
        prefix = self._get_random_pattern(
            self._prefix_pattern_distribution, random_generator
        )
        suffix = self._get_random_pattern(
            self._suffix_pattern_distribution, random_generator
        )
        return prefix + new_value + suffix<|MERGE_RESOLUTION|>--- conflicted
+++ resolved
@@ -16,15 +16,7 @@
 class Augmentor(FieldOperator):
     """A stream operator that augments the values of either the task input fields before rendering with the template,  or the input passed to the model after rendering of the template."""
 
-<<<<<<< HEAD
-    operator: FieldOperator
-
-    def process_value(self, value: Any) -> Any:
-        return self.operator.process_value(value)
-        return self.operator.process_value(value)
-=======
     pass
->>>>>>> 579b0473
 
 
 class TaskInputsAugmentor(Augmentor):
