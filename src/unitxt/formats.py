--- conflicted
+++ resolved
@@ -457,20 +457,16 @@
             )
 
         for demo_instance in demos:
-<<<<<<< HEAD
             if "__turns__" in demo_instance:
                 messages.extend(demo_instance["__turns__"])
             else:
-                source_content = self.to_content(demo_instance["source"], media)
+                text = demo_instance["source"]
+
+                if instruction and self.place_instruction_in_user_turns:
+                    text = f"{instruction}\n{text}"
+                source_content = self.to_content(text, media)
                 messages.extend([{"role": "user", "content": source_content}])
 
-=======
-            text = demo_instance["source"]
-            if instruction and self.place_instruction_in_user_turns:
-                text = f"{instruction}\n{text}"
-
-            user_content = self.to_content(text, media)
->>>>>>> b55532f0
             assistant_content = self.to_content(
                 target_prefix + demo_instance["target"],
                 media,
@@ -484,21 +480,15 @@
                 ]
             )
 
-<<<<<<< HEAD
+        text = source
+        if instruction and self.place_instruction_in_user_turns:
+            text = f"{instruction}\n{text}"
+
         if turns is None:
-            last_user_content = self.to_content(source, media)
+            last_user_content = self.to_content(text, media)
             messages.extend([{"role": "user", "content": last_user_content}])
         else:
             messages.extend(turns)
-=======
-        text = source
-        if instruction and self.place_instruction_in_user_turns:
-            text = f"{instruction}\n{text}"
-
-        last_user_content = self.to_content(text, media)
-
-        messages.extend([{"role": "user", "content": last_user_content}])
->>>>>>> b55532f0
 
         return messages
 
