--- conflicted
+++ resolved
@@ -1,10 +1,6 @@
-<<<<<<< HEAD
 import json
 import os
 from typing import Any, Dict, Iterable, List, Optional
-=======
-from typing import Iterable, List
->>>>>>> 586ee896
 
 from datasets import Features, Value
 
