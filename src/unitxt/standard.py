--- conflicted
+++ resolved
@@ -8,21 +8,13 @@
 from .operator import SequentialOperator, SourceSequentialOperator, StreamingOperator
 from .operators import Augmentor, NullAugmentor, Set, StreamRefiner
 from .recipe import Recipe
-<<<<<<< HEAD
-from .schema import ToUnitxtGroup
+from .schema import Finalize
 from .settings_utils import get_constants
-from .splitters import Sampler, SeparateSplit, SpreadSplit
+from .splitters import ConstantSizeSample, RandomSizeSample, Sampler, SeparateSplit
 from .stream import MultiStream
 from .system_prompts import EmptySystemPrompt, SystemPrompt
 from .task import Task
-from .templates import Template
-=======
-from .schema import Finalize
-from .splitters import ConstantSizeSample, RandomSizeSample, Sampler, SeparateSplit
-from .stream import MultiStream
-from .system_prompts import EmptySystemPrompt, SystemPrompt
 from .templates import ApplyRandomTemplate, ApplySingleTemplate, Template
->>>>>>> 8c9b1df3
 
 constants = get_constants()
 logger = get_logger()
@@ -34,15 +26,10 @@
 
 
 class BaseRecipe(Recipe, SourceSequentialOperator):
-<<<<<<< HEAD
+    # Base parameters
     card: TaskCard = None
     task: Task = None
-    template: Template = None
-=======
-    # Base parameters
-    card: TaskCard
     template: Union[Template, List[Template]] = None
->>>>>>> 8c9b1df3
     system_prompt: SystemPrompt = Field(default_factory=EmptySystemPrompt)
     format: Format = Field(default_factory=SystemFormat)
 
@@ -87,19 +74,18 @@
 
     def verify(self):
         super().verify()
-<<<<<<< HEAD
+
         if self.task is None and self.card is None:
             raise ValueError("Set card or task in the recipe")
+
         if self.card is None and (
             self.num_demos > 0 or self.demos_pool_size is not None
         ):
             raise ValueError(
                 "To use num_demos and demos_pool_size in recipe set a card."
             )
-        if self.num_demos > 0:
-=======
+
         if self.use_demos:
->>>>>>> 8c9b1df3
             if self.demos_pool_size is None or self.demos_pool_size < 1:
                 raise ValueError(
                     "When using demonstrations both num_demos and demos_pool_size should be assigned with positive integers."
@@ -167,28 +153,11 @@
         self.test_refiner.apply_to_streams = ["test"]
         self.processing.steps.append(self.test_refiner)
 
-<<<<<<< HEAD
-    def prepare_metrics_and_postprocessors(self):
-        if self.postprocessors is None:
-            postprocessors = self.template.get_postprocessors()
-        else:
-            postprocessors = self.postprocessors
-
-        if self.metrics is None:
-            metrics = [
-                metric if isinstance(metric, str) else metric.to_json()
-                for metric in self.task.metrics
-            ]
-        else:
-            metrics = self.metrics
-        return metrics, postprocessors
-=======
     def verify_template(self, template):
         if not isinstance(template, Template):
             raise ValueError(
                 f"template argument must be an object of type Template. Got template = {template}"
             )
->>>>>>> 8c9b1df3
 
     def set_pipelines(self):
         self.loading = SequentialOperator(
@@ -204,20 +173,10 @@
         self.processing = SequentialOperator(
             __description__="Setting task fields (and selecting demos per sample if needed)."
         )
-
-        self.verblization = SequentialOperator(
-            __description__="Verbalizing the input to the model and gold references to the 'source', 'target' and 'references' fields."
-        )
-        self.finalize = SequentialOperator(
-            __description__="Adding post processors. Removing intermediate fields. Creating the final output dataset."
-        )
-<<<<<<< HEAD
-=======
         self.verbalization = SequentialOperator()
         self.verbalization.__description__ = "Verbalizing the input to the model and gold references to the 'source', 'target' and 'references' fields."
         self.finalize = SequentialOperator()
         self.finalize.__description__ = "Adding post processors. Removing intermediate fields. Creating the final output dataset."
->>>>>>> 8c9b1df3
 
         self.steps = [
             self.loading,
@@ -286,15 +245,8 @@
         multi_stream = self.inference(multi_stream)
         return list(multi_stream[constants.inference_stream])
 
-<<<<<<< HEAD
-    def prepare(self):
-        # To avoid the Python's mutable default list trap, we set the default value to None
-        # and then set it to an empty list if it is None.
+    def reset_pipeline(self):
         if self.card and self.card.preprocess_steps is None:
-=======
-    def reset_pipeline(self):
-        if self.card.preprocess_steps is None:
->>>>>>> 8c9b1df3
             self.card.preprocess_steps = []
 
         if self.task is None:
