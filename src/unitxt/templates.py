--- conflicted
+++ resolved
@@ -231,27 +231,18 @@
 
         return reference_fields
 
-<<<<<<< HEAD
-    def shuffle_values(self, inputs: Dict[str, object], outputs: Dict[str, object]):
-        if not self.shuffle:
-            return inputs, outputs
-=======
     def shuffle_values(
         self, input_fields: Dict[str, object], reference_fields: Dict[str, object]
     ):
->>>>>>> fe3f09b2
+        if not self.shuffle:
+            return input_fields, reference_fields
         outcome = random()  # A float between 0 and 1
         if outcome <= 0.5:
             choice_a_value = input_fields[self.choice_a_field]
             choice_b_value = input_fields[self.choice_b_field]
 
-<<<<<<< HEAD
-            inputs[self.choice_a_field] = choice_b_value
-            inputs[self.choice_b_field] = choice_a_value
-=======
-            input_fields[self.choice_a_field] = choice_a_value
-            input_fields[self.choice_b_field] = choice_b_value
->>>>>>> fe3f09b2
+            input_fields[self.choice_a_field] = choice_b_value
+            input_fields[self.choice_b_field] = choice_a_value
 
             answer = reference_fields[self.answer_field]
             assert answer in [
@@ -276,56 +267,6 @@
         return input_fields, reference_fields
 
 
-class PairwiseComparativeRatingTemplate(InputOutputTemplate):
-    """PairwiseChoiceTemplate.
-
-    Args:
-         choice_a_field (str): The field which contains choice_a value
-         choice_b_field (str): The field which contains choice_b value
-         answer_field (str): The field which contains the answer value. The value should be an int.
-          Positive for preferring choice_a, and negative for preferring choice_b
-         shuffle (bool): whether to shuffle the choices or not. This is done to take into account position bias.
-
-    shuffle: 50% of the time:
-     1) The values of choice_a_field and choice_b_field will be swapped.
-     2) Replace the values of answer_field with its mapped value according to the reverse_preference_map Dict.
-
-    """
-
-    choice_a_field: str
-    choice_b_field: str
-    choice_a_id_field: str
-    choice_b_id_field: str
-    answer_field: str
-    shuffle: bool
-
-    def shuffle_values(self, inputs: Dict[str, object], outputs: Dict[str, object]):
-        if not self.shuffle:
-            return inputs, outputs
-        outcome = random()  # A float between 0 and 1
-        if outcome <= 0.5:
-            choice_a_value = inputs[self.choice_a_field]
-            choice_b_value = inputs[self.choice_b_field]
-            inputs[self.choice_a_field] = choice_b_value
-            inputs[self.choice_b_field] = choice_a_value
-
-            choice_a_id_value = inputs[self.choice_a_id_field]
-            choice_b_id_value = inputs[self.choice_b_id_field]
-            inputs[self.choice_a_id_field] = choice_b_id_value
-            inputs[self.choice_b_id_field] = choice_a_id_value
-
-            assert isinstance(outputs[self.answer_field], int)
-            outputs[self.answer_field] = int(outputs[self.answer_field]) * -1
-
-        return inputs, outputs
-
-    def preprocess_inputs_and_outputs(
-        self, inputs: Dict[str, Any], outputs: Dict[str, Any]
-    ) -> Tuple[Dict[str, Any], Dict[str, Any]]:
-        inputs, outputs = self.shuffle_values(inputs, outputs)
-        return inputs, outputs
-
-
 class DialogFieldsData(Artifact):
     user_role_label: str
     assistant_role_label: str
@@ -379,6 +320,62 @@
         return PairwiseChoiceTemplate.preprocess_input_and_reference_fields(
             self, input_fields, reference_fields
         )
+
+
+class PairwiseComparativeRatingTemplate(InputOutputTemplate):
+    """PairwiseChoiceTemplate.
+
+    Args:
+         choice_a_field (str): The field which contains choice_a value
+         choice_b_field (str): The field which contains choice_b value
+         answer_field (str): The field which contains the answer value. The value should be an int.
+          Positive for preferring choice_a, and negative for preferring choice_b
+         shuffle (bool): whether to shuffle the choices or not. This is done to take into account position bias.
+
+    shuffle: 50% of the time:
+     1) The values of choice_a_field and choice_b_field will be swapped.
+     2) Replace the values of answer_field with its mapped value according to the reverse_preference_map Dict.
+
+    """
+
+    choice_a_field: str
+    choice_b_field: str
+    choice_a_id_field: str
+    choice_b_id_field: str
+    answer_field: str
+    shuffle: bool
+
+    def shuffle_values(
+        self, input_fields: Dict[str, object], reference_fields: Dict[str, object]
+    ):
+        if not self.shuffle:
+            return input_fields, reference_fields
+        outcome = random()  # A float between 0 and 1
+        if outcome <= 0.5:
+            choice_a_value = input_fields[self.choice_a_field]
+            choice_b_value = input_fields[self.choice_b_field]
+            input_fields[self.choice_a_field] = choice_b_value
+            input_fields[self.choice_b_field] = choice_a_value
+
+            choice_a_id_value = input_fields[self.choice_a_id_field]
+            choice_b_id_value = input_fields[self.choice_b_id_field]
+            input_fields[self.choice_a_id_field] = choice_b_id_value
+            input_fields[self.choice_b_id_field] = choice_a_id_value
+
+            assert isinstance(reference_fields[self.answer_field], int)
+            reference_fields[self.answer_field] = (
+                int(reference_fields[self.answer_field]) * -1
+            )
+
+        return input_fields, reference_fields
+
+    def preprocess_input_and_reference_fields(
+        self, input_fields: Dict[str, Any], reference_fields: Dict[str, Any]
+    ) -> Tuple[Dict[str, Any], Dict[str, Any]]:
+        input_fields, reference_fields = self.shuffle_values(
+            input_fields, reference_fields
+        )
+        return input_fields, reference_fields
 
 
 class MultipleChoiceTemplate(Template):
