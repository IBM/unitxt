--- conflicted
+++ resolved
@@ -11,11 +11,8 @@
 from .operator import InstanceOperator, Operator
 from .random_utils import new_random_generator
 from .serializers import (
-<<<<<<< HEAD
     AudioSerializer,
-=======
     ConversationSerializer,
->>>>>>> 69aa5ccb
     DialogSerializer,
     ImageSerializer,
     ListSerializer,
