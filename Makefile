--- conflicted
+++ resolved
@@ -7,33 +7,18 @@
 DIR := $(shell dirname $(realpath $(firstword $(MAKEFILE_LIST))))
 
 docs-files:
-<<<<<<< HEAD
-	cd $(DIR)/docs && sphinx-apidoc -e -f -o . ../src/unitxt
-=======
 	cd $(DIR)/docs && sphinx-apidoc -f -o . ../src/unitxt
->>>>>>> fcb3576a
 
 docs-html: docs-files
 	@$(MAKE) -C $(DIR)/docs html
 
-<<<<<<< HEAD
-clear-docs:
-=======
 docs: docs-html
 
 test-docs: docs
->>>>>>> fcb3576a
 	rm $(DIR)/docs/modules.rst
 	rm $(DIR)/docs/unitxt.rst
 	rm $(DIR)/docs/unitxt.*.rst
 
-<<<<<<< HEAD
-docs: docs-html
-
-test-docs: docs clear-docs
-
-=======
->>>>>>> fcb3576a
 format:
 	bash $(DIR)/utils/format
 
@@ -44,11 +29,7 @@
 version-tag:
 	bash $(DIR)/utils/create_tag_for_new_version
 
-<<<<<<< HEAD
-build-docs-server:
-=======
 docs-server: docs
->>>>>>> fcb3576a
 	cd $(DIR)/docs/_build/html && python3 -m http.server 8478
 
 docs-server: docs
