import argparse
import cProfile
import json
import os
import pstats
import tempfile
from io import StringIO
from typing import Any, Dict, List

<<<<<<< HEAD
from unitxt.api import load_recipe
=======
from unitxt.api import _source_to_dataset, evaluate, load_recipe
>>>>>>> de938b30
from unitxt.benchmark import Benchmark
from unitxt.logging_utils import get_logger
from unitxt.settings_utils import get_settings

logger = get_logger()
settings = get_settings()
<<<<<<< HEAD
=======

settings.allow_unverified_code = True
settings.disable_hf_datasets_cache = False
settings.mock_inference_mode = True
>>>>>>> de938b30


class BlueBenchProfiler:
    """Profiles the execution-time of loading, total-time (including loading) of recipe, inferenfe, and evaluate.

    goes by examples/evaluate_bluebench.py.

    Usage:

    from unitxt root dir, run the following linux commands:

    python performance/bluebench_profiler.py --output_file=<path_to_a_json_file>

    The script computes the total runtime of the benchmark, and the time spent in loading the datasets,
    prepare it for inference (running throughout the recipes)
    then the inference of the overall dataset (made by grouping the many recipes products), and then
    the evaluation, and wraps all results into a json output_file, which is written in the path provided.

    If --output_file cmd line argument is not provided, the default path is taken to be 'performance/logs/bluebench.json'.

    In addition, the script generates a binary file named xxx.prof, as specified in field
    "performance.prof file" of the json output_file,
    which can be nicely and interactively visualized via snakeviz:

    (pip install snakeviz)
    snakeviz <path provided in field 'performance.prof file' of the json output_file>

    snakeviz opens an interactive internet browser window allowing to explore all time-details.
    See exploring options here: https://jiffyclub.github.io/snakeviz/
    (can also use the -s flag for snakeviz which will only set up a server and print out the url
    to use from another computer in order to view results shown by that server)

    In the browser window, look (ctrl-F) for methods named  profiler_...  to read profiling data for the major steps in the process.
    You will find the total time of each step, accumulated over all recipes in the benchmark.
    """

    def profiler_instantiate_benchmark_recipe(
        self, dataset_query: str, **kwargs
    ) -> Benchmark:
        return load_recipe(dataset_query, **kwargs)

    def profiler_generate_benchmark_dataset(
        self, benchmark_recipe: Benchmark, split: str, **kwargs
    ) -> List[Dict[str, Any]]:
<<<<<<< HEAD
        stream = benchmark_recipe()[split]

        # to charge here for the time of generating all instances of the split
        return list(stream)

    def profiler_do_the_profiling(self, dataset_query: str, split: str, **kwargs):
        with settings.context(
            disable_hf_datasets_cache=False,
            allow_unverified_code=True,
        ):
            benchmark_recipe = self.profiler_instantiate_benchmark_recipe(
                dataset_query=dataset_query, **kwargs
            )

            dataset = self.profiler_generate_benchmark_dataset(
                benchmark_recipe=benchmark_recipe, split=split, **kwargs
            )
=======
        dataset = _source_to_dataset(benchmark_recipe, split=split)
        return list(dataset)

    def profiler_instantiate_model(self) -> InferenceEngine:
        return CrossProviderInferenceEngine(
            model="llama-3-8b-instruct",
            max_tokens=30,
        )
>>>>>>> de938b30

            logger.critical(f"length of bluebench generated dataset: {len(dataset)}")


dataset_query = "benchmarks.bluebench[loader_limit=30,max_samples_per_subset=30]"


def profile_benchmark_blue_bench():
    bluebench_profiler = BlueBenchProfiler()
    bluebench_profiler.profiler_do_the_profiling(
        dataset_query=dataset_query, split="test"
    )


def find_cummtime_of(func_name: str, file_name: str, pst_printout: str) -> float:
    relevant_lines = list(
        filter(
            lambda x: f"({func_name})" in x and file_name in x,
            pst_printout.split("\n")[7:],
        )
    )
    if len(relevant_lines) == 0:
        return 0.0
    sumtimes = sum(
        round(float(relevant_line.split()[3]), 3) for relevant_line in relevant_lines
    )
    return round(sumtimes, 3)


def main():
    # Parse command-line arguments
    parser = argparse.ArgumentParser(description="Bluebench Profiler")
    parser.add_argument(
        "--output_file",
        type=str,
        default="performance/logs/bluebench.json",
        help="Path to save the json output file",
    )
    args = parser.parse_args()

    # Ensure the directory for the output file exists
    output_dir = os.path.dirname(args.output_file)
    if output_dir:
        os.makedirs(output_dir, exist_ok=True)

    # Create a temporary .prof file
    with tempfile.NamedTemporaryFile(suffix=".prof", delete=False) as temp_prof_file:
        temp_prof_file_path = temp_prof_file.name
        cProfile.run("profile_benchmark_blue_bench()", temp_prof_file_path)

        f = StringIO()
        pst = pstats.Stats(temp_prof_file_path, stream=f)
        pst.strip_dirs()
        pst.sort_stats("name")  # sort by function name
        pst.print_stats(
            "profile_benchmark_blue_bench|profiler_instantiate_benchmark_recipe|profiler_generate_benchmark_dataset|load_data|load_iterables"
        )
        s = f.getvalue()
        assert s.split("\n")[7].split()[3] == "cumtime"
        overall_tot_time = find_cummtime_of(
            "profile_benchmark_blue_bench", "bluebench_profiler.py", s
        )
        load_time = find_cummtime_of("load_data", "loaders.py", s)

        instantiate_benchmark_time = find_cummtime_of(
            "profiler_instantiate_benchmark_recipe", "bluebench_profiler.py", s
        )
        generate_benchmark_dataset_time = find_cummtime_of(
            "profiler_generate_benchmark_dataset", "bluebench_profiler.py", s
        )

        # Data to be written
        dictionary = {
            "dataset_query": dataset_query,
            "total_time": overall_tot_time,
            "load_time": load_time,
            "instantiate_benchmark_time": instantiate_benchmark_time,
            "generate_benchmark_dataset_time": generate_benchmark_dataset_time,
            "used_eager_mode": settings.use_eager_execution,
            "performance.prof file": temp_prof_file_path,
        }

        # Write the profiling results to the JSON file (user-specified)
        with open(args.output_file, "w+") as outfile:
            json.dump(dictionary, outfile)

        logger.info(f"JSON output saved to: {args.output_file}")


if __name__ == "__main__":
    main()<|MERGE_RESOLUTION|>--- conflicted
+++ resolved
@@ -5,26 +5,24 @@
 import pstats
 import tempfile
 from io import StringIO
-from typing import Any, Dict, List
+from typing import Any, Dict, List, Union
 
-<<<<<<< HEAD
-from unitxt.api import load_recipe
-=======
 from unitxt.api import _source_to_dataset, evaluate, load_recipe
->>>>>>> de938b30
 from unitxt.benchmark import Benchmark
+from unitxt.inference import (
+    CrossProviderInferenceEngine,
+    InferenceEngine,
+    TextGenerationInferenceOutput,
+)
 from unitxt.logging_utils import get_logger
 from unitxt.settings_utils import get_settings
 
 logger = get_logger()
 settings = get_settings()
-<<<<<<< HEAD
-=======
 
 settings.allow_unverified_code = True
 settings.disable_hf_datasets_cache = False
 settings.mock_inference_mode = True
->>>>>>> de938b30
 
 
 class BlueBenchProfiler:
@@ -69,25 +67,6 @@
     def profiler_generate_benchmark_dataset(
         self, benchmark_recipe: Benchmark, split: str, **kwargs
     ) -> List[Dict[str, Any]]:
-<<<<<<< HEAD
-        stream = benchmark_recipe()[split]
-
-        # to charge here for the time of generating all instances of the split
-        return list(stream)
-
-    def profiler_do_the_profiling(self, dataset_query: str, split: str, **kwargs):
-        with settings.context(
-            disable_hf_datasets_cache=False,
-            allow_unverified_code=True,
-        ):
-            benchmark_recipe = self.profiler_instantiate_benchmark_recipe(
-                dataset_query=dataset_query, **kwargs
-            )
-
-            dataset = self.profiler_generate_benchmark_dataset(
-                benchmark_recipe=benchmark_recipe, split=split, **kwargs
-            )
-=======
         dataset = _source_to_dataset(benchmark_recipe, split=split)
         return list(dataset)
 
@@ -96,9 +75,25 @@
             model="llama-3-8b-instruct",
             max_tokens=30,
         )
->>>>>>> de938b30
 
-            logger.critical(f"length of bluebench generated dataset: {len(dataset)}")
+    def profiler_infer_predictions(
+        self, model: InferenceEngine, dataset: List[Dict[str, Any]]
+    ) -> Union[List[str], List[TextGenerationInferenceOutput]]:
+        return model.infer(dataset=dataset)
+
+    def profiler_evaluate_predictions(self, predictions, dataset) -> dict:
+        return evaluate(predictions=predictions, data=dataset)
+
+    def profiler_do_the_profiling(self, dataset_query: str, split: str, **kwargs):
+        benchmark_recipe = self.profiler_instantiate_benchmark_recipe(
+            dataset_query=dataset_query, **kwargs
+        )
+
+        dataset = self.profiler_generate_benchmark_dataset(
+            benchmark_recipe=benchmark_recipe, split=split, **kwargs
+        )
+
+        logger.critical(f"length of bluebench generated dataset: {len(dataset)}")
 
 
 dataset_query = "benchmarks.bluebench[loader_limit=30,max_samples_per_subset=30]"
