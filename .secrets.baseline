{
  "exclude": {
    "files": "^.secrets.baseline$",
    "lines": null
  },
<<<<<<< HEAD
  "generated_at": "2024-08-20T08:32:17Z",
=======
  "generated_at": "2024-08-21T15:51:06Z",
>>>>>>> c1752a96
  "plugins_used": [
    {
      "name": "AWSKeyDetector"
    },
    {
      "name": "ArtifactoryDetector"
    },
    {
      "name": "AzureStorageKeyDetector"
    },
    {
      "base64_limit": 4.5,
      "name": "Base64HighEntropyString"
    },
    {
      "name": "BasicAuthDetector"
    },
    {
      "name": "BoxDetector"
    },
    {
      "name": "CloudantDetector"
    },
    {
      "ghe_instance": "github.ibm.com",
      "name": "GheDetector"
    },
    {
      "name": "GitHubTokenDetector"
    },
    {
      "hex_limit": 3,
      "name": "HexHighEntropyString"
    },
    {
      "name": "IbmCloudIamDetector"
    },
    {
      "name": "IbmCosHmacDetector"
    },
    {
      "name": "JwtTokenDetector"
    },
    {
      "keyword_exclude": null,
      "name": "KeywordDetector"
    },
    {
      "name": "MailchimpDetector"
    },
    {
      "name": "NpmDetector"
    },
    {
      "name": "PrivateKeyDetector"
    },
    {
      "name": "SlackDetector"
    },
    {
      "name": "SoftlayerDetector"
    },
    {
      "name": "SquareOAuthDetector"
    },
    {
      "name": "StripeDetector"
    },
    {
      "name": "TwilioKeyDetector"
    }
  ],
  "results": {
    "src/unitxt/metrics.py": [
      {
        "hashed_secret": "fa172616e9af3d2a24b5597f264eab963fe76889",
        "is_secret": false,
        "is_verified": false,
<<<<<<< HEAD
        "line_number": 1971,
=======
        "line_number": 1946,
>>>>>>> c1752a96
        "type": "Hex High Entropy String",
        "verified_result": null
      }
    ]
  },
  "version": "0.13.1+ibm.61.dss",
  "word_list": {
    "file": null,
    "hash": null
  }
}<|MERGE_RESOLUTION|>--- conflicted
+++ resolved
@@ -3,11 +3,8 @@
     "files": "^.secrets.baseline$",
     "lines": null
   },
-<<<<<<< HEAD
-  "generated_at": "2024-08-20T08:32:17Z",
-=======
   "generated_at": "2024-08-21T15:51:06Z",
->>>>>>> c1752a96
+
   "plugins_used": [
     {
       "name": "AWSKeyDetector"
@@ -86,11 +83,7 @@
         "hashed_secret": "fa172616e9af3d2a24b5597f264eab963fe76889",
         "is_secret": false,
         "is_verified": false,
-<<<<<<< HEAD
-        "line_number": 1971,
-=======
         "line_number": 1946,
->>>>>>> c1752a96
         "type": "Hex High Entropy String",
         "verified_result": null
       }
