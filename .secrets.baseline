{
  "exclude": {
    "files": "^.secrets.baseline$",
    "lines": null
  },
<<<<<<< HEAD
  "generated_at": "2024-07-21T10:28:15Z",
=======
  "generated_at": "2024-07-22T10:56:00Z",
>>>>>>> fe3f09b2
  "plugins_used": [
    {
      "name": "AWSKeyDetector"
    },
    {
      "name": "ArtifactoryDetector"
    },
    {
      "name": "AzureStorageKeyDetector"
    },
    {
      "base64_limit": 4.5,
      "name": "Base64HighEntropyString"
    },
    {
      "name": "BasicAuthDetector"
    },
    {
      "name": "BoxDetector"
    },
    {
      "name": "CloudantDetector"
    },
    {
      "ghe_instance": "github.ibm.com",
      "name": "GheDetector"
    },
    {
      "name": "GitHubTokenDetector"
    },
    {
      "hex_limit": 3,
      "name": "HexHighEntropyString"
    },
    {
      "name": "IbmCloudIamDetector"
    },
    {
      "name": "IbmCosHmacDetector"
    },
    {
      "name": "JwtTokenDetector"
    },
    {
      "keyword_exclude": null,
      "name": "KeywordDetector"
    },
    {
      "name": "MailchimpDetector"
    },
    {
      "name": "NpmDetector"
    },
    {
      "name": "PrivateKeyDetector"
    },
    {
      "name": "SlackDetector"
    },
    {
      "name": "SoftlayerDetector"
    },
    {
      "name": "SquareOAuthDetector"
    },
    {
      "name": "StripeDetector"
    },
    {
      "name": "TwilioKeyDetector"
    }
  ],
  "results": {
    "src/unitxt/metrics.py": [
      {
        "hashed_secret": "fa172616e9af3d2a24b5597f264eab963fe76889",
        "is_secret": false,
        "is_verified": false,
<<<<<<< HEAD
        "line_number": 1728,
=======
        "line_number": 1607,
>>>>>>> fe3f09b2
        "type": "Hex High Entropy String",
        "verified_result": null
      }
    ]
  },
  "version": "0.13.1+ibm.61.dss",
  "word_list": {
    "file": null,
    "hash": null
  }
}<|MERGE_RESOLUTION|>--- conflicted
+++ resolved
@@ -3,11 +3,7 @@
     "files": "^.secrets.baseline$",
     "lines": null
   },
-<<<<<<< HEAD
-  "generated_at": "2024-07-21T10:28:15Z",
-=======
-  "generated_at": "2024-07-22T10:56:00Z",
->>>>>>> fe3f09b2
+  "generated_at": "2024-07-22T18:31:49Z",
   "plugins_used": [
     {
       "name": "AWSKeyDetector"
@@ -86,11 +82,7 @@
         "hashed_secret": "fa172616e9af3d2a24b5597f264eab963fe76889",
         "is_secret": false,
         "is_verified": false,
-<<<<<<< HEAD
-        "line_number": 1728,
-=======
-        "line_number": 1607,
->>>>>>> fe3f09b2
+        "line_number": 1804,
         "type": "Hex High Entropy String",
         "verified_result": null
       }
