{
  "exclude": {
    "files": "^.secrets.baseline$",
    "lines": null
  },
<<<<<<< HEAD
  "generated_at": "2024-07-22T16:27:51Z",
=======
  "generated_at": "2024-07-22T18:31:49Z",
>>>>>>> 3d1b3ea2
  "plugins_used": [
    {
      "name": "AWSKeyDetector"
    },
    {
      "name": "ArtifactoryDetector"
    },
    {
      "name": "AzureStorageKeyDetector"
    },
    {
      "base64_limit": 4.5,
      "name": "Base64HighEntropyString"
    },
    {
      "name": "BasicAuthDetector"
    },
    {
      "name": "BoxDetector"
    },
    {
      "name": "CloudantDetector"
    },
    {
      "ghe_instance": "github.ibm.com",
      "name": "GheDetector"
    },
    {
      "name": "GitHubTokenDetector"
    },
    {
      "hex_limit": 3,
      "name": "HexHighEntropyString"
    },
    {
      "name": "IbmCloudIamDetector"
    },
    {
      "name": "IbmCosHmacDetector"
    },
    {
      "name": "JwtTokenDetector"
    },
    {
      "keyword_exclude": null,
      "name": "KeywordDetector"
    },
    {
      "name": "MailchimpDetector"
    },
    {
      "name": "NpmDetector"
    },
    {
      "name": "PrivateKeyDetector"
    },
    {
      "name": "SlackDetector"
    },
    {
      "name": "SoftlayerDetector"
    },
    {
      "name": "SquareOAuthDetector"
    },
    {
      "name": "StripeDetector"
    },
    {
      "name": "TwilioKeyDetector"
    }
  ],
  "results": {
    "src/unitxt/metrics.py": [
      {
        "hashed_secret": "fa172616e9af3d2a24b5597f264eab963fe76889",
        "is_secret": false,
        "is_verified": false,
<<<<<<< HEAD
        "line_number": 1538,
=======
        "line_number": 1804,
>>>>>>> 3d1b3ea2
        "type": "Hex High Entropy String",
        "verified_result": null
      }
    ]
  },
  "version": "0.13.1+ibm.61.dss",
  "word_list": {
    "file": null,
    "hash": null
  }
}<|MERGE_RESOLUTION|>--- conflicted
+++ resolved
@@ -3,11 +3,7 @@
     "files": "^.secrets.baseline$",
     "lines": null
   },
-<<<<<<< HEAD
-  "generated_at": "2024-07-22T16:27:51Z",
-=======
-  "generated_at": "2024-07-22T18:31:49Z",
->>>>>>> 3d1b3ea2
+  "generated_at": "2024-07-23T06:57:38Z",
   "plugins_used": [
     {
       "name": "AWSKeyDetector"
@@ -86,11 +82,7 @@
         "hashed_secret": "fa172616e9af3d2a24b5597f264eab963fe76889",
         "is_secret": false,
         "is_verified": false,
-<<<<<<< HEAD
-        "line_number": 1538,
-=======
-        "line_number": 1804,
->>>>>>> 3d1b3ea2
+        "line_number": 1811,
         "type": "Hex High Entropy String",
         "verified_result": null
       }
