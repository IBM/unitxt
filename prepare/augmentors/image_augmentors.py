from unitxt import add_to_catalog
<<<<<<< HEAD
from unitxt.augmentors import (
    ImagesAugmentor,
)
from unitxt.image_operators import GrayScale, GridLines, Oldify, PixelNoise, ToRGB
=======
from unitxt.image_operators import GrayScale, GridLines, Oldify, PixelNoise
>>>>>>> 579b0473

operator = GrayScale()

add_to_catalog(operator, "augmentors.image.grey_scale", overwrite=True)

operator = GridLines()

add_to_catalog(operator, "augmentors.image.grid_lines", overwrite=True)

operator = PixelNoise()

add_to_catalog(operator, "augmentors.image.white_noise", overwrite=True)

operator = Oldify()

add_to_catalog(operator, "augmentors.image.oldify", overwrite=True)

operator = ImagesAugmentor(operator=ToRGB())

add_to_catalog(operator, "augmentors.image.to_rgb", overwrite=True)<|MERGE_RESOLUTION|>--- conflicted
+++ resolved
@@ -1,12 +1,5 @@
 from unitxt import add_to_catalog
-<<<<<<< HEAD
-from unitxt.augmentors import (
-    ImagesAugmentor,
-)
-from unitxt.image_operators import GrayScale, GridLines, Oldify, PixelNoise, ToRGB
-=======
 from unitxt.image_operators import GrayScale, GridLines, Oldify, PixelNoise
->>>>>>> 579b0473
 
 operator = GrayScale()
 
