from datasets import get_dataset_config_names
from unitxt.blocks import (
    LoadHF,
    Rename,
    TaskCard,
)
from unitxt.catalog import add_to_catalog
from unitxt.collections_operators import Wrap
from unitxt.settings_utils import get_settings
from unitxt.test_utils.card import test_card

settings = get_settings()

langs = get_dataset_config_names(
    "mlsum", trust_remote_code=settings.allow_unverified_code
)  # the languages


for lang in langs:
    card = TaskCard(
        loader=LoadHF(path="mlsum", name=lang),
        preprocess_steps=[
<<<<<<< HEAD
            Rename(field_to_field={"text": "document"}),
=======
            RenameFields(field_to_field={"text": "document"}),
            Wrap(field="summary", inside="list", to_field="summaries"),
>>>>>>> a4e5529d
        ],
        task="tasks.summarization.abstractive",
        templates="templates.summarization.abstractive.all",
        __tags__={
            "annotations_creators": "found",
            "language": ["de", "es", "fr", "ru", "tr"],
            "language_creators": "found",
            "license": "other",
            "multilinguality": "multilingual",
            "region": "us",
            "size_categories": ["100K<n<1M", "10K<n<100K"],
            "source_datasets": ["extended|cnn_dailymail", "original"],
            "task_categories": ["summarization", "translation", "text-classification"],
            "task_ids": [
                "news-articles-summarization",
                "multi-class-classification",
                "multi-label-classification",
                "topic-classification",
            ],
        },
        __description__=(
            "We present MLSUM, the first large-scale MultiLingual SUMmarization dataset.\n"
            "Obtained from online newspapers, it contains 1.5M+ article/summary pairs in five different languages -- namely, French, German, Spanish, Russian, Turkish.\n"
            "Together with English newspapers from the popular CNN/Daily mail dataset, the collected data form a large scale multilingual dataset which can enable new research directions for the text summarization community.\n"
            "We report cross-lingual comparative analyses based on state-of-the-art systems.\n"
            "These highlight existing biases which motivate the use of a multi-lingual dataset."
        ),
    )
    if lang == langs[0]:
        test_card(card, debug=False)
    add_to_catalog(card, f"cards.mlsum.{lang}", overwrite=True)<|MERGE_RESOLUTION|>--- conflicted
+++ resolved
@@ -20,12 +20,8 @@
     card = TaskCard(
         loader=LoadHF(path="mlsum", name=lang),
         preprocess_steps=[
-<<<<<<< HEAD
             Rename(field_to_field={"text": "document"}),
-=======
-            RenameFields(field_to_field={"text": "document"}),
             Wrap(field="summary", inside="list", to_field="summaries"),
->>>>>>> a4e5529d
         ],
         task="tasks.summarization.abstractive",
         templates="templates.summarization.abstractive.all",
