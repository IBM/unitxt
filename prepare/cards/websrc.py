from unitxt import get_from_catalog
from unitxt.blocks import LoadHF, Set, TaskCard
from unitxt.catalog import add_to_catalog
from unitxt.collections_operators import Wrap
from unitxt.image_operators import DecodeImage, ToImage
from unitxt.splitters import RenameSplits
from unitxt.templates import MultiReferenceTemplate
from unitxt.test_utils.card import test_card
from unitxt.templates import MultiReferenceTemplate
from cvar_pyutils.debugging_tools import set_remote_debugger
set_remote_debugger('9.148.189.104', 55557)

templates = get_from_catalog("templates.qa.with_context.all")
template = MultiReferenceTemplate(
    input_format="{context}\nAnswer the question using a single word or phrase.\n{question}",
    references_field="answers",
    __description__="lmms-evals default template for websrc.",
)

card = TaskCard(
    loader=LoadHF(path="rootsautomation/websrc"),
    preprocess_steps=[
        RenameSplits(mapper={"train": "train", "dev": "test"}),
        "splitters.small_no_dev",
        Wrap(field="answer", inside="list", to_field="answers"),
        DecodeImage(field="image", to_field="context"),
        ToImage(field="context"),
        Set(fields={"context_type": "image"}),
    ],
    task="tasks.qa.with_context.with_domain[metrics=[metrics.websrc_squad_f1]]",
<<<<<<< HEAD
    templates="templates.qa.with_context.all",
    default_template=MultiReferenceTemplate(
        input_format="{context}\nAnswer the question using a single word or phrase.\n{question}",
        references_field="answers",
        __description__="lmms-evals default template for websrc.",
    ),
=======
    templates=[template, *templates.items],
    default_template=template,
>>>>>>> fc5656c4
    __tags__={
        "license": "Unknown",
        "multilinguality": "monolingual",
        "modalities": ["image", "text"],
        "size_categories": "10K<n<100K",
        "task_categories": "question-answering",
        "task_ids": "extractive-qa",
    },
    __description__=(
        "WebSRC v1.0 is a dataset for reading comprehension on structural web pages. The task is to answer questions about web pages, which requires a system to have a comprehensive understanding of the spatial structure and logical structure. WebSRC consists of 6.4K web pages and 400K question-answer pairs about web pages. This cached copy of the dataset is focused on Q&A using the web screenshots (HTML and other metadata are omitted). Questions in WebSRC were created for each segment. Answers are either text spans from web pages or yes/no."
    ),
)

test_card(card)
add_to_catalog(card, "cards.websrc", overwrite=True)
<|MERGE_RESOLUTION|>--- conflicted
+++ resolved
@@ -28,17 +28,8 @@
         Set(fields={"context_type": "image"}),
     ],
     task="tasks.qa.with_context.with_domain[metrics=[metrics.websrc_squad_f1]]",
-<<<<<<< HEAD
-    templates="templates.qa.with_context.all",
-    default_template=MultiReferenceTemplate(
-        input_format="{context}\nAnswer the question using a single word or phrase.\n{question}",
-        references_field="answers",
-        __description__="lmms-evals default template for websrc.",
-    ),
-=======
     templates=[template, *templates.items],
     default_template=template,
->>>>>>> fc5656c4
     __tags__={
         "license": "Unknown",
         "multilinguality": "monolingual",
