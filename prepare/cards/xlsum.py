from datasets import get_dataset_config_names
from unitxt.blocks import (
    LoadHF,
    Rename,
    TaskCard,
)
from unitxt.catalog import add_to_catalog
from unitxt.collections_operators import Wrap
from unitxt.test_utils.card import test_card

configs = get_dataset_config_names("GEM/xlsum")  # the languages
# now configs is the list of all languages showing in the dataset


langs = configs

for lang in langs:
    card = TaskCard(
        loader=LoadHF(path="GEM/xlsum", name=lang),
        preprocess_steps=[
<<<<<<< HEAD
            Rename(field_to_field={"text": "document", "target": "summary"}),
=======
            RenameFields(field_to_field={"text": "document"}),
            Wrap(field="target", inside="list", to_field="summaries"),
>>>>>>> a4e5529d
        ],
        task="tasks.summarization.abstractive",
        templates="templates.summarization.abstractive.all",
        __tags__={
            "annotations_creators": "none",
            "arxiv": "1607.01759",
            "language": "und",
            "language_creators": "unknown",
            "license": "cc-by-nc-sa-4.0",
            "multilinguality": "unknown",
            "region": "us",
            "size_categories": "unknown",
            "source_datasets": "original",
            "task_categories": "summarization",
        },
        __description__=(
            "We present XLSum, a comprehensive and diverse dataset comprising 1.35 million professionally annotated article-summary pairs from BBC, extracted using a set of carefully designed heuristics. The dataset covers 45 languages ranging from low to high-resource, for many of which no public dataset is currently available. XL-Sum is highly abstractive, concise, and of high quality, as indicated by human and intrinsic evaluation… See the full description on the dataset page: https://huggingface.co/datasets/GEM/xlsum"
        ),
    )
    if lang == langs[0]:
        test_card(card, debug=False, strict=False)
    add_to_catalog(card, f"cards.xlsum.{lang}", overwrite=True)<|MERGE_RESOLUTION|>--- conflicted
+++ resolved
@@ -18,12 +18,8 @@
     card = TaskCard(
         loader=LoadHF(path="GEM/xlsum", name=lang),
         preprocess_steps=[
-<<<<<<< HEAD
-            Rename(field_to_field={"text": "document", "target": "summary"}),
-=======
-            RenameFields(field_to_field={"text": "document"}),
+            Rename(field_to_field={"text": "document"}),
             Wrap(field="target", inside="list", to_field="summaries"),
->>>>>>> a4e5529d
         ],
         task="tasks.summarization.abstractive",
         templates="templates.summarization.abstractive.all",
