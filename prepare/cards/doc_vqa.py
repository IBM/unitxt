--- conflicted
+++ resolved
@@ -58,17 +58,8 @@
         Set(fields={"context_type": "image"}),
     ],
     task="tasks.qa.with_context.abstractive[metrics=[metrics.anls]]",
-<<<<<<< HEAD
-    templates="templates.qa.with_context.all",
-    default_template=MultiReferenceTemplate(
-        input_format="{context}\n{question}\nAnswer the question using a single word or phrase.",
-        references_field="answers",
-        __description__="lmms-evals default template for docvqa.",
-    ),
-=======
     templates=[template, *templates.items],
     default_template=template,
->>>>>>> fc5656c4
     __tags__={
         "license": "apache-2.0",
         "multilinguality": "monolingual",
