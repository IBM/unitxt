--- conflicted
+++ resolved
@@ -1,18 +1,12 @@
 import unitxt
 from unitxt.card import TaskCard
 from unitxt.catalog import add_to_catalog
-<<<<<<< HEAD
-from unitxt.collections_operators import Wrap
 from unitxt.loaders import LoadCSV
 from unitxt.operators import (
     Copy,
     ExecuteExpression,
+    RecursiveReplace,
 )
-=======
-from unitxt.collections_operators import DictToTuplesList
-from unitxt.loaders import LoadCSV
-from unitxt.operators import Copy, RecursiveReplace
->>>>>>> 8f8bd19f
 from unitxt.stream_operators import JoinStreams
 from unitxt.test_utils.card import test_card
 
@@ -29,18 +23,10 @@
         preprocess_steps=[
             JoinStreams(left_stream="questions", right_stream ="answers", how="inner", on="id", new_stream_name="test" ),
             Copy(field="question/0/0/content", to_field="query"),
-<<<<<<< HEAD
-            ToTool(field="function/0", to_field="tool"),
-            Wrap(field="tool", inside="list", to_field="tools"),
+            Copy(field="function", to_field="tools"),
+            RecursiveReplace(key="type", map_values={"dict": "object", "float": "number", "tuple": "array"}, remove_values=["any"]),
             ExecuteExpression(expression='[{"name": k, "arguments": dict(zip(v.keys(), vals))} for d in ground_truth for k, v in d.items() for vals in itertools.product(*v.values())]',
                               to_field="reference_calls", imports_list=["itertools"])
-=======
-            Copy(field="function", to_field="tools"),
-            RecursiveReplace(key="type", map_values={"dict": "object", "float": "number", "tuple": "array"}, remove_values=["any"]),
-            DictToTuplesList(field="ground_truth/0", to_field="call_tuples"),
-            Copy(field="call_tuples/0/0", to_field="call/name"),
-            Copy(field="call_tuples/0/1", to_field="call/arguments"),
->>>>>>> 8f8bd19f
         ],
         task="tasks.tool_calling.supervised",
         templates=["templates.tool_calling.base"],
