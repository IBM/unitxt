--- conflicted
+++ resolved
@@ -14,18 +14,11 @@
 card = TaskCard(
     loader=LoadHF(path="ethos", name="binary"),
     preprocess_steps=[
-<<<<<<< HEAD
         Shuffle(page_size=1000000),
         SplitRandomMix({"train": "train[20%]", "test": "train[80%]"}),
-        MapInstanceValues(mappers={"label": {"0": "not hate speech", "1": "hate speech"}}),
-=======
-        SplitRandomMix(
-            {"train": "train[10%]", "validation": "train[10%]", "test": "train[80%]"}
-        ),
         MapInstanceValues(
             mappers={"label": {"0": "not hate speech", "1": "hate speech"}}
         ),
->>>>>>> 6ee9d705
         AddFields(
             fields={
                 "classes": ["not hate speech", "hate speech"],
