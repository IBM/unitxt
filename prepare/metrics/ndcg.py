from src.unitxt import add_to_catalog
from src.unitxt.blocks import CastFields, CopyFields
from src.unitxt.metrics import NDCG, MetricPipeline
from src.unitxt.test_utils.metrics import test_metric

# Normalized Discounted Cumulative Gain
metric = MetricPipeline(
    main_score="nDCG",
    preprocess_steps=[
        CopyFields(field_to_field=[("references/0", "references")], use_query=True),
        CastFields(
            fields={"prediction": "float", "references": "float"},
            failure_defaults={"prediction": None},
            use_nested_query=True,
        ),
    ],
    metric=NDCG(),
)


predictions = ["1.0", " 2 ", "1.0", "0", "1.7", 3, "0", "oops", "1", "failed", "failed again"]
references = [["4"], ["0"], ["1.0"], [4], ["0"], ["1"], ["1.0"], ["3"], ["2"], [4], [1]]
inputs = (
    [{"query": "who is Barack Obama"}] * 3
    + [{"query": "What is an albatross?"}] * 5
    + [{"query": "something else"}]
    + [{"query": "these will fail"}] * 2
)
instance_targets = [{"nDCG": None, "score": None, "score_name": "nDCG"}] * len(  # nDCG is undefined at instance level
    predictions
)

<<<<<<< HEAD
global_target = {"nDCG": 0.42, "score": 0.42, "score_name": "nDCG"}
=======
global_target = {
    "nDCG": 0.61,
    "nDCG_ci_high": 0.91,
    "nDCG_ci_low": 0.0,
    "score": 0.61,
    "score_ci_high": 0.91,
    "score_ci_low": 0.0,
    "score_name": "nDCG",
}
>>>>>>> ede10eac

outputs = test_metric(
    metric=metric,
    predictions=predictions,
    references=references,
    additional_inputs=inputs,
    instance_targets=instance_targets,
    global_target=global_target,
)

add_to_catalog(metric, "metrics.ndcg", overwrite=True)<|MERGE_RESOLUTION|>--- conflicted
+++ resolved
@@ -17,7 +17,6 @@
     metric=NDCG(),
 )
 
-
 predictions = ["1.0", " 2 ", "1.0", "0", "1.7", 3, "0", "oops", "1", "failed", "failed again"]
 references = [["4"], ["0"], ["1.0"], [4], ["0"], ["1"], ["1.0"], ["3"], ["2"], [4], [1]]
 inputs = (
@@ -30,9 +29,12 @@
     predictions
 )
 
-<<<<<<< HEAD
-global_target = {"nDCG": 0.42, "score": 0.42, "score_name": "nDCG"}
-=======
+instance_targets = [  # nDCG is undefined at instance level
+    {"nDCG": None, "score": None, "score_name": "nDCG"},
+    {"nDCG": None, "score": None, "score_name": "nDCG"},
+    {"nDCG": None, "score": None, "score_name": "nDCG"},
+]
+
 global_target = {
     "nDCG": 0.61,
     "nDCG_ci_high": 0.91,
@@ -42,7 +44,6 @@
     "score_ci_low": 0.0,
     "score_name": "nDCG",
 }
->>>>>>> ede10eac
 
 outputs = test_metric(
     metric=metric,
