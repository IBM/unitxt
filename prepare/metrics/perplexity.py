from unitxt import add_to_catalog
from unitxt.metrics import Perplexity
from unitxt.test_utils.metrics import test_metric

skip_nli_metric_test = True


def run_test(metric_to_test, instance_scores, global_scores):
    references = []
    predictions = []
    instance_targets = []

    for instance in instance_scores:
        score = instance["score"]
        references.append(instance["references"])
        predictions.append(instance["prediction"])
        instance_targets.append(
            {
                "perplexity": score,
                "score": score,
                "score_name": "perplexity",
                "reference_scores": [score],
            }
        )

    global_target = {
        "perplexity": global_scores["mean"],
        "perplexity_ci_high": global_scores["ci_high"],
        "perplexity_ci_low": global_scores["ci_low"],
        "score": global_scores["mean"],
        "score_ci_high": global_scores["ci_high"],
        "score_ci_low": global_scores["ci_low"],
        "score_name": "perplexity",
    }

    test_metric(
        metric=metric_to_test,
        predictions=predictions,
        references=references,
        instance_targets=instance_targets,
        global_target=global_target,
    )


def generate_completions(instances, global_scores):
    instance_scores = []
    for opening, completions in instances.items():
        for completion, pr in completions:
            instance_scores.append(
                {"prediction": completion, "references": [opening], "score": pr}
            )
    run_test(perplexity, instance_scores, global_scores)


def generate_answers(instances, global_scores):
    instance_scores = []
    for question, answers in instances.items():
        for answer, pr in answers:
            instance_scores.append(
                {"prediction": answer, "references": [question], "score": pr}
            )
    run_test(perplexity_answer, instance_scores, global_scores)


def generate_questions(instances, global_scores, metric):
    instance_scores = []
    for question, answers in instances.items():
        for answer, pr in answers:
            instance_scores.append(
                {"prediction": question, "references": [answer], "score": pr}
            )
    run_test(metric, instance_scores, global_scores)


def generate_nli(instances, global_scores, metric):
    if skip_nli_metric_test:
        return
    instance_scores = []
    for premise, hypotheses in instances.items():
        for hypothesis, pr in hypotheses:
            instance_scores.append(
                {"prediction": hypothesis, "references": [premise], "score": pr}
            )
    run_test(metric, instance_scores, global_scores)


perplexity = Perplexity(
    model_name="google/flan-t5-small",
    source_template="Complete the given content: {reference}",
    target_template="{prediction}",
)

perplexity_question = Perplexity(
    model_name="google/flan-t5-small",
    source_template="Generate a question based on the given content: {reference}",
    target_template="{prediction}",
)

perplexity_question_mistral = Perplexity(
    model_name="mistralai/Mistral-7B-Instruct-v0.2",
    perplexity_prompt="<s>[INST] Generate a question based on the given content: %s [/INST]",
)

perplexity_answer = Perplexity(
    model_name="google/flan-t5-small",
    source_template="Generate an answer based on the given content: {reference}",
    target_template="{prediction}",
)

perplexity_chat = Perplexity(
    model_name="google/flan-t5-small",
    source_template="Generate a conversation between a user and an agent "
    "based on the given content: {reference}",
    target_template="{prediction}",
)

perplexity_chat_bloom = Perplexity(
    model_name="bigscience/bloom-560M",
    source_template="Generate a conversation between a user and an agent "
    "based on the given content: {reference}",
    target_template="{prediction}",
)

perplexity_nli = Perplexity(
    model_name="google/t5_xxl_true_nli_mixture",
    source_template="premise: {reference} hypothesis: {prediction}",
    target_template="1",
    single_token_mode=True,
)


generate_completions(
    instances={
        "together we are": [  # prediction 1
            ("ok", 0.04),  # reference 1
            ("stronger", 0.01),  # reference 2
            ("weaker", 0.01),
        ],
        "The future belongs to ": [
            ("those who prepare for it today", 0.02),
            ("our youth", 0.01),
            ("those who believe in the beauty of their dreams", 0.06),
        ],
    },
    global_scores={
        "mean": 0.03,
        "ci_high": 0.05,
        "ci_low": 0.01,
    },
)

generate_questions(
    instances={
        "who are we?": [  # prediction
            ("we are the world", 0.06),  # reference 1
            ("we are the children", 0.07),  # reference 2
            ("we are the people", 0.08),  # reference 3
        ],
        "what are we saving?": [
            ("we make a brighter day", 0.07),
            ("we are making a choice", 0.06),
            ("we are saving our own lives", 0.26),
        ],
        "Which city is the capital of Italy?": [
            ("The capital of Italy is Milan", 0.54),
            ("The capital of England is London", 0.2),
            ("The capital of Spain is Madrid", 0.22),
        ],
    },
    global_scores={
        "mean": 0.17,
        "ci_high": 0.31,
        "ci_low": 0.1,
    },
    metric=perplexity_question,
)


generate_questions(
    instances={
        "who are we?": [  # prediction
            ("we are the world", 0.0),  # reference 1
            ("we are the children", 0.0),  # reference 2
            ("we are the people", 0.0),  # reference 3
        ],
        "what are we saving?": [
            ("we make a brighter day", 0.0),
            ("we are making a choice", 0.0),
            ("we are saving our own lives", 0.0),
        ],
        "Which city is the capital of Italy?": [
            ("The capital of Italy is Milan", 0.0),
            ("The capital of England is London", 0.0),
            ("The capital of Spain is Madrid", 0.0),
        ],
    },
    global_scores={
        "mean": 0.0,
        "ci_high": 0.0,
        "ci_low": 0.0,
    },
    metric=perplexity_question_mistral,
)


generate_answers(
    instances={
        "Where was Einstein born?": [
            ("Einstein was born in Ulm, Germany", 0.07),
            ("Einstein was raised in Ulm, Poland", 0.02),
            ("Ulm", 0.0),
            ("Germany", 0.15),
        ],
    },
    global_scores={
        "mean": 0.06,
        "ci_high": 0.13,
        "ci_low": 0.01,
    },
)

chat_pension_policy = (
    "Pension policy refers to the mix of public and private programs that provide income to an individual or "
    "his/her survivors during retirement or incapacity. Pensions take myriad forms: they may be flat-rate, "
    "earnings related, lump sum, or annuities. In most affluent democracies, state provision dominates pension "
    "policy, usually supplemented by private pensions that are part of employment contracts or individual "
    "private pension products. This mix of public and private provision is central to understanding the "
    "historical development of pension policy and national responses to the current dilemmas presented by "
    "aging and fiscal austerity."
)

chat_retirement_policy = (
    "The employee retirement policy outlines the guidelines and procedures for employee retirement from your "
    "organization It is designed to provide a smooth transition for employees who are approaching retirement "
    "age and to ensure that their departure does not disrupt the normal operations of the organization."
)

chat_construction_policy = (
    "According to new land use and construction policies, structural tsunami mitigation measures are no longer "
    "considered fail-proof solutions, regardless of their protection levels. Rather, communities operate under "
    "the assumption that engineered prevention structures will be effective only in rare yet more likely "
    "tsunami events, understanding that unforeseen event magnitudes are always possible, given the Great East "
    "Japan Earthquake experience."
)

generate_questions(
    instances={
        "user: hello\nagent:I have a question about my retirement policy.": [
            (chat_pension_policy, 0.02),
            (chat_retirement_policy, 0.03),
            (chat_construction_policy, 0.01),
        ],
    },
    global_scores={
        "mean": 0.02,
        "ci_high": 0.03,
        "ci_low": 0.01,
    },
    metric=perplexity_chat,
)

generate_questions(
    instances={
        "user: hello\nagent:I have a question about my retirement policy.": [
            (chat_pension_policy, 0.01),
            (chat_retirement_policy, 0.02),
            (chat_construction_policy, 0.01),
        ],
    },
    global_scores={
        "mean": 0.01,
        "ci_high": 0.02,
        "ci_low": 0.01,
    },
    metric=perplexity_chat_bloom,
)

generate_nli(
    instances={
        "Einstein is from Germany": [
            ("Einstein is from Europe", 0.72),
            ("Einstein is Jewish", 0.0),
            ("Einstein is from Alaska", 0.0),
        ],
        "Roosevelt is from France": [("Roosevelt is from Paris", 0.06)],
        "Roosevelt is from Paris": [("Roosevelt is from France", 0.67)],
    },
    global_scores={
        "mean": 0.29,
        "ci_high": 0.57,
        "ci_low": 0.01,
    },
    metric=perplexity_nli,
)

add_to_catalog(perplexity, "metrics.perplexity.flan_t5_small", overwrite=True)
add_to_catalog(
    perplexity_question, "metrics.perplexity_q.flan_t5_small", overwrite=True
)
add_to_catalog(perplexity_answer, "metrics.perplexity_a.flan_t5_small", overwrite=True)
add_to_catalog(perplexity_chat, "metrics.perplexity_chat.flan_t5_small", overwrite=True)
<<<<<<< HEAD
add_to_catalog(
    perplexity_question_mistral,
    "metrics.perplexity_q.Mistral_7B_Instruct_v2",
    overwrite=True,
)
=======
add_to_catalog(perplexity_nli, "metrics.perplexity_nli.t5_nli_mixture", overwrite=True)
>>>>>>> 007ab840
<|MERGE_RESOLUTION|>--- conflicted
+++ resolved
@@ -98,7 +98,8 @@
 
 perplexity_question_mistral = Perplexity(
     model_name="mistralai/Mistral-7B-Instruct-v0.2",
-    perplexity_prompt="<s>[INST] Generate a question based on the given content: %s [/INST]",
+    source_template="<s>[INST] Generate a question based on the given content: {reference}[/INST]",
+    target_template="{prediction}",
 )
 
 perplexity_answer = Perplexity(
@@ -299,12 +300,9 @@
 )
 add_to_catalog(perplexity_answer, "metrics.perplexity_a.flan_t5_small", overwrite=True)
 add_to_catalog(perplexity_chat, "metrics.perplexity_chat.flan_t5_small", overwrite=True)
-<<<<<<< HEAD
 add_to_catalog(
     perplexity_question_mistral,
     "metrics.perplexity_q.Mistral_7B_Instruct_v2",
     overwrite=True,
 )
-=======
 add_to_catalog(perplexity_nli, "metrics.perplexity_nli.t5_nli_mixture", overwrite=True)
->>>>>>> 007ab840
