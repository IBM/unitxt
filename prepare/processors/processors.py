from unitxt import add_to_catalog
from unitxt.logging_utils import get_logger
from unitxt.operator import SequentialOperator
from unitxt.operators import CastFields, RemoveValues
from unitxt.processors import (
    Capitalize,
    ConvertToBoolean,
    ExtractMtBenchJudgment,
    ExtractWithRegex,
    FirstCharacter,
    GetStringAfter,
    LowerCase,
    LowerCaseTillPunc,
    MatchClosestOption,
    StanceToProCon,
    StringOrNotString,
    StrToFloatFormat,
    Substring,
    TakeFirstNonEmptyLine,
    TakeFirstWord,
    ToYesOrNone,
    YesNoToInt,
    YesToOneElseZero,
)

logger = get_logger()

add_to_catalog(
    SequentialOperator(
        steps=[
            TakeFirstNonEmptyLine(field="prediction", process_every_value=False),
            TakeFirstNonEmptyLine(field="references", process_every_value=True),
        ]
    ),
    "processors.take_first_non_empty_line",
    overwrite=True,
)

add_to_catalog(
    SequentialOperator(
        steps=[
            LowerCaseTillPunc(field="prediction", process_every_value=False),
            LowerCaseTillPunc(field="references", process_every_value=True),
        ]
    ),
    "processors.lower_case_till_punc",
    overwrite=True,
)

add_to_catalog(
    SequentialOperator(
        steps=[
            StringOrNotString(
                string="hate speech", field="prediction", process_every_value=False
            ),
            StringOrNotString(
                string="hate speech", field="references", process_every_value=True
            ),
        ]
    ),
    "processors.hate_speech_or_not_hate_speech",
    overwrite=True,
)

add_to_catalog(
    SequentialOperator(
        steps=[
            LowerCase(field="prediction", process_every_value=False),
            LowerCase(field="references", process_every_value=True),
        ]
    ),
    "processors.lower_case",
    overwrite=True,
)

add_to_catalog(
    SequentialOperator(
        steps=[
            Capitalize(field="prediction", process_every_value=False),
            Capitalize(field="references", process_every_value=True),
        ]
    ),
    "processors.capitalize",
    overwrite=True,
)

add_to_catalog(
    SequentialOperator(
        steps=[
            Substring(field="prediction", process_every_value=False),
            Substring(field="references", process_every_value=True),
        ]
    ),
    "processors.substring",
    overwrite=True,
)

add_to_catalog(
    SequentialOperator(
        steps=[
            GetStringAfter(
                substring=":", field="prediction", process_every_value=False
            ),
            GetStringAfter(substring=":", field="references", process_every_value=True),
        ]
    ),
    "processors.get_string_after_colon",
    overwrite=True,
)


add_to_catalog(
    SequentialOperator(
        steps=[
            StringOrNotString(
                string="toxic", field="prediction", process_every_value=False
            ),
            StringOrNotString(
                string="toxic", field="references", process_every_value=True
            ),
        ]
    ),
    "processors.toxic_or_not_toxic",
    overwrite=True,
)

add_to_catalog(
    SequentialOperator(
        steps=[
            ConvertToBoolean(field="prediction", process_every_value=False),
            ConvertToBoolean(field="references", process_every_value=True),
        ]
    ),
    "processors.convert_to_boolean",
    overwrite=True,
)

add_to_catalog(
    SequentialOperator(
        steps=[
            TakeFirstWord(field="prediction", process_every_value=False),
            TakeFirstWord(field="references", process_every_value=True),
        ]
    ),
    "processors.take_first_word",
    overwrite=True,
)

add_to_catalog(
    SequentialOperator(
        steps=[
            YesNoToInt(field="prediction", process_every_value=False),
            YesNoToInt(field="references", process_every_value=True),
        ]
    ),
    "processors.yes_no_to_int",
    overwrite=True,
)

add_to_catalog(
    SequentialOperator(
        steps=[
            StrToFloatFormat(field="prediction", process_every_value=False),
            StrToFloatFormat(field="references", process_every_value=True),
        ]
    ),
    "processors.str_to_float_format",
    overwrite=True,
)

add_to_catalog(
    SequentialOperator(
        steps=[
            ToYesOrNone(field="prediction", process_every_value=False),
            ToYesOrNone(field="references", process_every_value=True),
        ]
    ),
    "processors.to_yes_or_none",
    overwrite=True,
)

add_to_catalog(
    SequentialOperator(
        steps=[
            YesToOneElseZero(field="prediction", process_every_value=False),
        ]
    ),
    "processors.predictions_yes_1_else_0",
    overwrite=True,
)

add_to_catalog(
    SequentialOperator(
        steps=[
            StanceToProCon(field="prediction", process_every_value=False),
            StanceToProCon(field="references", process_every_value=True),
        ]
    ),
    "processors.stance_to_pro_con",
    overwrite=True,
)


parser = FirstCharacter(field="TBD")
example = " A. This is the answer."
logger.info(parser.process_value(example))
assert parser.process_value(example) == "A"

example = "   "
logger.info(parser.process_value(example))
assert parser.process_value(example) == ""

add_to_catalog(
    SequentialOperator(
        steps=[
            FirstCharacter(field="prediction", process_every_value=False),
            FirstCharacter(field="references", process_every_value=True),
        ]
    ),
    "processors.first_character",
    overwrite=True,
)

add_to_catalog(
    SequentialOperator(
        steps=[
            RemoveValues(
                field="prediction",
                unallowed_values=["none"],
                process_every_value=False,
            ),
            RemoveValues(
                field="references/0",
                unallowed_values=["none"],
                process_every_value=False,
            ),
        ]
    ),
    "processors.remove_none_from_list",
    overwrite=True,
)


add_to_catalog(
    SequentialOperator(
        steps=[
            MatchClosestOption(
                field="prediction",
            ),
            MatchClosestOption(
                field="references",
                process_every_value=True,
            ),
        ]
    ),
    "processors.match_closest_option",
    overwrite=True,
)


double_brackets_regex = r"\[\[(.*?)\]\]"
parser = ExtractWithRegex(regex=double_brackets_regex, field="TBD")
example = "A. and also B. And that is why my final answer is [[Yes]]"
logger.info(parser.process_value(example))
assert parser.process_value(example) == "Yes"


add_to_catalog(
    SequentialOperator(
        steps=[
            ExtractWithRegex(
                regex=double_brackets_regex,
                field="prediction",
                process_every_value=False,
            ),
        ]
    ),
    "processors.extract_from_double_brackets",
    overwrite=True,
)

<<<<<<< HEAD
=======
add_to_catalog(
    SequentialOperator(
        steps=[
            CastFields(
                fields={"prediction": "float"},
                failure_defaults={"prediction": 0.0},
            ),
            CastFields(
                fields={"references": "float"},
                process_every_value=True,
            ),
        ]
    ),
    "processors.cast_to_float_return_zero_if_failed",
    overwrite=True,
)


>>>>>>> 89b39cdb
add_to_catalog(
    SequentialOperator(
        steps=[
            ExtractMtBenchJudgment(
                field="prediction",
            ),
            ExtractMtBenchJudgment(
                field="references",
                process_every_value=True,
            ),
        ]
    ),
    "processors.extract_mt_bench_judgment",
    overwrite=True,
)<|MERGE_RESOLUTION|>--- conflicted
+++ resolved
@@ -279,8 +279,6 @@
     overwrite=True,
 )
 
-<<<<<<< HEAD
-=======
 add_to_catalog(
     SequentialOperator(
         steps=[
@@ -298,8 +296,6 @@
     overwrite=True,
 )
 
-
->>>>>>> 89b39cdb
 add_to_catalog(
     SequentialOperator(
         steps=[
