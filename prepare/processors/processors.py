--- conflicted
+++ resolved
@@ -256,7 +256,7 @@
     overwrite=True,
 )
 
-<<<<<<< HEAD
+
 add_to_catalog(
     SequentialOperator(
         steps=[
@@ -266,7 +266,14 @@
             ),
             CastFields(
                 fields={"references": "float"},
-=======
+                process_every_value=True,
+            ),
+        ]
+    ),
+    "processors.cast_to_float_return_zero_if_failed",
+    overwrite=True,
+)
+
 
 add_to_catalog(
     SequentialOperator(
@@ -276,15 +283,10 @@
             ),
             ExtractMtBenchJudgment(
                 field="references",
->>>>>>> 24630ce4
                 process_every_value=True,
             ),
         ]
     ),
-<<<<<<< HEAD
-    "processors.cast_to_float_return_zero_if_failed",
-=======
     "processors.extract_mt_bench_judgment",
->>>>>>> 24630ce4
     overwrite=True,
 )