--- conflicted
+++ resolved
@@ -65,24 +65,6 @@
 
 add_to_catalog(
     MultiReferenceTemplate(
-<<<<<<< HEAD
-=======
-        instruction="Using the information from the {context_type} given below, summarize a paragraph-long response to the following user query.",
-        input_format="{context_type}:\n{context}\nQuery:\n{question}",
-        output_format="{answers}",
-        target_prefix="Answer:\n",
-        references_field="answers",
-        title_fields=["context_type"],
-        __description__="Template from https://arxiv.org/pdf/2305.14303 for query-focused summarization over tables",
-    ),
-    "templates.qa.with_context.qtsumm",
-    overwrite=True,
-)
-
-
-add_to_catalog(
-    MultiReferenceTemplate(
->>>>>>> 3184f2f2
         input_format="{context}\n{question}",
         target_prefix="Answer the question using a single word or phrase.",
         references_field="answers",
@@ -90,10 +72,6 @@
     "templates.qa.with_context.lmms_eval",
     overwrite=True,
 )
-<<<<<<< HEAD
-=======
-
->>>>>>> 3184f2f2
 
 add_to_catalog(
     TemplatesList(
