from unitxt.catalog import add_to_catalog
from unitxt.templates import MultiReferenceTemplate, TemplatesList

add_to_catalog(
    MultiReferenceTemplate(
        input_format="Context: {context}\nQuestion: {question}",
        references_field="answers",
    ),
    "templates.qa.with_context.simple",
    overwrite=True,
)

add_to_catalog(
    MultiReferenceTemplate(
        input_format="based on this text: {context}\n answer the question: {question}",
        references_field="answers",
    ),
    "templates.qa.with_context.simple2",
    overwrite=True,
)

add_to_catalog(
    MultiReferenceTemplate(
        input_format="Based on this {context_type}:\n {context}\n answer the question: {question}",
        references_field="answers",
    ),
    "templates.qa.with_context.with_type",
    overwrite=True,
)

add_to_catalog(
    MultiReferenceTemplate(
        input_format="{question}\nAnswer based on this {context_type}:\n {context}",
        references_field="answers",
    ),
    "templates.qa.with_context.question_first",
    overwrite=True,
)

# Template from https://huggingface.co/datasets/abacusai/WikiQA-Free_Form_QA
add_to_catalog(
    MultiReferenceTemplate(
        instruction="Answer the question based on the information provided in the document given below. The answer should be a single word or a number or a short phrase of few words.",
        input_format="Document: {context}\nQuestion:{question}",
        output_format="{answer}",
        target_prefix="Answer:\n",
        references_field="answers",
    ),
    "templates.qa.with_context.ffqa",
    overwrite=True,
)

add_to_catalog(
    MultiReferenceTemplate(
        instruction="Answer the question based on the information provided in the {context_type} given below. The answer should be a single word or a number or a short phrase of few words.",
        input_format="{context_type}:\n{context}\nQuestion:\n{question}",
        output_format="{answer}",
        target_prefix="Answer:\n",
        references_field="answers",
        title_fields=["context_type"],
    ),
    "templates.qa.with_context.title",
    overwrite=True,
)

<<<<<<< HEAD
# Template from https://arxiv.org/pdf/2305.14303 for query-focused summarization over tables
add_to_catalog(
    MultiReferenceTemplate(
        instruction="Using the information from the {context_type} given below, summarize a paragraph-long response to the following user query.",
        input_format="{context_type}:\n{context}\nQuery:\n{question}",
        output_format="{answers}",
        target_prefix="Answer:\n",
        references_field="answers",
        title_fields=["context_type"],
    ),
    "templates.qa.with_context.qtsumm",
    overwrite=True,
)

=======
add_to_catalog(
    MultiReferenceTemplate(
        input_format="{context}\n{question}",
        target_prefix="Answer the question using a single word or phrase.",
        references_field="answers",
    ),
    "templates.qa.with_context.lmms_eval",
    overwrite=True,
)
>>>>>>> ca35cba5

add_to_catalog(
    TemplatesList(
        [
            "templates.qa.with_context.simple",
            "templates.qa.with_context.simple2",
            "templates.qa.with_context.with_type",
            "templates.qa.with_context.question_first",
            "templates.qa.with_context.ffqa",
            "templates.qa.with_context.title",
        ]
    ),
    "templates.qa.with_context.all",
    overwrite=True,
)<|MERGE_RESOLUTION|>--- conflicted
+++ resolved
@@ -37,7 +37,6 @@
     overwrite=True,
 )
 
-# Template from https://huggingface.co/datasets/abacusai/WikiQA-Free_Form_QA
 add_to_catalog(
     MultiReferenceTemplate(
         instruction="Answer the question based on the information provided in the document given below. The answer should be a single word or a number or a short phrase of few words.",
@@ -45,6 +44,7 @@
         output_format="{answer}",
         target_prefix="Answer:\n",
         references_field="answers",
+        __description__="Template from https://huggingface.co/datasets/abacusai/WikiQA-Free_Form_QA",
     ),
     "templates.qa.with_context.ffqa",
     overwrite=True,
@@ -63,7 +63,6 @@
     overwrite=True,
 )
 
-<<<<<<< HEAD
 # Template from https://arxiv.org/pdf/2305.14303 for query-focused summarization over tables
 add_to_catalog(
     MultiReferenceTemplate(
@@ -78,7 +77,7 @@
     overwrite=True,
 )
 
-=======
+
 add_to_catalog(
     MultiReferenceTemplate(
         input_format="{context}\n{question}",
@@ -88,7 +87,7 @@
     "templates.qa.with_context.lmms_eval",
     overwrite=True,
 )
->>>>>>> ca35cba5
+
 
 add_to_catalog(
     TemplatesList(
