from typing import List, Tuple

from unitxt.blocks import Task
from unitxt.catalog import add_to_catalog

add_to_catalog(
    Task(
<<<<<<< HEAD
        inputs={"text": str, "text_type": str, "sentiment_class": str},
        outputs={
            "spans_starts": List[int],
            "spans_ends": List[int],
            "text": List[str],
            "labels": List[str],
=======
        input_fields={"text": "str", "text_type": "str", "sentiment_class": "str"},
        reference_fields={
            "spans_starts": "List[int]",
            "spans_ends": "List[int]",
            "text": "List[str]",
            "labels": "List[str]",
>>>>>>> db595ccc
        },
        prediction_type=List[Tuple[str, str]],
        metrics=["metrics.ner"],
        augmentable_inputs=["text"],
        defaults={"text_type": "text"},
    ),
    "tasks.targeted_sentiment_extraction.single_sentiment_class",
    overwrite=True,
)

add_to_catalog(
    Task(
<<<<<<< HEAD
        inputs={"text": str, "text_type": str},
        outputs={
            "spans_starts": List[int],
            "spans_ends": List[int],
            "text": List[str],
            "labels": List[str],
=======
        input_fields={"text": "str", "text_type": "str"},
        reference_fields={
            "spans_starts": "List[int]",
            "spans_ends": "List[int]",
            "text": "List[str]",
            "labels": "List[str]",
>>>>>>> db595ccc
        },
        prediction_type=List[Tuple[str, str]],
        metrics=["metrics.ner"],
        augmentable_inputs=["text"],
        defaults={"text_type": "text"},
    ),
    "tasks.targeted_sentiment_extraction.all_sentiment_classes",
    overwrite=True,
)<|MERGE_RESOLUTION|>--- conflicted
+++ resolved
@@ -5,21 +5,12 @@
 
 add_to_catalog(
     Task(
-<<<<<<< HEAD
-        inputs={"text": str, "text_type": str, "sentiment_class": str},
-        outputs={
+        input_fields={"text": str, "text_type": str, "sentiment_class": str},
+        reference_fields={
             "spans_starts": List[int],
             "spans_ends": List[int],
             "text": List[str],
             "labels": List[str],
-=======
-        input_fields={"text": "str", "text_type": "str", "sentiment_class": "str"},
-        reference_fields={
-            "spans_starts": "List[int]",
-            "spans_ends": "List[int]",
-            "text": "List[str]",
-            "labels": "List[str]",
->>>>>>> db595ccc
         },
         prediction_type=List[Tuple[str, str]],
         metrics=["metrics.ner"],
@@ -32,21 +23,12 @@
 
 add_to_catalog(
     Task(
-<<<<<<< HEAD
-        inputs={"text": str, "text_type": str},
-        outputs={
+        input_fields={"text": str, "text_type": str},
+        reference_fields={
             "spans_starts": List[int],
             "spans_ends": List[int],
             "text": List[str],
             "labels": List[str],
-=======
-        input_fields={"text": "str", "text_type": "str"},
-        reference_fields={
-            "spans_starts": "List[int]",
-            "spans_ends": "List[int]",
-            "text": "List[str]",
-            "labels": "List[str]",
->>>>>>> db595ccc
         },
         prediction_type=List[Tuple[str, str]],
         metrics=["metrics.ner"],
