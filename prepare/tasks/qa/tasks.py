--- conflicted
+++ resolved
@@ -5,15 +5,9 @@
 
 add_to_catalog(
     Task(
-<<<<<<< HEAD
-        inputs={"context": str, "context_type": str, "question": str},
-        outputs={"answers": List[str]},
+        input_fields={"context": str, "context_type": str, "question": str},
+        reference_fields={"answers": List[str]},
         prediction_type=str,
-=======
-        input_fields={"context": "str", "context_type": "str", "question": "str"},
-        reference_fields={"answers": "List[str]"},
-        prediction_type="str",
->>>>>>> db595ccc
         metrics=["metrics.squad"],
     ),
     "tasks.qa.with_context.extractive",
@@ -22,15 +16,9 @@
 
 add_to_catalog(
     Task(
-<<<<<<< HEAD
-        inputs={"context": str, "context_type": str, "question": str},
-        outputs={"answers": List[str]},
+        input_fields={"context": str, "context_type": str, "question": str},
+        reference_fields={"answers": List[str]},
         prediction_type=str,
-=======
-        input_fields={"context": "str", "context_type": "str", "question": "str"},
-        reference_fields={"answers": "List[str]"},
-        prediction_type="str",
->>>>>>> db595ccc
         metrics=["metrics.rouge"],
         augmentable_inputs=["context", "question"],
     ),
@@ -40,15 +28,9 @@
 
 add_to_catalog(
     Task(
-<<<<<<< HEAD
-        inputs={"question": str},
-        outputs={"answers": List[str]},
+        input_fields={"question": str},
+        reference_fields={"answers": List[str]},
         prediction_type=str,
-=======
-        input_fields={"question": "str"},
-        reference_fields={"answers": "List[str]"},
-        prediction_type="str",
->>>>>>> db595ccc
         metrics=["metrics.rouge"],
     ),
     "tasks.qa.open",
