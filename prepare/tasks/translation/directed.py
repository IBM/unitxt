from unitxt.blocks import Task
from unitxt.catalog import add_to_catalog

add_to_catalog(
    Task(
<<<<<<< HEAD
        inputs={"text": str, "source_language": str, "target_language": str},
        outputs={"translation": str},
        prediction_type=str,
=======
        input_fields={
            "text": "str",
            "source_language": "str",
            "target_language": "str",
        },
        reference_fields={"translation": "str"},
        prediction_type="str",
>>>>>>> db595ccc
        metrics=["metrics.normalized_sacrebleu"],
    ),
    "tasks.translation.directed",
    overwrite=True,
)<|MERGE_RESOLUTION|>--- conflicted
+++ resolved
@@ -3,19 +3,13 @@
 
 add_to_catalog(
     Task(
-<<<<<<< HEAD
-        inputs={"text": str, "source_language": str, "target_language": str},
-        outputs={"translation": str},
+        input_fields={
+            "text": str,
+            "source_language": str,
+            "target_language": str,
+        },
+        reference_fields={"translation": str},
         prediction_type=str,
-=======
-        input_fields={
-            "text": "str",
-            "source_language": "str",
-            "target_language": "str",
-        },
-        reference_fields={"translation": "str"},
-        prediction_type="str",
->>>>>>> db595ccc
         metrics=["metrics.normalized_sacrebleu"],
     ),
     "tasks.translation.directed",
