--- conflicted
+++ resolved
@@ -5,15 +5,9 @@
 
 add_to_catalog(
     Task(
-<<<<<<< HEAD
-        inputs={"text": str, "text_type": str, "class": str},
-        outputs={"class": str, "label": List[str]},
+        input_fields={"text": str, "text_type": str, "class": str},
+        reference_fields={"class": str, "label": List[str]},
         prediction_type=List[str],
-=======
-        input_fields={"text": "str", "text_type": "str", "class": "str"},
-        reference_fields={"class": "str", "label": "List[str]"},
-        prediction_type="List[str]",
->>>>>>> db595ccc
         metrics=[
             "metrics.f1_micro_multi_label",
             "metrics.f1_macro_multi_label",
@@ -28,15 +22,9 @@
 
 add_to_catalog(
     Task(
-<<<<<<< HEAD
-        inputs={"text": str, "text_type": str, "class": str},
-        outputs={"class": str, "label": int},
+        input_fields={"text": str, "text_type": str, "class": str},
+        reference_fields={"class": str, "label": int},
         prediction_type=float,
-=======
-        input_fields={"text": "str", "text_type": "str", "class": "str"},
-        reference_fields={"class": "str", "label": "int"},
-        prediction_type="float",
->>>>>>> db595ccc
         metrics=[
             "metrics.accuracy",
             "metrics.f1_binary",
@@ -50,25 +38,14 @@
 
 add_to_catalog(
     Task(
-<<<<<<< HEAD
-        inputs={
+        input_fields={
             "text": str,
             "text_type": str,
             "classes": List[str],
             "type_of_classes": str,
         },
-        outputs={"labels": List[str]},
+        reference_fields={"labels": List[str]},
         prediction_type=List[str],
-=======
-        input_fields={
-            "text": "str",
-            "text_type": "str",
-            "classes": "List[str]",
-            "type_of_classes": "str",
-        },
-        reference_fields={"labels": "List[str]"},
-        prediction_type="List[str]",
->>>>>>> db595ccc
         metrics=[
             "metrics.f1_micro_multi_label",
             "metrics.accuracy",
@@ -83,25 +60,14 @@
 
 add_to_catalog(
     Task(
-<<<<<<< HEAD
-        inputs={
+        input_fields={
             "text": str,
             "text_type": str,
             "classes": List[str],
             "type_of_class": str,
         },
-        outputs={"label": str},
+        reference_fields={"label": str},
         prediction_type=str,
-=======
-        input_fields={
-            "text": "str",
-            "text_type": "str",
-            "classes": "List[str]",
-            "type_of_class": "str",
-        },
-        reference_fields={"label": "str"},
-        prediction_type="str",
->>>>>>> db595ccc
         metrics=["metrics.f1_micro", "metrics.accuracy", "metrics.f1_macro"],
         augmentable_inputs=["text"],
         defaults={"text_type": "text"},
@@ -112,8 +78,7 @@
 
 add_to_catalog(
     Task(
-<<<<<<< HEAD
-        inputs={
+        input_fields={
             "text_a": str,
             "text_a_type": str,
             "text_b": str,
@@ -121,20 +86,8 @@
             "classes": List[str],
             "type_of_relation": str,
         },
-        outputs={"label": str},
+        reference_fields={"label": str},
         prediction_type=str,
-=======
-        input_fields={
-            "text_a": "str",
-            "text_a_type": "str",
-            "text_b": "str",
-            "text_b_type": "str",
-            "classes": "List[str]",
-            "type_of_relation": "str",
-        },
-        reference_fields={"label": "str"},
-        prediction_type="str",
->>>>>>> db595ccc
         metrics=["metrics.f1_micro", "metrics.accuracy", "metrics.f1_macro"],
         augmentable_inputs=["text_a", "text_b"],
         defaults={"text_a_type": "first text", "text_b_type": "second text"},
@@ -146,27 +99,15 @@
 
 add_to_catalog(
     Task(
-<<<<<<< HEAD
-        inputs={
+        input_fields={
             "text": str,
             "text_type": str,
             "classes": List[str],
             "type_of_class": str,
             "classes_descriptions": str,
         },
-        outputs={"label": str},
+        reference_fields={"label": str},
         prediction_type=str,
-=======
-        input_fields={
-            "text": "str",
-            "text_type": "str",
-            "classes": "List[str]",
-            "type_of_class": "str",
-            "classes_descriptions": "str",
-        },
-        reference_fields={"label": "str"},
-        prediction_type="str",
->>>>>>> db595ccc
         metrics=["metrics.f1_micro", "metrics.accuracy", "metrics.f1_macro"],
         augmentable_inputs=["text"],
         defaults={"text_type": "text"},
@@ -177,25 +118,14 @@
 
 add_to_catalog(
     Task(
-<<<<<<< HEAD
-        inputs={
+        input_fields={
             "text": str,
             "text_type": str,
             "classes": List[str],
             "type_of_class": str,
         },
-        outputs={"label": str},
+        reference_fields={"label": str},
         prediction_type=str,
-=======
-        input_fields={
-            "text": "str",
-            "text_type": "str",
-            "classes": "List[str]",
-            "type_of_class": "str",
-        },
-        reference_fields={"label": "str"},
-        prediction_type="str",
->>>>>>> db595ccc
         metrics=["metrics.f1_micro", "metrics.accuracy", "metrics.f1_macro"],
         augmentable_inputs=["text"],
         defaults={"text_type": "text", "type_of_class": "topic"},
