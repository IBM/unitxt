--- conflicted
+++ resolved
@@ -5,19 +5,11 @@
 
 add_to_catalog(
     Task(
-<<<<<<< HEAD
-        inputs={
+        input_fields={
             "dialog": List[Tuple[str, str]],
             "reference_dialog": List[Tuple[str, str]],
         },
-        outputs={"rating": float},
-=======
-        input_fields={
-            "dialog": "List[Tuple[str, str]]",
-            "reference_dialog": "List[Tuple[str, str]]",
-        },
-        reference_fields={"rating": "float"},
->>>>>>> db595ccc
+        reference_fields={"rating": float},
         metrics=["metrics.spearman"],
     ),
     "tasks.response_assessment.rating.multi_turn_with_reference",
