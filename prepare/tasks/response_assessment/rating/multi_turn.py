--- conflicted
+++ resolved
@@ -5,13 +5,8 @@
 
 add_to_catalog(
     Task(
-<<<<<<< HEAD
-        inputs={"dialog": List[Tuple[str, str]]},
-        outputs={"rating": float},
-=======
-        input_fields={"dialog": "List[Tuple[str, str]]"},
-        reference_fields={"rating": "float"},
->>>>>>> db595ccc
+        input_fields={"dialog": List[Tuple[str, str]]},
+        reference_fields={"rating": float},
         metrics=["metrics.spearman"],
     ),
     "tasks.response_assessment.rating.multi_turn",
