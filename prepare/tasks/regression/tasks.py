from typing import Any, Optional

from unitxt.blocks import Task
from unitxt.catalog import add_to_catalog

add_to_catalog(
    Task(
<<<<<<< HEAD
        inputs={
            "text": str,
            "attribute_name": str,
            "min_value": Optional[float],
            "max_value": Optional[float],
        },
        outputs={"attribute_value": float},
        prediction_type=Any,
=======
        input_fields={
            "text": "str",
            "attribute_name": "str",
            "min_value": "Optional[float]",
            "max_value": "Optional[float]",
        },
        reference_fields={"attribute_value": "float"},
        prediction_type="Any",
>>>>>>> db595ccc
        metrics=["metrics.spearman"],
        augmentable_inputs=["text"],
    ),
    "tasks.regression.single_text",
    overwrite=True,
)

add_to_catalog(
    Task(
<<<<<<< HEAD
        inputs={
            "text1": str,
            "text2": str,
            "attribute_name": str,
            "min_value": Optional[float],
            "max_value": Optional[float],
        },
        outputs={"attribute_value": float},
        prediction_type=Any,
=======
        input_fields={
            "text1": "str",
            "text2": "str",
            "attribute_name": "str",
            "min_value": "Optional[float]",
            "max_value": "Optional[float]",
        },
        reference_fields={"attribute_value": "float"},
        prediction_type="Any",
>>>>>>> db595ccc
        metrics=["metrics.spearman"],
        augmentable_inputs=["text1", "text2"],
    ),
    "tasks.regression.two_texts",
    overwrite=True,
)

add_to_catalog(
    Task(
<<<<<<< HEAD
        inputs={
            "text1": str,
            "text2": str,
            "attribute_name": str,
            "min_value": Optional[float],
            "max_value": Optional[float],
        },
        outputs={"attribute_value": float},
        prediction_type=Any,
=======
        input_fields={
            "text1": "str",
            "text2": "str",
            "attribute_name": "str",
            "min_value": "Optional[float]",
            "max_value": "Optional[float]",
        },
        reference_fields={"attribute_value": "float"},
        prediction_type="Any",
>>>>>>> db595ccc
        metrics=["metrics.spearman"],
        augmentable_inputs=["text1", "text2"],
        defaults={"attribute_name": "similarity"},
    ),
    "tasks.regression.two_texts.similarity",
    overwrite=True,
)<|MERGE_RESOLUTION|>--- conflicted
+++ resolved
@@ -5,25 +5,14 @@
 
 add_to_catalog(
     Task(
-<<<<<<< HEAD
-        inputs={
+        input_fields={
             "text": str,
             "attribute_name": str,
             "min_value": Optional[float],
             "max_value": Optional[float],
         },
-        outputs={"attribute_value": float},
+        reference_fields={"attribute_value": float},
         prediction_type=Any,
-=======
-        input_fields={
-            "text": "str",
-            "attribute_name": "str",
-            "min_value": "Optional[float]",
-            "max_value": "Optional[float]",
-        },
-        reference_fields={"attribute_value": "float"},
-        prediction_type="Any",
->>>>>>> db595ccc
         metrics=["metrics.spearman"],
         augmentable_inputs=["text"],
     ),
@@ -33,27 +22,15 @@
 
 add_to_catalog(
     Task(
-<<<<<<< HEAD
-        inputs={
+        input_fields={
             "text1": str,
             "text2": str,
             "attribute_name": str,
             "min_value": Optional[float],
             "max_value": Optional[float],
         },
-        outputs={"attribute_value": float},
+        reference_fields={"attribute_value": float},
         prediction_type=Any,
-=======
-        input_fields={
-            "text1": "str",
-            "text2": "str",
-            "attribute_name": "str",
-            "min_value": "Optional[float]",
-            "max_value": "Optional[float]",
-        },
-        reference_fields={"attribute_value": "float"},
-        prediction_type="Any",
->>>>>>> db595ccc
         metrics=["metrics.spearman"],
         augmentable_inputs=["text1", "text2"],
     ),
@@ -63,27 +40,15 @@
 
 add_to_catalog(
     Task(
-<<<<<<< HEAD
-        inputs={
+        input_fields={
             "text1": str,
             "text2": str,
             "attribute_name": str,
             "min_value": Optional[float],
             "max_value": Optional[float],
         },
-        outputs={"attribute_value": float},
+        reference_fields={"attribute_value": float},
         prediction_type=Any,
-=======
-        input_fields={
-            "text1": "str",
-            "text2": "str",
-            "attribute_name": "str",
-            "min_value": "Optional[float]",
-            "max_value": "Optional[float]",
-        },
-        reference_fields={"attribute_value": "float"},
-        prediction_type="Any",
->>>>>>> db595ccc
         metrics=["metrics.spearman"],
         augmentable_inputs=["text1", "text2"],
         defaults={"attribute_name": "similarity"},
